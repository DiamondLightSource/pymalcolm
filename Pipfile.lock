--- conflicted
+++ resolved
@@ -1,11 +1,7 @@
 {
     "_meta": {
         "hash": {
-<<<<<<< HEAD
-            "sha256": "0b25fa776203352ccbc238edc74b3de5a1de795ae5228afd9d5090d05ba7f81a"
-=======
-            "sha256": "220aaccea9275431acb019d3c778fde4ff10adbbfe7e9dc26c22417a7101ada5"
->>>>>>> 345494bc
+            "sha256": "1d83a2813ec17c35fc1961282f639c2a48d63b91f2930fc79d9d252dd7aa77f5"
         },
         "pipfile-spec": 6,
         "requires": {},
@@ -34,17 +30,10 @@
         },
         "cothread": {
             "hashes": [
-<<<<<<< HEAD
-                "sha256:5a3fcafbf35aae95625128f7ebe9ad2f2383deb0ee1587252e809a2ed45f4eb9"
-            ],
-            "index": "pypi",
-            "version": "==2.16"
-=======
                 "sha256:50cf5b5a65e7fcfd113f06c2d6b1f363e37b0caee412c75ac7608377aa0bd10a"
             ],
             "index": "pypi",
             "version": "==2.17"
->>>>>>> 345494bc
         },
         "decorator": {
             "hashes": [
@@ -131,11 +120,11 @@
         },
         "ipython": {
             "hashes": [
-                "sha256:5a8f159ca8b22b9a0a1f2a28befe5ad2b703339afb58c2ffe0d7c8d7a3af5999",
-                "sha256:b70974aaa2674b05eb86a910c02ed09956a33f2dd6c71afc60f0b128a77e7f28"
-            ],
-            "index": "pypi",
-            "version": "==7.17.0"
+                "sha256:c987e8178ced651532b3b1ff9965925bfd445c279239697052561a9ab806d28f",
+                "sha256:cbb2ef3d5961d44e6a963b9817d4ea4e1fa2eb589c371a470fed14d8d40cbd6a"
+            ],
+            "index": "pypi",
+            "version": "==7.19.0"
         },
         "ipython-genutils": {
             "hashes": [
@@ -146,10 +135,10 @@
         },
         "jedi": {
             "hashes": [
-                "sha256:86ed7d9b750603e4ba582ea8edc678657fb4007894a12bcf6f4bb97892f31d20",
-                "sha256:98cc583fa0f2f8304968199b01b6b4b94f469a1f4a74c1560506ca2a211378b5"
-            ],
-            "version": "==0.17.2"
+                "sha256:18456d83f65f400ab0c2d3319e48520420ef43b23a086fdc05dff34132f0fb93",
+                "sha256:92550a404bad8afed881a137ec9a461fed49eca661414be45059329614ed0707"
+            ],
+            "version": "==0.18.0"
         },
         "nose": {
             "hashes": [
@@ -161,83 +150,91 @@
         },
         "numpy": {
             "hashes": [
-                "sha256:082f8d4dd69b6b688f64f509b91d482362124986d98dc7dc5f5e9f9b9c3bb983",
-                "sha256:1bc0145999e8cb8aed9d4e65dd8b139adf1919e521177f198529687dbf613065",
-                "sha256:309cbcfaa103fc9a33ec16d2d62569d541b79f828c382556ff072442226d1968",
-                "sha256:3673c8b2b29077f1b7b3a848794f8e11f401ba0b71c49fbd26fb40b71788b132",
-                "sha256:480fdd4dbda4dd6b638d3863da3be82873bba6d32d1fc12ea1b8486ac7b8d129",
-                "sha256:56ef7f56470c24bb67fb43dae442e946a6ce172f97c69f8d067ff8550cf782ff",
-                "sha256:5a936fd51049541d86ccdeef2833cc89a18e4d3808fe58a8abeb802665c5af93",
-                "sha256:5b6885c12784a27e957294b60f97e8b5b4174c7504665333c5e94fbf41ae5d6a",
-                "sha256:667c07063940e934287993366ad5f56766bc009017b4a0fe91dbd07960d0aba7",
-                "sha256:7ed448ff4eaffeb01094959b19cbaf998ecdee9ef9932381420d514e446601cd",
-                "sha256:8343bf67c72e09cfabfab55ad4a43ce3f6bf6e6ced7acf70f45ded9ebb425055",
-                "sha256:92feb989b47f83ebef246adabc7ff3b9a59ac30601c3f6819f8913458610bdcc",
-                "sha256:935c27ae2760c21cd7354402546f6be21d3d0c806fffe967f745d5f2de5005a7",
-                "sha256:aaf42a04b472d12515debc621c31cf16c215e332242e7a9f56403d814c744624",
-                "sha256:b12e639378c741add21fbffd16ba5ad25c0a1a17cf2b6fe4288feeb65144f35b",
-                "sha256:b1cca51512299841bf69add3b75361779962f9cee7d9ee3bb446d5982e925b69",
-                "sha256:b8456987b637232602ceb4d663cb34106f7eb780e247d51a260b84760fd8f491",
-                "sha256:b9792b0ac0130b277536ab8944e7b754c69560dac0415dd4b2dbd16b902c8954",
-                "sha256:c9591886fc9cbe5532d5df85cb8e0cc3b44ba8ce4367bd4cf1b93dc19713da72",
-                "sha256:cf1347450c0b7644ea142712619533553f02ef23f92f781312f6a3553d031fc7",
-                "sha256:de8b4a9b56255797cbddb93281ed92acbc510fb7b15df3f01bd28f46ebc4edae",
-                "sha256:e1b1dc0372f530f26a03578ac75d5e51b3868b9b76cd2facba4c9ee0eb252ab1",
-                "sha256:e45f8e981a0ab47103181773cc0a54e650b2aef8c7b6cd07405d0fa8d869444a",
-                "sha256:e4f6d3c53911a9d103d8ec9518190e52a8b945bab021745af4939cfc7c0d4a9e",
-                "sha256:ed8a311493cf5480a2ebc597d1e177231984c818a86875126cfd004241a73c3e",
-                "sha256:ef71a1d4fd4858596ae80ad1ec76404ad29701f8ca7cdcebc50300178db14dfc"
-            ],
-            "index": "pypi",
-            "version": "==1.19.1"
+                "sha256:012426a41bc9ab63bb158635aecccc7610e3eff5d31d1eb43bc099debc979d94",
+                "sha256:06fab248a088e439402141ea04f0fffb203723148f6ee791e9c75b3e9e82f080",
+                "sha256:0eef32ca3132a48e43f6a0f5a82cb508f22ce5a3d6f67a8329c81c8e226d3f6e",
+                "sha256:1ded4fce9cfaaf24e7a0ab51b7a87be9038ea1ace7f34b841fe3b6894c721d1c",
+                "sha256:2e55195bc1c6b705bfd8ad6f288b38b11b1af32f3c8289d6c50d47f950c12e76",
+                "sha256:2ea52bd92ab9f768cc64a4c3ef8f4b2580a17af0a5436f6126b08efbd1838371",
+                "sha256:36674959eed6957e61f11c912f71e78857a8d0604171dfd9ce9ad5cbf41c511c",
+                "sha256:384ec0463d1c2671170901994aeb6dce126de0a95ccc3976c43b0038a37329c2",
+                "sha256:39b70c19ec771805081578cc936bbe95336798b7edf4732ed102e7a43ec5c07a",
+                "sha256:400580cbd3cff6ffa6293df2278c75aef2d58d8d93d3c5614cd67981dae68ceb",
+                "sha256:43d4c81d5ffdff6bae58d66a3cd7f54a7acd9a0e7b18d97abb255defc09e3140",
+                "sha256:50a4a0ad0111cc1b71fa32dedd05fa239f7fb5a43a40663269bb5dc7877cfd28",
+                "sha256:603aa0706be710eea8884af807b1b3bc9fb2e49b9f4da439e76000f3b3c6ff0f",
+                "sha256:6149a185cece5ee78d1d196938b2a8f9d09f5a5ebfbba66969302a778d5ddd1d",
+                "sha256:759e4095edc3c1b3ac031f34d9459fa781777a93ccc633a472a5468587a190ff",
+                "sha256:7fb43004bce0ca31d8f13a6eb5e943fa73371381e53f7074ed21a4cb786c32f8",
+                "sha256:811daee36a58dc79cf3d8bdd4a490e4277d0e4b7d103a001a4e73ddb48e7e6aa",
+                "sha256:8b5e972b43c8fc27d56550b4120fe6257fdc15f9301914380b27f74856299fea",
+                "sha256:99abf4f353c3d1a0c7a5f27699482c987cf663b1eac20db59b8c7b061eabd7fc",
+                "sha256:a0d53e51a6cb6f0d9082decb7a4cb6dfb33055308c4c44f53103c073f649af73",
+                "sha256:a12ff4c8ddfee61f90a1633a4c4afd3f7bcb32b11c52026c92a12e1325922d0d",
+                "sha256:a4646724fba402aa7504cd48b4b50e783296b5e10a524c7a6da62e4a8ac9698d",
+                "sha256:a76f502430dd98d7546e1ea2250a7360c065a5fdea52b2dffe8ae7180909b6f4",
+                "sha256:a9d17f2be3b427fbb2bce61e596cf555d6f8a56c222bd2ca148baeeb5e5c783c",
+                "sha256:ab83f24d5c52d60dbc8cd0528759532736b56db58adaa7b5f1f76ad551416a1e",
+                "sha256:aeb9ed923be74e659984e321f609b9ba54a48354bfd168d21a2b072ed1e833ea",
+                "sha256:c843b3f50d1ab7361ca4f0b3639bf691569493a56808a0b0c54a051d260b7dbd",
+                "sha256:cae865b1cae1ec2663d8ea56ef6ff185bad091a5e33ebbadd98de2cfa3fa668f",
+                "sha256:cc6bd4fd593cb261332568485e20a0712883cf631f6f5e8e86a52caa8b2b50ff",
+                "sha256:cf2402002d3d9f91c8b01e66fbb436a4ed01c6498fffed0e4c7566da1d40ee1e",
+                "sha256:d051ec1c64b85ecc69531e1137bb9751c6830772ee5c1c426dbcfe98ef5788d7",
+                "sha256:d6631f2e867676b13026e2846180e2c13c1e11289d67da08d71cacb2cd93d4aa",
+                "sha256:dbd18bcf4889b720ba13a27ec2f2aac1981bd41203b3a3b27ba7a33f88ae4827",
+                "sha256:df609c82f18c5b9f6cb97271f03315ff0dbe481a2a02e56aeb1b1a985ce38e60"
+            ],
+            "index": "pypi",
+            "version": "==1.19.5"
         },
         "p4p": {
             "hashes": [
-                "sha256:0035415abe417433aa980f65e60144167c00318101e707bb833b5c3797d3d577",
-                "sha256:0671abe837b181736766026605550d998cc878474aa58491a8ba02984439c846",
-                "sha256:09c09c8c8d0459a90251ad8165cfd0eb7f55736f41f9d293a5037252b1f79207",
-                "sha256:121b93541f57f4f9fcbc563d87fb1cba9e1cfcdcdea9d31e7a49bffd6a09e952",
-                "sha256:1d078fde4e36ac427e1a99ee0d5b707091bf9d9eef4de4ddf050825e66d7b98e",
-                "sha256:3b7a462c156845b8f5d19018200bfa8154ff0f70332e33725b9dafb7a50c068d",
-                "sha256:4952d6349ad3de8aea37590d27c0a74beb503b9b4d9f9c8a2bf7065c8ece98da",
-                "sha256:4d4985db2245bcf31e3b01b5e6dd02bb4932b088bc76a5b9150b12952043e708",
-                "sha256:58fd486b8ea6c310aa998c3eab55bd35e671dc643f20fc9bc4b48ee9d6db84ca",
-                "sha256:59dad2ec06128bb46136677a00e8c37ddbe574199c333c203bff2e8719606c6c",
-                "sha256:5c15f4b024c274b537402cbe73c46ae9caef15ffa7095bdf4b4fad1a5b32e712",
-                "sha256:61f4dc291034d816b717e8d90c715722084e2a11da62bb820b66045d7d74e251",
-                "sha256:724c0c3ec5ee092f1f3bb831ee4653175eb54e644feae7657aa7f070f51041d5",
-                "sha256:758bd87f9f6e15e86f4dabbd4a363ccb80dd0e9eb1834f544a7c820409e774ae",
-                "sha256:80b7ad7d98bea8930f412f333fc7cae3a0b3bd1ca936781b751b63622312516a",
-                "sha256:81a3a91d330da544d7fbc203b48711f417d80d04115c7d1752bf32c7a7e5416b",
-                "sha256:8231d3003917589951a2a63fe66b8f2b48dab0870cfb9929221852d0152570a1",
-                "sha256:83b9f652bc21e8ffb3632dc329c22c6dcacec563ab7e80800256105c0ca89cb9",
-                "sha256:87e62aa340dd35ce6f6df954018c24572f0e8ac28f9331bb19200de2852f48db",
-                "sha256:88a4dd1af4c28eafc61aaf0be3feb138905f45acdcc5648b19f5b53fc0775b5e",
-                "sha256:9c0c0660b278dfaeed59e1548442d16324562fb96d3109bc5bdba852d806bf1a",
-                "sha256:b2c4d1965f87f49800ced2445361ec93282c7dbc7cea3ae0bb1f9439fbc22690",
-                "sha256:ccb12eb2f7011d0291cb010b1ea5faf8511e9a96daa6b912526ab285a4af96ac",
-                "sha256:cf457111832fdcf364da7b602e87066933958778504228e8c3501e3088ff30cf",
-                "sha256:d736e8af7b8f19719312dd85e8191f83c20ae3d3f8ff737e9dfe76233c2c7b1d",
-                "sha256:dd1afb7964e682b09c7ef10ded689d684459378a0504e9233f562d3bdb5b0082",
-                "sha256:fc0dd08f4ca906fcbedcfb42bca028e048eecf905b87adedafbf1076af496303"
-            ],
-            "index": "pypi",
-            "version": "==3.5.1"
+                "sha256:0805080f4b652765cd3f9f466863904f7f9f719bd12b71a01d5cede0b20d1dd6",
+                "sha256:1566f99bb6a98e5cb5ebcbed4126cecdc28e20b4536fa5872cf75dcb2fac52ad",
+                "sha256:20b2684192cf11ceab87b216f6fc13697987b5a1270a47f33703087f0c76e87c",
+                "sha256:2af511143578ea17c7173bbbdb134f353e8fa7220417731c94705978c429739c",
+                "sha256:2d9aac9bbbebbc8bc4a7ac284c38a826d7775b8de0aca12d2609efc7691cd502",
+                "sha256:32f41d0253d775c43c6c1d92a79805b2b1c12adb46349bca3d447d4189ef1f8a",
+                "sha256:34e1c5dd5e46ecf13b427ff3917ba1dc649fe759b62d6a2c5e530f5e90b38f2a",
+                "sha256:4011ba9c3425eb73a2a8fc31bb4f202c9c3d1f33804d55097f935838b1ac324f",
+                "sha256:425b07f18fe28649adb6a41c292cfa1533d804307470b1c0f51cbc8e13fd72e8",
+                "sha256:44c36e01aecad9c62dcd7a71796d96c5380fac97d5a7dcdc4ab34e1c7210bdb3",
+                "sha256:4bb72effb4ce7e15cabf83f96893089d235028cf030bd564c55eba01d7e4f142",
+                "sha256:58225c78b998141e8d80c2ff3020886d0d95a1cc5890f64f756c807ac7462706",
+                "sha256:77837b30f14b18746ad3ffbed45c343dbd0407b9cda4a5246159b0dcb922a0a4",
+                "sha256:9131dc655c6f8e72c8bf7fe9663fd4c1f6d6d996c39e004b222b7340308fdbe5",
+                "sha256:96b725357fa1c8b5838374c44365ca83fd447561a21e79cdd7c367ef1a8dd9b7",
+                "sha256:af4a001b7855110fc8c338f023a1d287a1d4e4979befe38defe9f58f2b951f48",
+                "sha256:afcb3856640af4bf9c66ff1154c6e2ae4a7f63c6145e101581330b8cfcef13c8",
+                "sha256:b2469496f6f36ba132248507a3414d51414815cba981b214602e1778f56929c7",
+                "sha256:b41796420c28f6d2a38f75653cdc474544d8a986c8ed69f18cad854d71d70e1d",
+                "sha256:b4e308952af4af1129aae4f0facf9b7862eb6aa6e403fb4a909f75ddb4bd69a6",
+                "sha256:b5ec4466d6318ec31aa45dbd428483f373729d358fbfadeb2325d3c5c3aa11f8",
+                "sha256:b8717347dbdc09a2de3e5252450e9de577dbecc616188f4873aaff711503404f",
+                "sha256:b8c71d9c9b770c57ea67bf8534dde8e13ef540da7e137b39d9e08f97808e36d1",
+                "sha256:c067c1b55cfd0aef97ba4e80fc805204afc535d275024372946a63bdd2ddfcd9",
+                "sha256:cb0c848d9e5ebe7e6aa29675c1646c6229f73ad6b19d7178cdbf6da1a8802d32",
+                "sha256:f3ecadbe307b202a30b14edd99bfe573eb699c50c611c1538dcb63bc61b0c7d1",
+                "sha256:ff960870c025f3920101498afa8486191128a1a63f0b52ba0215ea18c3139f71"
+            ],
+            "index": "pypi",
+            "version": "==3.5.2"
         },
         "packaging": {
             "hashes": [
-                "sha256:4357f74f47b9c12db93624a82154e9b120fa8293699949152b22065d556079f8",
-                "sha256:998416ba6962ae7fbd6596850b80e17859a5753ba17c32284f67bfff33784181"
-            ],
-            "index": "pypi",
-            "version": "==20.4"
+                "sha256:24e0da08660a87484d1602c30bb4902d74816b6985b93de36926f5bc95741858",
+                "sha256:78598185a7008a470d64526a8059de9aaa449238f280fc9eb6b13ba6c4109093"
+            ],
+            "index": "pypi",
+            "version": "==20.8"
         },
         "parso": {
             "hashes": [
-                "sha256:97218d9159b2520ff45eb78028ba8b50d2bc61dcc062a9682666f2dc4bd331ea",
-                "sha256:caba44724b994a8a5e086460bb212abc5a8bc46951bf4a9a1210745953622eb9"
-            ],
-            "version": "==0.7.1"
+                "sha256:15b00182f472319383252c18d5913b69269590616c947747bc50bf4ac768f410",
+                "sha256:8519430ad07087d4c997fda3a7918f7cfa27cb58972a8c89c2a0295a1c940e9e"
+            ],
+            "version": "==0.8.1"
         },
         "pexpect": {
             "hashes": [
@@ -270,31 +267,32 @@
         },
         "prompt-toolkit": {
             "hashes": [
-                "sha256:683397077a64cd1f750b71c05afcfc6612a7300cb6932666531e5a54f38ea564",
-                "sha256:7630ab85a23302839a0f26b31cc24f518e6155dea1ed395ea61b42c45941b6a6"
-            ],
-            "version": "==3.0.6"
+                "sha256:7e966747c18ececaec785699626b771c1ba8344c8d31759a1915d6b12fad6525",
+                "sha256:c96b30925025a7635471dc083ffb6af0cc67482a00611bd81aeaeeeb7e5a5e12"
+            ],
+            "version": "==3.0.14"
         },
         "ptyprocess": {
             "hashes": [
-                "sha256:923f299cc5ad920c68f2bc0bc98b75b9f838b93b599941a6b63ddbc2476394c0",
-                "sha256:d7cc528d76e76342423ca640335bd3633420dc1366f258cb31d05e865ef5ca1f"
-            ],
-            "version": "==0.6.0"
+                "sha256:4b41f3967fce3af57cc7e94b888626c18bf37a083e3651ca8feeb66d492fef35",
+                "sha256:5c5d0a3b48ceee0b48485e0c26037c0acd7d29765ca3fbb5cb3831d347423220"
+            ],
+            "version": "==0.7.0"
         },
         "pygelf": {
             "hashes": [
-                "sha256:3e5bc59e3b5a754556a76ff2c69fcf2003218ad7b5ff8417482fa1f6a7eba5f9"
-            ],
-            "index": "pypi",
-            "version": "==0.3.6"
+                "sha256:3693da38794561d42b0556a78af7dcb22d92ea450125577e58089ab89a890ee5",
+                "sha256:6d6ff56394c65a0cf3902db7ac40290f38df4b3db452297219f13eb1b150bda6"
+            ],
+            "index": "pypi",
+            "version": "==0.4.0"
         },
         "pygments": {
             "hashes": [
-                "sha256:307543fe65c0947b126e83dd5a61bd8acbd84abec11f43caebaf5534cbc17998",
-                "sha256:926c3f319eda178d1bd90851e4317e6d8cdb5e292a3386aac9bd75eca29cf9c7"
-            ],
-            "version": "==2.7.1"
+                "sha256:bc9591213a8f0e0ca1a5e68a479b4887fdc3e75d0774e5c71c31920c427de435",
+                "sha256:df49d09b498e83c1a73128295860250b0b7edd4c723a32e9bc0d295c7c2ec337"
+            ],
+            "version": "==2.7.4"
         },
         "pyparsing": {
             "hashes": [
@@ -305,35 +303,47 @@
         },
         "ruamel-yaml": {
             "hashes": [
-                "sha256:0962fd7999e064c4865f96fb1e23079075f4a2a14849bcdc5cdba53a24f9759b"
-            ],
-            "index": "pypi",
-            "version": "==0.16.10"
+                "sha256:012b9470a0ea06e4e44e99e7920277edf6b46eee0232a04487ea73a7386340a5"
+            ],
+            "index": "pypi",
+            "version": "==0.16.12"
         },
         "ruamel.yaml.clib": {
             "hashes": [
-                "sha256:1e77424825caba5553bbade750cec2277ef130647d685c2b38f68bc03453bac6",
-                "sha256:392b7c371312abf27fb549ec2d5e0092f7ef6e6c9f767bfb13e83cb903aca0fd",
-                "sha256:4d55386129291b96483edcb93b381470f7cd69f97585829b048a3d758d31210a",
-                "sha256:550168c02d8de52ee58c3d8a8193d5a8a9491a5e7b2462d27ac5bf63717574c9",
-                "sha256:57933a6986a3036257ad7bf283529e7c19c2810ff24c86f4a0cfeb49d2099919",
-                "sha256:615b0396a7fad02d1f9a0dcf9f01202bf9caefee6265198f252c865f4227fcc6",
-                "sha256:77556a7aa190be9a2bd83b7ee075d3df5f3c5016d395613671487e79b082d784",
-                "sha256:7aee724e1ff424757b5bd8f6c5bbdb033a570b2b4683b17ace4dbe61a99a657b",
-                "sha256:8073c8b92b06b572e4057b583c3d01674ceaf32167801fe545a087d7a1e8bf52",
-                "sha256:9c6d040d0396c28d3eaaa6cb20152cb3b2f15adf35a0304f4f40a3cf9f1d2448",
-                "sha256:a0ff786d2a7dbe55f9544b3f6ebbcc495d7e730df92a08434604f6f470b899c5",
-                "sha256:b1b7fcee6aedcdc7e62c3a73f238b3d080c7ba6650cd808bce8d7761ec484070",
-                "sha256:b66832ea8077d9b3f6e311c4a53d06273db5dc2db6e8a908550f3c14d67e718c",
-                "sha256:be018933c2f4ee7de55e7bd7d0d801b3dfb09d21dad0cce8a97995fd3e44be30",
-                "sha256:d0d3ac228c9bbab08134b4004d748cf9f8743504875b3603b3afbb97e3472947",
-                "sha256:d10e9dd744cf85c219bf747c75194b624cc7a94f0c80ead624b06bfa9f61d3bc",
-                "sha256:ea4362548ee0cbc266949d8a441238d9ad3600ca9910c3fe4e82ee3a50706973",
-                "sha256:ed5b3698a2bb241b7f5cbbe277eaa7fe48b07a58784fba4f75224fd066d253ad",
-                "sha256:f9dcc1ae73f36e8059589b601e8e4776b9976effd76c21ad6a855a74318efd6e"
+                "sha256:058a1cc3df2a8aecc12f983a48bda99315cebf55a3b3a5463e37bb599b05727b",
+                "sha256:1236df55e0f73cd138c0eca074ee086136c3f16a97c2ac719032c050f7e0622f",
+                "sha256:1f8c0a4577c0e6c99d208de5c4d3fd8aceed9574bb154d7a2b21c16bb924154c",
+                "sha256:2602e91bd5c1b874d6f93d3086f9830f3e907c543c7672cf293a97c3fabdcd91",
+                "sha256:28116f204103cb3a108dfd37668f20abe6e3cafd0d3fd40dba126c732457b3cc",
+                "sha256:2d24bd98af676f4990c4d715bcdc2a60b19c56a3fb3a763164d2d8ca0e806ba7",
+                "sha256:2fd336a5c6415c82e2deb40d08c222087febe0aebe520f4d21910629018ab0f3",
+                "sha256:30dca9bbcbb1cc858717438218d11eafb78666759e5094dd767468c0d577a7e7",
+                "sha256:44c7b0498c39f27795224438f1a6be6c5352f82cb887bc33d962c3a3acc00df6",
+                "sha256:464e66a04e740d754170be5e740657a3b3b6d2bcc567f0c3437879a6e6087ff6",
+                "sha256:46d6d20815064e8bb023ea8628cfb7402c0f0e83de2c2227a88097e239a7dffd",
+                "sha256:4df5019e7783d14b79217ad9c56edf1ba7485d614ad5a385d1b3c768635c81c0",
+                "sha256:4e52c96ca66de04be42ea2278012a2342d89f5e82b4512fb6fb7134e377e2e62",
+                "sha256:5254af7d8bdf4d5484c089f929cb7f5bafa59b4f01d4f48adda4be41e6d29f99",
+                "sha256:52ae5739e4b5d6317b52f5b040b1b6639e8af68a5b8fd606a8b08658fbd0cab5",
+                "sha256:53b9dd1abd70e257a6e32f934ebc482dac5edb8c93e23deb663eac724c30b026",
+                "sha256:6c0a5dc52fc74eb87c67374a4e554d4761fd42a4d01390b7e868b30d21f4b8bb",
+                "sha256:73b3d43e04cc4b228fa6fa5d796409ece6fcb53a6c270eb2048109cbcbc3b9c2",
+                "sha256:74161d827407f4db9072011adcfb825b5258a5ccb3d2cd518dd6c9edea9e30f1",
+                "sha256:75f0ee6839532e52a3a53f80ce64925ed4aed697dd3fa890c4c918f3304bd4f4",
+                "sha256:839dd72545ef7ba78fd2aa1a5dd07b33696adf3e68fae7f31327161c1093001b",
+                "sha256:8be05be57dc5c7b4a0b24edcaa2f7275866d9c907725226cdde46da09367d923",
+                "sha256:8e8fd0a22c9d92af3a34f91e8a2594eeb35cba90ab643c5e0e643567dc8be43e",
+                "sha256:a873e4d4954f865dcb60bdc4914af7eaae48fb56b60ed6daa1d6251c72f5337c",
+                "sha256:ab845f1f51f7eb750a78937be9f79baea4a42c7960f5a94dde34e69f3cce1988",
+                "sha256:b1e981fe1aff1fd11627f531524826a4dcc1f26c726235a52fcb62ded27d150f",
+                "sha256:b4b0d31f2052b3f9f9b5327024dc629a253a83d8649d4734ca7f35b60ec3e9e5",
+                "sha256:c6ac7e45367b1317e56f1461719c853fd6825226f45b835df7436bb04031fd8a",
+                "sha256:daf21aa33ee9b351f66deed30a3d450ab55c14242cfdfcd377798e2c0d25c9f1",
+                "sha256:e9f7d1d8c26a6a12c23421061f9022bb62704e38211fe375c645485f38df34a2",
+                "sha256:f6061a31880c1ed6b6ce341215336e2f3d0c1deccd84957b6fa8ca474b41e89f"
             ],
             "markers": "platform_python_implementation == 'CPython' and python_version < '3.9'",
-            "version": "==0.2.0"
+            "version": "==0.2.2"
         },
         "scanpointgenerator": {
             "hashes": [
@@ -351,25 +361,57 @@
         },
         "tornado": {
             "hashes": [
-                "sha256:0fe2d45ba43b00a41cd73f8be321a44936dc1aba233dee979f17a042b83eb6dc",
-                "sha256:22aed82c2ea340c3771e3babc5ef220272f6fd06b5108a53b4976d0d722bcd52",
-                "sha256:2c027eb2a393d964b22b5c154d1a23a5f8727db6fda837118a776b29e2b8ebc6",
-                "sha256:5217e601700f24e966ddab689f90b7ea4bd91ff3357c3600fa1045e26d68e55d",
-                "sha256:5618f72e947533832cbc3dec54e1dffc1747a5cb17d1fd91577ed14fa0dc081b",
-                "sha256:5f6a07e62e799be5d2330e68d808c8ac41d4a259b9cea61da4101b83cb5dc673",
-                "sha256:c58d56003daf1b616336781b26d184023ea4af13ae143d9dda65e31e534940b9",
-                "sha256:c952975c8ba74f546ae6de2e226ab3cc3cc11ae47baf607459a6728585bb542a",
-                "sha256:c98232a3ac391f5faea6821b53db8db461157baa788f5d6222a193e9456e1740"
-            ],
-            "index": "pypi",
-            "version": "==6.0.4"
+                "sha256:0a00ff4561e2929a2c37ce706cb8233b7907e0cdc22eab98888aca5dd3775feb",
+                "sha256:0d321a39c36e5f2c4ff12b4ed58d41390460f798422c4504e09eb5678e09998c",
+                "sha256:1e8225a1070cd8eec59a996c43229fe8f95689cb16e552d130b9793cb570a288",
+                "sha256:20241b3cb4f425e971cb0a8e4ffc9b0a861530ae3c52f2b0434e6c1b57e9fd95",
+                "sha256:25ad220258349a12ae87ede08a7b04aca51237721f63b1808d39bdb4b2164558",
+                "sha256:33892118b165401f291070100d6d09359ca74addda679b60390b09f8ef325ffe",
+                "sha256:33c6e81d7bd55b468d2e793517c909b139960b6c790a60b7991b9b6b76fb9791",
+                "sha256:3447475585bae2e77ecb832fc0300c3695516a47d46cefa0528181a34c5b9d3d",
+                "sha256:34ca2dac9e4d7afb0bed4677512e36a52f09caa6fded70b4e3e1c89dbd92c326",
+                "sha256:3e63498f680547ed24d2c71e6497f24bca791aca2fe116dbc2bd0ac7f191691b",
+                "sha256:548430be2740e327b3fe0201abe471f314741efcb0067ec4f2d7dcfb4825f3e4",
+                "sha256:6196a5c39286cc37c024cd78834fb9345e464525d8991c21e908cc046d1cc02c",
+                "sha256:61b32d06ae8a036a6607805e6720ef00a3c98207038444ba7fd3d169cd998910",
+                "sha256:6286efab1ed6e74b7028327365cf7346b1d777d63ab30e21a0f4d5b275fc17d5",
+                "sha256:65d98939f1a2e74b58839f8c4dab3b6b3c1ce84972ae712be02845e65391ac7c",
+                "sha256:66324e4e1beede9ac79e60f88de548da58b1f8ab4b2f1354d8375774f997e6c0",
+                "sha256:6c77c9937962577a6a76917845d06af6ab9197702a42e1346d8ae2e76b5e3675",
+                "sha256:70dec29e8ac485dbf57481baee40781c63e381bebea080991893cd297742b8fd",
+                "sha256:7250a3fa399f08ec9cb3f7b1b987955d17e044f1ade821b32e5f435130250d7f",
+                "sha256:748290bf9112b581c525e6e6d3820621ff020ed95af6f17fedef416b27ed564c",
+                "sha256:7da13da6f985aab7f6f28debab00c67ff9cbacd588e8477034c0652ac141feea",
+                "sha256:8f959b26f2634a091bb42241c3ed8d3cedb506e7c27b8dd5c7b9f745318ddbb6",
+                "sha256:9de9e5188a782be6b1ce866e8a51bc76a0fbaa0e16613823fc38e4fc2556ad05",
+                "sha256:a48900ecea1cbb71b8c71c620dee15b62f85f7c14189bdeee54966fbd9a0c5bd",
+                "sha256:b87936fd2c317b6ee08a5741ea06b9d11a6074ef4cc42e031bc6403f82a32575",
+                "sha256:c77da1263aa361938476f04c4b6c8916001b90b2c2fdd92d8d535e1af48fba5a",
+                "sha256:cb5ec8eead331e3bb4ce8066cf06d2dfef1bfb1b2a73082dfe8a161301b76e37",
+                "sha256:cc0ee35043162abbf717b7df924597ade8e5395e7b66d18270116f8745ceb795",
+                "sha256:d14d30e7f46a0476efb0deb5b61343b1526f73ebb5ed84f23dc794bdb88f9d9f",
+                "sha256:d371e811d6b156d82aa5f9a4e08b58debf97c302a35714f6f45e35139c332e32",
+                "sha256:d3d20ea5782ba63ed13bc2b8c291a053c8d807a8fa927d941bd718468f7b950c",
+                "sha256:d3f7594930c423fd9f5d1a76bee85a2c36fd8b4b16921cae7e965f22575e9c01",
+                "sha256:dcef026f608f678c118779cd6591c8af6e9b4155c44e0d1bc0c87c036fb8c8c4",
+                "sha256:e0791ac58d91ac58f694d8d2957884df8e4e2f6687cdf367ef7eb7497f79eaa2",
+                "sha256:e385b637ac3acaae8022e7e47dfa7b83d3620e432e3ecb9a3f7f58f150e50921",
+                "sha256:e519d64089b0876c7b467274468709dadf11e41d65f63bba207e04217f47c085",
+                "sha256:e7229e60ac41a1202444497ddde70a48d33909e484f96eb0da9baf8dc68541df",
+                "sha256:ed3ad863b1b40cd1d4bd21e7498329ccaece75db5a5bf58cd3c9f130843e7102",
+                "sha256:f0ba29bafd8e7e22920567ce0d232c26d4d47c8b5cf4ed7b562b5db39fa199c5",
+                "sha256:fa2ba70284fa42c2a5ecb35e322e68823288a4251f9ba9cc77be04ae15eada68",
+                "sha256:fba85b6cd9c39be262fcd23865652920832b61583de2a2ca907dbd8e8a8c81e5"
+            ],
+            "index": "pypi",
+            "version": "==6.1"
         },
         "traitlets": {
             "hashes": [
-                "sha256:70b4c6a1d9019d7b4f6846832288f86998aa3b9207c6821f3578a6a6a467fe44",
-                "sha256:d023ee369ddd2763310e4c3eae1ff649689440d4ae59d7485eb4cfbbe3e359f7"
-            ],
-            "version": "==4.3.3"
+                "sha256:178f4ce988f69189f7e523337a3e11d91c786ded9360174a3d9ca83e79bc5396",
+                "sha256:69ff3f9d5351f31a7ad80443c2674b7099df13cc41fc5fa6e2f6d3b0330b0426"
+            ],
+            "version": "==5.0.5"
         },
         "vdsgen": {
             "hashes": [
@@ -394,13 +436,6 @@
             ],
             "version": "==0.7.12"
         },
-        "annotypes": {
-            "hashes": [
-                "sha256:56badf6906289c2d942eddedff457d78f1a93a641bc5690188308617cfde27b0"
-            ],
-            "index": "pypi",
-            "version": "==0.20"
-        },
         "appdirs": {
             "hashes": [
                 "sha256:7d5d0167b2b1ba821647616af46a749d1c653740dd0d2415100fe26e27afdf41",
@@ -425,45 +460,38 @@
         },
         "attrs": {
             "hashes": [
-                "sha256:26b54ddbbb9ee1d34d5d3668dd37d6cf74990ab23c828c2888dccdceee395594",
-                "sha256:fce7fc47dfc976152e82d53ff92fa0407700c21acd20886a13777a0d20e655dc"
-            ],
-            "version": "==20.2.0"
+                "sha256:31b2eced602aa8423c2aea9c76a724617ed67cf9513173fd3a4f03e3a929c7e6",
+                "sha256:832aa3cde19744e49938b91fea06d69ecb9e649c93ba974535d08ad92164f700"
+            ],
+            "version": "==20.3.0"
         },
         "babel": {
             "hashes": [
-                "sha256:1aac2ae2d0d8ea368fa90906567f5c08463d98ade155c0c4bfedd6a0f7160e38",
-                "sha256:d670ea0b10f8b723672d3a6abeb87b565b244da220d76b4dba1b66269ec152d4"
-            ],
-            "version": "==2.8.0"
-        },
-        "backcall": {
-            "hashes": [
-                "sha256:fbbce6a29f263178a1f7915c1940bde0ec2b2a967566fe1c65c1dfb7422bd255"
-            ],
-            "version": "==0.2.0"
+                "sha256:9d35c22fcc79893c3ecc85ac4a56cde1ecf3f19c540bba0922308a6c06ca6fa5",
+                "sha256:da031ab54472314f210b0adcff1588ee5d1d1d0ba4dbd07b94dba82bde791e05"
+            ],
+            "version": "==2.9.0"
         },
         "black": {
             "hashes": [
-                "sha256:1b30e59be925fafc1ee4565e5e08abef6b03fe455102883820fe5ee2e4734e0b",
-                "sha256:c2edb73a08e9e0e6f65a0e6af18b059b8b1cdd5bef997d7a0b181df93dc81539"
-            ],
-            "index": "pypi",
-            "version": "==19.10b0"
+                "sha256:1c02557aa099101b9d21496f8a914e9ed2222ef70336404eeeac8edba836fbea"
+            ],
+            "index": "pypi",
+            "version": "==20.8b1"
         },
         "certifi": {
             "hashes": [
-                "sha256:5930595817496dd21bb8dc35dad090f1c2cd0adfaf21204bf6732ca5d8ee34d3",
-                "sha256:8fc0819f1f30ba15bdb34cceffb9ef04d99f420f68eb75d901e9560b8749fc41"
-            ],
-            "version": "==2020.6.20"
+                "sha256:1a4995114262bffbc2413b159f2a1a480c969de6e6eb13ee966d470af86af59c",
+                "sha256:719a74fb9e33b9bd44cc7f3a8d94bc35e4049deebe19ba7d8e108280cfd59830"
+            ],
+            "version": "==2020.12.5"
         },
         "chardet": {
             "hashes": [
-                "sha256:84ab92ed1c4d4f16916e05906b6b75a6c0fb5db821cc65e70cbd64a3e2a5eaae",
-                "sha256:fc323ffcaeaed0e0a02bf4d117757b98aed530d9ed4531e3e15460124c106691"
-            ],
-            "version": "==3.0.4"
+                "sha256:0d6f53a15db4120f2b08c94f11e7d93d2c911ee118b6b30a04ec3ee8310179fa",
+                "sha256:f864054d66fd9118f2e67044ac8981a54775ec5b67aed0441892edb553d21da5"
+            ],
+            "version": "==4.0.0"
         },
         "click": {
             "hashes": [
@@ -474,104 +502,66 @@
         },
         "codecov": {
             "hashes": [
-                "sha256:0be9cd6358cc6a3c01a1586134b0fb524dfa65ccbec3a40e9f28d5f976676ba2",
-                "sha256:65e8a8008e43eb45a9404bf68f8d4a60d36de3827ef2287971c94940128eba1e"
-            ],
-            "index": "pypi",
-            "version": "==2.1.8"
-        },
-        "cothread": {
-            "hashes": [
-                "sha256:50cf5b5a65e7fcfd113f06c2d6b1f363e37b0caee412c75ac7608377aa0bd10a"
-            ],
-            "index": "pypi",
-            "version": "==2.17"
+                "sha256:6cde272454009d27355f9434f4e49f238c0273b216beda8472a65dc4957f473b",
+                "sha256:ba8553a82942ce37d4da92b70ffd6d54cf635fc1793ab0a7dc3fecd6ebfb3df8"
+            ],
+            "index": "pypi",
+            "version": "==2.1.11"
         },
         "coverage": {
             "hashes": [
-<<<<<<< HEAD
-                "sha256:098a703d913be6fbd146a8c50cc76513d726b022d170e5e98dc56d958fd592fb",
-                "sha256:16042dc7f8e632e0dcd5206a5095ebd18cb1d005f4c89694f7f8aafd96dd43a3",
-                "sha256:1adb6be0dcef0cf9434619d3b892772fdb48e793300f9d762e480e043bd8e716",
-                "sha256:27ca5a2bc04d68f0776f2cdcb8bbd508bbe430a7bf9c02315cd05fb1d86d0034",
-                "sha256:28f42dc5172ebdc32622a2c3f7ead1b836cdbf253569ae5673f499e35db0bac3",
-                "sha256:2fcc8b58953d74d199a1a4d633df8146f0ac36c4e720b4a1997e9b6327af43a8",
-                "sha256:304fbe451698373dc6653772c72c5d5e883a4aadaf20343592a7abb2e643dae0",
-                "sha256:30bc103587e0d3df9e52cd9da1dd915265a22fad0b72afe54daf840c984b564f",
-                "sha256:40f70f81be4d34f8d491e55936904db5c527b0711b2a46513641a5729783c2e4",
-                "sha256:4186fc95c9febeab5681bc3248553d5ec8c2999b8424d4fc3a39c9cba5796962",
-                "sha256:46794c815e56f1431c66d81943fa90721bb858375fb36e5903697d5eef88627d",
-                "sha256:4869ab1c1ed33953bb2433ce7b894a28d724b7aa76c19b11e2878034a4e4680b",
-                "sha256:4f6428b55d2916a69f8d6453e48a505c07b2245653b0aa9f0dee38785939f5e4",
-                "sha256:52f185ffd3291196dc1aae506b42e178a592b0b60a8610b108e6ad892cfc1bb3",
-                "sha256:538f2fd5eb64366f37c97fdb3077d665fa946d2b6d95447622292f38407f9258",
-                "sha256:64c4f340338c68c463f1b56e3f2f0423f7b17ba6c3febae80b81f0e093077f59",
-                "sha256:675192fca634f0df69af3493a48224f211f8db4e84452b08d5fcebb9167adb01",
-                "sha256:700997b77cfab016533b3e7dbc03b71d33ee4df1d79f2463a318ca0263fc29dd",
-                "sha256:8505e614c983834239f865da2dd336dcf9d72776b951d5dfa5ac36b987726e1b",
-                "sha256:962c44070c281d86398aeb8f64e1bf37816a4dfc6f4c0f114756b14fc575621d",
-                "sha256:9e536783a5acee79a9b308be97d3952b662748c4037b6a24cbb339dc7ed8eb89",
-                "sha256:9ea749fd447ce7fb1ac71f7616371f04054d969d412d37611716721931e36efd",
-                "sha256:a34cb28e0747ea15e82d13e14de606747e9e484fb28d63c999483f5d5188e89b",
-                "sha256:a3ee9c793ffefe2944d3a2bd928a0e436cd0ac2d9e3723152d6fd5398838ce7d",
-                "sha256:aab75d99f3f2874733946a7648ce87a50019eb90baef931698f96b76b6769a46",
-                "sha256:b1ed2bdb27b4c9fc87058a1cb751c4df8752002143ed393899edb82b131e0546",
-                "sha256:b360d8fd88d2bad01cb953d81fd2edd4be539df7bfec41e8753fe9f4456a5082",
-                "sha256:b8f58c7db64d8f27078cbf2a4391af6aa4e4767cc08b37555c4ae064b8558d9b",
-                "sha256:c1bbb628ed5192124889b51204de27c575b3ffc05a5a91307e7640eff1d48da4",
-                "sha256:c2ff24df02a125b7b346c4c9078c8936da06964cc2d276292c357d64378158f8",
-                "sha256:c890728a93fffd0407d7d37c1e6083ff3f9f211c83b4316fae3778417eab9811",
-                "sha256:c96472b8ca5dc135fb0aa62f79b033f02aa434fb03a8b190600a5ae4102df1fd",
-                "sha256:ce7866f29d3025b5b34c2e944e66ebef0d92e4a4f2463f7266daa03a1332a651",
-                "sha256:e26c993bd4b220429d4ec8c1468eca445a4064a61c74ca08da7429af9bc53bb0"
-            ],
-            "index": "pypi",
-            "version": "==5.2.1"
-=======
-                "sha256:0203acd33d2298e19b57451ebb0bed0ab0c602e5cf5a818591b4918b1f97d516",
-                "sha256:0f313707cdecd5cd3e217fc68c78a960b616604b559e9ea60cc16795c4304259",
-                "sha256:1c6703094c81fa55b816f5ae542c6ffc625fec769f22b053adb42ad712d086c9",
-                "sha256:1d44bb3a652fed01f1f2c10d5477956116e9b391320c94d36c6bf13b088a1097",
-                "sha256:280baa8ec489c4f542f8940f9c4c2181f0306a8ee1a54eceba071a449fb870a0",
-                "sha256:29a6272fec10623fcbe158fdf9abc7a5fa032048ac1d8631f14b50fbfc10d17f",
-                "sha256:2b31f46bf7b31e6aa690d4c7a3d51bb262438c6dcb0d528adde446531d0d3bb7",
-                "sha256:2d43af2be93ffbad25dd959899b5b809618a496926146ce98ee0b23683f8c51c",
-                "sha256:381ead10b9b9af5f64646cd27107fb27b614ee7040bb1226f9c07ba96625cbb5",
-                "sha256:47a11bdbd8ada9b7ee628596f9d97fbd3851bd9999d398e9436bd67376dbece7",
-                "sha256:4d6a42744139a7fa5b46a264874a781e8694bb32f1d76d8137b68138686f1729",
-                "sha256:50691e744714856f03a86df3e2bff847c2acede4c191f9a1da38f088df342978",
-                "sha256:530cc8aaf11cc2ac7430f3614b04645662ef20c348dce4167c22d99bec3480e9",
-                "sha256:582ddfbe712025448206a5bc45855d16c2e491c2dd102ee9a2841418ac1c629f",
-                "sha256:63808c30b41f3bbf65e29f7280bf793c79f54fb807057de7e5238ffc7cc4d7b9",
-                "sha256:71b69bd716698fa62cd97137d6f2fdf49f534decb23a2c6fc80813e8b7be6822",
-                "sha256:7858847f2d84bf6e64c7f66498e851c54de8ea06a6f96a32a1d192d846734418",
-                "sha256:78e93cc3571fd928a39c0b26767c986188a4118edc67bc0695bc7a284da22e82",
-                "sha256:7f43286f13d91a34fadf61ae252a51a130223c52bfefb50310d5b2deb062cf0f",
-                "sha256:86e9f8cd4b0cdd57b4ae71a9c186717daa4c5a99f3238a8723f416256e0b064d",
-                "sha256:8f264ba2701b8c9f815b272ad568d555ef98dfe1576802ab3149c3629a9f2221",
-                "sha256:9342dd70a1e151684727c9c91ea003b2fb33523bf19385d4554f7897ca0141d4",
-                "sha256:9361de40701666b034c59ad9e317bae95c973b9ff92513dd0eced11c6adf2e21",
-                "sha256:9669179786254a2e7e57f0ecf224e978471491d660aaca833f845b72a2df3709",
-                "sha256:aac1ba0a253e17889550ddb1b60a2063f7474155465577caa2a3b131224cfd54",
-                "sha256:aef72eae10b5e3116bac6957de1df4d75909fc76d1499a53fb6387434b6bcd8d",
-                "sha256:bd3166bb3b111e76a4f8e2980fa1addf2920a4ca9b2b8ca36a3bc3dedc618270",
-                "sha256:c1b78fb9700fc961f53386ad2fd86d87091e06ede5d118b8a50dea285a071c24",
-                "sha256:c3888a051226e676e383de03bf49eb633cd39fc829516e5334e69b8d81aae751",
-                "sha256:c5f17ad25d2c1286436761b462e22b5020d83316f8e8fcb5deb2b3151f8f1d3a",
-                "sha256:c851b35fc078389bc16b915a0a7c1d5923e12e2c5aeec58c52f4aa8085ac8237",
-                "sha256:cb7df71de0af56000115eafd000b867d1261f786b5eebd88a0ca6360cccfaca7",
-                "sha256:cedb2f9e1f990918ea061f28a0f0077a07702e3819602d3507e2ff98c8d20636",
-                "sha256:e8caf961e1b1a945db76f1b5fa9c91498d15f545ac0ababbe575cfab185d3bd8"
-            ],
-            "index": "pypi",
-            "version": "==5.3"
-        },
-        "decorator": {
-            "hashes": [
-                "sha256:41fa54c2a0cc4ba648be4fd43cff00aedf5b9465c9bf18d64325bc225f08f760"
-            ],
-            "version": "==4.4.2"
->>>>>>> 345494bc
+                "sha256:03ed2a641e412e42cc35c244508cf186015c217f0e4d496bf6d7078ebe837ae7",
+                "sha256:04b14e45d6a8e159c9767ae57ecb34563ad93440fc1b26516a89ceb5b33c1ad5",
+                "sha256:0cdde51bfcf6b6bd862ee9be324521ec619b20590787d1655d005c3fb175005f",
+                "sha256:0f48fc7dc82ee14aeaedb986e175a429d24129b7eada1b7e94a864e4f0644dde",
+                "sha256:107d327071061fd4f4a2587d14c389a27e4e5c93c7cba5f1f59987181903902f",
+                "sha256:1375bb8b88cb050a2d4e0da901001347a44302aeadb8ceb4b6e5aa373b8ea68f",
+                "sha256:14a9f1887591684fb59fdba8feef7123a0da2424b0652e1b58dd5b9a7bb1188c",
+                "sha256:16baa799ec09cc0dcb43a10680573269d407c159325972dd7114ee7649e56c66",
+                "sha256:1b811662ecf72eb2d08872731636aee6559cae21862c36f74703be727b45df90",
+                "sha256:1ccae21a076d3d5f471700f6d30eb486da1626c380b23c70ae32ab823e453337",
+                "sha256:2f2cf7a42d4b7654c9a67b9d091ec24374f7c58794858bff632a2039cb15984d",
+                "sha256:322549b880b2d746a7672bf6ff9ed3f895e9c9f108b714e7360292aa5c5d7cf4",
+                "sha256:32ab83016c24c5cf3db2943286b85b0a172dae08c58d0f53875235219b676409",
+                "sha256:3fe50f1cac369b02d34ad904dfe0771acc483f82a1b54c5e93632916ba847b37",
+                "sha256:4a780807e80479f281d47ee4af2eb2df3e4ccf4723484f77da0bb49d027e40a1",
+                "sha256:4a8eb7785bd23565b542b01fb39115a975fefb4a82f23d407503eee2c0106247",
+                "sha256:5bee3970617b3d74759b2d2df2f6a327d372f9732f9ccbf03fa591b5f7581e39",
+                "sha256:60a3307a84ec60578accd35d7f0c71a3a971430ed7eca6567399d2b50ef37b8c",
+                "sha256:6625e52b6f346a283c3d563d1fd8bae8956daafc64bb5bbd2b8f8a07608e3994",
+                "sha256:66a5aae8233d766a877c5ef293ec5ab9520929c2578fd2069308a98b7374ea8c",
+                "sha256:68fb816a5dd901c6aff352ce49e2a0ffadacdf9b6fae282a69e7a16a02dad5fb",
+                "sha256:6b588b5cf51dc0fd1c9e19f622457cc74b7d26fe295432e434525f1c0fae02bc",
+                "sha256:6c4d7165a4e8f41eca6b990c12ee7f44fef3932fac48ca32cecb3a1b2223c21f",
+                "sha256:6d2e262e5e8da6fa56e774fb8e2643417351427604c2b177f8e8c5f75fc928ca",
+                "sha256:6d9c88b787638a451f41f97446a1c9fd416e669b4d9717ae4615bd29de1ac135",
+                "sha256:755c56beeacac6a24c8e1074f89f34f4373abce8b662470d3aa719ae304931f3",
+                "sha256:7e40d3f8eb472c1509b12ac2a7e24158ec352fc8567b77ab02c0db053927e339",
+                "sha256:812eaf4939ef2284d29653bcfee9665f11f013724f07258928f849a2306ea9f9",
+                "sha256:84df004223fd0550d0ea7a37882e5c889f3c6d45535c639ce9802293b39cd5c9",
+                "sha256:859f0add98707b182b4867359e12bde806b82483fb12a9ae868a77880fc3b7af",
+                "sha256:87c4b38288f71acd2106f5d94f575bc2136ea2887fdb5dfe18003c881fa6b370",
+                "sha256:89fc12c6371bf963809abc46cced4a01ca4f99cba17be5e7d416ed7ef1245d19",
+                "sha256:9564ac7eb1652c3701ac691ca72934dd3009997c81266807aef924012df2f4b3",
+                "sha256:9754a5c265f991317de2bac0c70a746efc2b695cf4d49f5d2cddeac36544fb44",
+                "sha256:a565f48c4aae72d1d3d3f8e8fb7218f5609c964e9c6f68604608e5958b9c60c3",
+                "sha256:a636160680c6e526b84f85d304e2f0bb4e94f8284dd765a1911de9a40450b10a",
+                "sha256:a839e25f07e428a87d17d857d9935dd743130e77ff46524abb992b962eb2076c",
+                "sha256:b62046592b44263fa7570f1117d372ae3f310222af1fc1407416f037fb3af21b",
+                "sha256:b7f7421841f8db443855d2854e25914a79a1ff48ae92f70d0a5c2f8907ab98c9",
+                "sha256:ba7ca81b6d60a9f7a0b4b4e175dcc38e8fef4992673d9d6e6879fd6de00dd9b8",
+                "sha256:bb32ca14b4d04e172c541c69eec5f385f9a075b38fb22d765d8b0ce3af3a0c22",
+                "sha256:c0ff1c1b4d13e2240821ef23c1efb1f009207cb3f56e16986f713c2b0e7cd37f",
+                "sha256:c669b440ce46ae3abe9b2d44a913b5fd86bb19eb14a8701e88e3918902ecd345",
+                "sha256:c67734cff78383a1f23ceba3b3239c7deefc62ac2b05fa6a47bcd565771e5880",
+                "sha256:c6809ebcbf6c1049002b9ac09c127ae43929042ec1f1dbd8bb1615f7cd9f70a0",
+                "sha256:cd601187476c6bed26a0398353212684c427e10a903aeafa6da40c63309d438b",
+                "sha256:ebfa374067af240d079ef97b8064478f3bf71038b78b017eb6ec93ede1b6bcec",
+                "sha256:fbb17c0d0822684b7d6c09915677a32319f16ff1115df5ec05bdcaaee40b35f3",
+                "sha256:fff1f3a586246110f34dc762098b5afd2de88de507559e63553d7da643053786"
+            ],
+            "index": "pypi",
+            "version": "==5.4"
         },
         "doc8": {
             "hashes": [
@@ -588,48 +578,6 @@
             ],
             "version": "==0.16"
         },
-<<<<<<< HEAD
-=======
-        "enum34": {
-            "hashes": [
-                "sha256:644837f692e5f550741432dd3f223bbb9852018674981b1664e5dc339387588a"
-            ],
-            "index": "pypi",
-            "version": "==1.1.6"
-        },
-        "epicscorelibs": {
-            "hashes": [
-                "sha256:00fae0b90cda857b0a2d2c6825fb53eb8ecac4afeb98a0f322736256e4f14739",
-                "sha256:044c933f2771cc49165711a9bc141e9b27867d52773a6f7ab07c0946b6f3a994",
-                "sha256:05af524d3f69d2b648444ef9a28c4f835a7718e5513a2449d52d607f1257cf17",
-                "sha256:0b6d280106a4a278917d5e98ad9f570fdb6169ac313700a3137fb8546bbc0686",
-                "sha256:10226f148ae73acb223cb4b7ea61a02183ea9c1cc7e6c7d4a6afc49842eaaf4f",
-                "sha256:287cb65ee036090d913c3f1e2e53247283f1cf510acbb4ca7ee23036e757a768",
-                "sha256:5d9887dc19dae19884037c1afe0c8a443f0a1d9c871a48612f63bcf814e7a448",
-                "sha256:60e273c3f9ec72a6613e507d566e92aa645380006743615fe8f352431d130a67",
-                "sha256:6ce6681866b548c104f0368b3b85e75e0eb5057467cf97d496e5a53526f3fda9",
-                "sha256:7dc7de870758651642fef2773e691238ce8c4a0720bbd345477b7cf26c85f537",
-                "sha256:8b6d41bd8962a3f62c2380847c408e3acc4bda54f60457a45f9aba6cca1bd9c4",
-                "sha256:9f415bd216b05c25ab44fc4ebfe0da5ab1a5b14e89a699f11eff367404cca2a7",
-                "sha256:a08d501a3a779fa466bff824dfedad008b0f33160a5fd3252e451b9f0922bd47",
-                "sha256:b2a14ff67a9690bf468218d7b22ec38acd147b93e1800cb3d762f0bb098ac585",
-                "sha256:b678995a88a06338599148ab7fcc73f00cdb2f73b4dd5160b76ac31393465bdb",
-                "sha256:bf6e68da71374d806a710058f845d79a44af54c1352c84868323d15efc521735",
-                "sha256:c5549bec4d4899037028ebf50ca4ce4549b26555af5b99237628f12b6d3938ee",
-                "sha256:cd1e69849bb33e23c94ecd23e40100990b2df5be2b3465f5803190affaea1217",
-                "sha256:d668bfcae6f5fcf2ee06d268186e2115c7ca51ac20716e419ff7c09ab8b24808",
-                "sha256:dce2d2f4500fb006c632cb7a3f503bff093c9a91f3e60e68df31648dccf65289",
-                "sha256:def6ea91f8ca5b40b7d1e8188c582ae192c5939f64a74dc9a44f9eed63466072",
-                "sha256:df8a520e35837c31ee4c4e6fd269069e2a58926cc6d99066910d729368565ea4",
-                "sha256:ecb3e9d2da8c1ddd935febcee9bd6b927bc64791061d2a24f74f784912b82496",
-                "sha256:ed80591589509a83a46509cd20dacf6a8f1a0018fae65b1ee6dbf22201d4fab5",
-                "sha256:ef300463421cc3420d6f88e191fcc7533c814c207cd17dcf343e4c99ad398da6",
-                "sha256:f35f5ff2e9c5c1bff03220f680145016c53f2adc21e15877d6a40e345feaba47",
-                "sha256:f8a5cd26dbb4152ac156b7a93ccf82a8da6a92a69801d1f3251c8fd39d19623f"
-            ],
-            "version": "==7.0.3.99.4.0"
-        },
->>>>>>> 345494bc
         "filelock": {
             "hashes": [
                 "sha256:18d82244ee114f543149c66a6e0c14e9c4f8a1044b5cdaadd0f82159d6a6ff59",
@@ -639,66 +587,18 @@
         },
         "flake8": {
             "hashes": [
-<<<<<<< HEAD
-                "sha256:15e351d19611c887e482fb960eae4d44845013cc142d42896e9862f775d8cf5c",
-                "sha256:f04b9fcbac03b0a3e58c0ab3a0ecc462e023a9faf046d57794184028123aa208"
-            ],
-            "version": "==3.8.3"
-=======
                 "sha256:749dbbd6bfd0cf1318af27bf97a14e28e5ff548ef8e5b1566ccfb25a11e7c839",
                 "sha256:aadae8761ec651813c24be05c6f7b4680857ef6afaae4651a4eccaef97ce6c3b"
             ],
             "version": "==3.8.4"
->>>>>>> 345494bc
         },
         "flake8-isort": {
             "hashes": [
                 "sha256:2b91300f4f1926b396c2c90185844eb1a3d5ec39ea6138832d119da0a208f4d9",
                 "sha256:729cd6ef9ba3659512dee337687c05d79c78e1215fdf921ed67e5fe46cce2f3c"
-<<<<<<< HEAD
             ],
             "index": "pypi",
             "version": "==4.0.0"
-=======
-            ],
-            "index": "pypi",
-            "version": "==4.0.0"
-        },
-        "h5py": {
-            "hashes": [
-                "sha256:05750b91640273c69989c657eaac34b091abdd75efc8c4824c82aaf898a2da0a",
-                "sha256:082a27208aa3a2286e7272e998e7e225b2a7d4b7821bd840aebf96d50977abbb",
-                "sha256:08e2e8297195f9e813e894b6c63f79372582787795bba2014a2db6a2de95f713",
-                "sha256:0dd2adeb2e9de5081eb8dcec88874e7fd35dae9a21557be3a55a3c7d491842a4",
-                "sha256:0f94de7a10562b991967a66bbe6dda9808e18088676834c0a4dcec3fdd3bcc6f",
-                "sha256:106e42e2e01e486a3d32eeb9ba0e3a7f65c12fa8998d63625fa41fb8bdc44cdb",
-                "sha256:1606c66015f04719c41a9863c156fc0e6b992150de21c067444bcb82e7d75579",
-                "sha256:1854c4beff9961e477e133143c5e5e355dac0b3ebf19c52cf7cc1b1ef757703c",
-                "sha256:1e9fb6f1746500ea91a00193ce2361803c70c6b13f10aae9a33ad7b5bd28e800",
-                "sha256:2cca17e80ddb151894333377675db90cd0279fa454776e0a4f74308376afd050",
-                "sha256:30e365e8408759db3778c361f1e4e0fe8e98a875185ae46c795a85e9bafb9cdf",
-                "sha256:3206bac900e16eda81687d787086f4ffd4f3854980d798e191a9868a6510c3ae",
-                "sha256:3c23d72058647cee19b30452acc7895621e2de0a0bd5b8a1e34204b9ea9ed43c",
-                "sha256:407b5f911a83daa285bbf1ef78a9909ee5957f257d3524b8606be37e8643c5f0",
-                "sha256:4162953714a9212d373ac953c10e3329f1e830d3c7473f2a2e4f25dd6241eef0",
-                "sha256:5fc7aba72a51b2c80605eba1c50dbf84224dcd206279d30a75c154e5652e1fe4",
-                "sha256:713ac19307e11de4d9833af0c4bd6778bde0a3d967cafd2f0f347223711c1e31",
-                "sha256:71b946d80ef3c3f12db157d7778b1fe74a517ca85e94809358b15580983c2ce2",
-                "sha256:8cc4aed71e20d87e0a6f02094d718a95252f11f8ed143bc112d22167f08d4040",
-                "sha256:9d41ca62daf36d6b6515ab8765e4c8c4388ee18e2a665701fef2b41563821002",
-                "sha256:a744e13b000f234cd5a5b2a1f95816b819027c57f385da54ad2b7da1adace2f3",
-                "sha256:b087ee01396c4b34e9dc41e3a6a0442158206d383c19c7d0396d52067b17c1cb",
-                "sha256:b0f03af381d33306ce67d18275b61acb4ca111ced645381387a02c8a5ee1b796",
-                "sha256:b9e4b8dfd587365bdd719ae178fa1b6c1231f81280b1375eef8626dfd8761bf3",
-                "sha256:c5dd4ec75985b99166c045909e10f0534704d102848b1d9f0992720e908928e7",
-                "sha256:d2b82f23cd862a9d05108fe99967e9edfa95c136f532a71cb3d28dc252771f50",
-                "sha256:e58a25764472af07b7e1c4b10b0179c8ea726446c7141076286e41891bf3a563",
-                "sha256:effab36e7fcb1c1a7b9bf5c014fdce226a4a09e498e9590bc6f36b23120c9f3e",
-                "sha256:f3b49107fbfc77333fc2b1ef4d5de2abcd57e7ea3a1482455229494cf2da56ce"
-            ],
-            "index": "pypi",
-            "version": "==2.9.0"
->>>>>>> 345494bc
         },
         "idna": {
             "hashes": [
@@ -716,47 +616,25 @@
         },
         "importlib-metadata": {
             "hashes": [
-                "sha256:77a540690e24b0305878c37ffd421785a6f7e53c8b5720d211b211de8d0e95da",
-                "sha256:cefa1a2f919b866c5beb7c9f7b0ebb4061f30a8a9bf16d609b000e2dfaceb9c3"
+                "sha256:ace61d5fc652dc280e7b6b4ff732a9c2d40db2c0f92bc6cb74e07b73d53a1771",
+                "sha256:fa5daa4477a7414ae34e95942e4dd07f62adf589143c875c133c1e53c4eff38d"
             ],
             "markers": "python_version < '3.8'",
-            "version": "==2.0.0"
+            "version": "==3.4.0"
         },
         "iniconfig": {
             "hashes": [
-                "sha256:80cf40c597eb564e86346103f609d74efce0f6b4d4f30ec8ce9e2c26411ba437",
-                "sha256:e5f92f89355a67de0595932a6c6c02ab4afddc6fcdc0bfc5becd0d60884d3f69"
-            ],
-            "version": "==1.0.1"
-        },
-<<<<<<< HEAD
-=======
-        "ipython": {
-            "hashes": [
-                "sha256:1b85d65632211bf5d3e6f1406f3393c8c429a47d7b947b9a87812aa5bce6595c"
-            ],
-            "index": "pypi",
-            "version": "==7.15.0"
-        },
-        "ipython-genutils": {
-            "hashes": [
-                "sha256:72dd37233799e619666c9f639a9da83c34013a73e8bbc79a7a6348d93c61fab8"
-            ],
-            "version": "==0.2.0"
-        },
->>>>>>> 345494bc
+                "sha256:011e24c64b7f47f6ebd835bb12a743f2fbe9a26d4cecaa7f53bc4f35ee9da8b3",
+                "sha256:bc3af051d7d14b2ee5ef9969666def0cd1a000e121eaea580d4a313df4b37f32"
+            ],
+            "version": "==1.1.1"
+        },
         "isort": {
             "hashes": [
-                "sha256:54da7e92468955c4fceacd0c86bd0ec997b0e1ee80d97f67c35a78b719dccab1",
-                "sha256:6e811fcb295968434526407adb8796944f1988c5b65e8139058f2014cbe100fd"
-            ],
-            "version": "==4.3.21"
-        },
-        "jedi": {
-            "hashes": [
-                "sha256:cd60c93b71944d628ccac47df9a60fec53150de53d42dc10a7fc4b5ba6aae798"
-            ],
-            "version": "==0.17.0"
+                "sha256:c729845434366216d320e936b8ad6f9d681aab72dc7cbc2d51bedc3582f3ad1e",
+                "sha256:fff4f0c04e1825522ce6949973e83110a6e907750cd92d128b0d14aaaadbffdc"
+            ],
+            "version": "==5.7.0"
         },
         "jinja2": {
             "hashes": [
@@ -790,10 +668,6 @@
                 "sha256:f3900e8a5de27447acbf900b4750b0ddfd7ec1ea7fbaf11dfa911141bc522af0"
             ],
             "version": "==1.4.3"
-        },
-        "malcolm": {
-            "editable": true,
-            "path": "."
         },
         "markupsafe": {
             "hashes": [
@@ -842,60 +716,39 @@
         },
         "mock": {
             "hashes": [
-                "sha256:3f9b2c0196c60d21838f307f5825a7b86b678cedc58ab9e50a8988187b4d81e0",
-                "sha256:dd33eb70232b6118298d516bbcecd26704689c386594f0f3c4f13867b2c56f72"
-            ],
-            "index": "pypi",
-            "version": "==4.0.2"
-        },
-<<<<<<< HEAD
-        "more-itertools": {
-            "hashes": [
-                "sha256:68c70cc7167bdf5c7c9d8f6954a7837089c6a36bf565383919bb595efb8a17e5",
-                "sha256:b78134b2063dd214000685165d81c154522c3ee0a1c0d4d113c80361c234c5a2"
-            ],
-            "version": "==8.4.0"
+                "sha256:122fcb64ee37cfad5b3f48d7a7d51875d7031aaf3d8be7c42e2bee25044eee62",
+                "sha256:7d3fbbde18228f4ff2f1f119a45cdffa458b4c0dee32eb4d2bb2f82554bac7bc"
+            ],
+            "index": "pypi",
+            "version": "==4.0.3"
         },
         "mypy": {
             "hashes": [
-                "sha256:2c6cde8aa3426c1682d35190b59b71f661237d74b053822ea3d748e2c9578a7c",
-                "sha256:3fdda71c067d3ddfb21da4b80e2686b71e9e5c72cca65fa216d207a358827f86",
-                "sha256:5dd13ff1f2a97f94540fd37a49e5d255950ebcdf446fb597463a40d0df3fac8b",
-                "sha256:6731603dfe0ce4352c555c6284c6db0dc935b685e9ce2e4cf220abe1e14386fd",
-                "sha256:6bb93479caa6619d21d6e7160c552c1193f6952f0668cdda2f851156e85186fc",
-                "sha256:81c7908b94239c4010e16642c9102bfc958ab14e36048fa77d0be3289dda76ea",
-                "sha256:9c7a9a7ceb2871ba4bac1cf7217a7dd9ccd44c27c2950edbc6dc08530f32ad4e",
-                "sha256:a4a2cbcfc4cbf45cd126f531dedda8485671545b43107ded25ce952aac6fb308",
-                "sha256:b7fbfabdbcc78c4f6fc4712544b9b0d6bf171069c6e0e3cb82440dd10ced3406",
-                "sha256:c05b9e4fb1d8a41d41dec8786c94f3b95d3c5f528298d769eb8e73d293abc48d",
-                "sha256:d7df6eddb6054d21ca4d3c6249cae5578cb4602951fd2b6ee2f5510ffb098707",
-                "sha256:e0b61738ab504e656d1fe4ff0c0601387a5489ca122d55390ade31f9ca0e252d",
-                "sha256:eff7d4a85e9eea55afa34888dfeaccde99e7520b51f867ac28a48492c0b1130c",
-                "sha256:f05644db6779387ccdb468cc47a44b4356fc2ffa9287135d05b70a98dc83b89a"
-            ],
-            "index": "pypi",
-            "version": "==0.782"
-=======
-        "mypy": {
-            "hashes": [
-                "sha256:0a0d102247c16ce93c97066443d11e2d36e6cc2a32d8ccc1f705268970479324",
-                "sha256:0d34d6b122597d48a36d6c59e35341f410d4abfa771d96d04ae2c468dd201abc",
-                "sha256:2170492030f6faa537647d29945786d297e4862765f0b4ac5930ff62e300d802",
-                "sha256:2842d4fbd1b12ab422346376aad03ff5d0805b706102e475e962370f874a5122",
-                "sha256:2b21ba45ad9ef2e2eb88ce4aeadd0112d0f5026418324176fd494a6824b74975",
-                "sha256:72060bf64f290fb629bd4a67c707a66fd88ca26e413a91384b18db3876e57ed7",
-                "sha256:af4e9ff1834e565f1baa74ccf7ae2564ae38c8df2a85b057af1dbbc958eb6666",
-                "sha256:bd03b3cf666bff8d710d633d1c56ab7facbdc204d567715cb3b9f85c6e94f669",
-                "sha256:c614194e01c85bb2e551c421397e49afb2872c88b5830e3554f0519f9fb1c178",
-                "sha256:cf4e7bf7f1214826cf7333627cb2547c0db7e3078723227820d0a2490f117a01",
-                "sha256:da56dedcd7cd502ccd3c5dddc656cb36113dd793ad466e894574125945653cea",
-                "sha256:e86bdace26c5fe9cf8cb735e7cedfe7850ad92b327ac5d797c656717d2ca66de",
-                "sha256:e97e9c13d67fbe524be17e4d8025d51a7dca38f90de2e462243ab8ed8a9178d1",
-                "sha256:eea260feb1830a627fb526d22fbb426b750d9f5a47b624e8d5e7e004359b219c"
-            ],
-            "index": "pypi",
-            "version": "==0.790"
->>>>>>> 345494bc
+                "sha256:0d2fc8beb99cd88f2d7e20d69131353053fbecea17904ee6f0348759302c52fa",
+                "sha256:2b216eacca0ec0ee124af9429bfd858d5619a0725ee5f88057e6e076f9eb1a7b",
+                "sha256:319ee5c248a7c3f94477f92a729b7ab06bf8a6d04447ef3aa8c9ba2aa47c6dcf",
+                "sha256:3e0c159a7853e3521e3f582adb1f3eac66d0b0639d434278e2867af3a8c62653",
+                "sha256:5615785d3e2f4f03ab7697983d82c4b98af5c321614f51b8f1034eb9ebe48363",
+                "sha256:5ff616787122774f510caeb7b980542a7cc2222be3f00837a304ea85cd56e488",
+                "sha256:6f8425fecd2ba6007e526209bb985ce7f49ed0d2ac1cc1a44f243380a06a84fb",
+                "sha256:74f5aa50d0866bc6fb8e213441c41e466c86678c800700b87b012ed11c0a13e0",
+                "sha256:90b6f46dc2181d74f80617deca611925d7e63007cf416397358aa42efb593e07",
+                "sha256:947126195bfe4709c360e89b40114c6746ae248f04d379dca6f6ab677aa07641",
+                "sha256:a301da58d566aca05f8f449403c710c50a9860782148332322decf73a603280b",
+                "sha256:aa9d4901f3ee1a986a3a79fe079ffbf7f999478c281376f48faa31daaa814e86",
+                "sha256:b9150db14a48a8fa114189bfe49baccdff89da8c6639c2717750c7ae62316738",
+                "sha256:b95068a3ce3b50332c40e31a955653be245666a4bc7819d3c8898aa9fb9ea496",
+                "sha256:ca7ad5aed210841f1e77f5f2f7d725b62c78fa77519312042c719ed2ab937876",
+                "sha256:d16c54b0dffb861dc6318a8730952265876d90c5101085a4bc56913e8521ba19",
+                "sha256:e0202e37756ed09daf4b0ba64ad2c245d357659e014c3f51d8cd0681ba66940a",
+                "sha256:e1c84c65ff6d69fb42958ece5b1255394714e0aac4df5ffe151bc4fe19c7600a",
+                "sha256:e32b7b282c4ed4e378bba8b8dfa08e1cfa6f6574067ef22f86bee5b1039de0c9",
+                "sha256:e3b8432f8df19e3c11235c4563a7250666dc9aa7cdda58d21b4177b20256ca9f",
+                "sha256:e497a544391f733eca922fdcb326d19e894789cd4ff61d48b4b195776476c5cf",
+                "sha256:f5fdf935a46aa20aa937f2478480ebf4be9186e98e49cc3843af9a5795a49a25"
+            ],
+            "index": "pypi",
+            "version": "==0.800"
         },
         "mypy-extensions": {
             "hashes": [
@@ -912,121 +765,27 @@
             ],
             "version": "==1.3.7"
         },
-        "numpy": {
-            "hashes": [
-                "sha256:00d7b54c025601e28f468953d065b9b121ddca7fff30bed7be082d3656dd798d",
-                "sha256:02ec9582808c4e48be4e93cd629c855e644882faf704bc2bd6bbf58c08a2a897",
-                "sha256:0e6f72f7bb08f2f350ed4408bb7acdc0daba637e73bce9f5ea2b207039f3af88",
-                "sha256:1be2e96314a66f5f1ce7764274327fd4fb9da58584eaff00b5a5221edefee7d6",
-                "sha256:2466fbcf23711ebc5daa61d28ced319a6159b260a18839993d871096d66b93f7",
-                "sha256:2b573fcf6f9863ce746e4ad00ac18a948978bb3781cffa4305134d31801f3e26",
-                "sha256:3f0dae97e1126f529ebb66f3c63514a0f72a177b90d56e4bce8a0b5def34627a",
-                "sha256:50fb72bcbc2cf11e066579cb53c4ca8ac0227abb512b6cbc1faa02d1595a2a5d",
-                "sha256:57aea170fb23b1fd54fa537359d90d383d9bf5937ee54ae8045a723caa5e0961",
-                "sha256:709c2999b6bd36cdaf85cf888d8512da7433529f14a3689d6e37ab5242e7add5",
-                "sha256:7d59f21e43bbfd9a10953a7e26b35b6849d888fc5a331fa84a2d9c37bd9fe2a2",
-                "sha256:904b513ab8fbcbdb062bed1ce2f794ab20208a1b01ce9bd90776c6c7e7257032",
-                "sha256:96dd36f5cdde152fd6977d1bbc0f0561bccffecfde63cd397c8e6033eb66baba",
-                "sha256:9933b81fecbe935e6a7dc89cbd2b99fea1bf362f2790daf9422a7bb1dc3c3085",
-                "sha256:bbcc85aaf4cd84ba057decaead058f43191cc0e30d6bc5d44fe336dc3d3f4509",
-                "sha256:dccd380d8e025c867ddcb2f84b439722cf1f23f3a319381eac45fd077dee7170",
-                "sha256:e22cd0f72fc931d6abc69dc7764484ee20c6a60b0d0fee9ce0426029b1c1bdae",
-                "sha256:ed722aefb0ebffd10b32e67f48e8ac4c5c4cf5d3a785024fdf0e9eb17529cd9d",
-                "sha256:efb7ac5572c9a57159cf92c508aad9f856f1cb8e8302d7fdb99061dbe52d712c",
-                "sha256:efdba339fffb0e80fcc19524e4fdbda2e2b5772ea46720c44eaac28096d60720",
-                "sha256:f22273dd6a403ed870207b853a856ff6327d5cbce7a835dfa0645b3fc00273ec"
-            ],
-            "index": "pypi",
-            "version": "==1.18.4"
-        },
-        "p4p": {
-            "hashes": [
-                "sha256:0035415abe417433aa980f65e60144167c00318101e707bb833b5c3797d3d577",
-                "sha256:0671abe837b181736766026605550d998cc878474aa58491a8ba02984439c846",
-                "sha256:09c09c8c8d0459a90251ad8165cfd0eb7f55736f41f9d293a5037252b1f79207",
-                "sha256:121b93541f57f4f9fcbc563d87fb1cba9e1cfcdcdea9d31e7a49bffd6a09e952",
-                "sha256:1d078fde4e36ac427e1a99ee0d5b707091bf9d9eef4de4ddf050825e66d7b98e",
-                "sha256:3b7a462c156845b8f5d19018200bfa8154ff0f70332e33725b9dafb7a50c068d",
-                "sha256:4952d6349ad3de8aea37590d27c0a74beb503b9b4d9f9c8a2bf7065c8ece98da",
-                "sha256:4d4985db2245bcf31e3b01b5e6dd02bb4932b088bc76a5b9150b12952043e708",
-                "sha256:58fd486b8ea6c310aa998c3eab55bd35e671dc643f20fc9bc4b48ee9d6db84ca",
-                "sha256:59dad2ec06128bb46136677a00e8c37ddbe574199c333c203bff2e8719606c6c",
-                "sha256:5c15f4b024c274b537402cbe73c46ae9caef15ffa7095bdf4b4fad1a5b32e712",
-                "sha256:61f4dc291034d816b717e8d90c715722084e2a11da62bb820b66045d7d74e251",
-                "sha256:724c0c3ec5ee092f1f3bb831ee4653175eb54e644feae7657aa7f070f51041d5",
-                "sha256:758bd87f9f6e15e86f4dabbd4a363ccb80dd0e9eb1834f544a7c820409e774ae",
-                "sha256:80b7ad7d98bea8930f412f333fc7cae3a0b3bd1ca936781b751b63622312516a",
-                "sha256:81a3a91d330da544d7fbc203b48711f417d80d04115c7d1752bf32c7a7e5416b",
-                "sha256:8231d3003917589951a2a63fe66b8f2b48dab0870cfb9929221852d0152570a1",
-                "sha256:83b9f652bc21e8ffb3632dc329c22c6dcacec563ab7e80800256105c0ca89cb9",
-                "sha256:87e62aa340dd35ce6f6df954018c24572f0e8ac28f9331bb19200de2852f48db",
-                "sha256:88a4dd1af4c28eafc61aaf0be3feb138905f45acdcc5648b19f5b53fc0775b5e",
-                "sha256:9c0c0660b278dfaeed59e1548442d16324562fb96d3109bc5bdba852d806bf1a",
-                "sha256:b2c4d1965f87f49800ced2445361ec93282c7dbc7cea3ae0bb1f9439fbc22690",
-                "sha256:ccb12eb2f7011d0291cb010b1ea5faf8511e9a96daa6b912526ab285a4af96ac",
-                "sha256:cf457111832fdcf364da7b602e87066933958778504228e8c3501e3088ff30cf",
-                "sha256:d736e8af7b8f19719312dd85e8191f83c20ae3d3f8ff737e9dfe76233c2c7b1d",
-                "sha256:dd1afb7964e682b09c7ef10ded689d684459378a0504e9233f562d3bdb5b0082",
-                "sha256:fc0dd08f4ca906fcbedcfb42bca028e048eecf905b87adedafbf1076af496303"
-            ],
-            "index": "pypi",
-            "version": "==3.5.1"
-        },
         "packaging": {
             "hashes": [
-                "sha256:4357f74f47b9c12db93624a82154e9b120fa8293699949152b22065d556079f8",
-                "sha256:998416ba6962ae7fbd6596850b80e17859a5753ba17c32284f67bfff33784181"
-            ],
-<<<<<<< HEAD
-            "index": "pypi",
-=======
->>>>>>> 345494bc
-            "version": "==20.4"
-        },
-        "parso": {
-            "hashes": [
-<<<<<<< HEAD
-                "sha256:7d91249d21749788d07a2d0f94147accd8f845507400749ea19c1ec9054a12b0",
-                "sha256:da45173eb3a6f2a5a487efba21f050af2b41948be6ab52b6a1e3ff22bb8b7061"
-=======
-                "sha256:158c140fc04112dc45bca311633ae5033c2c2a7b732fa33d0955bad8152a8dd0"
->>>>>>> 345494bc
-            ],
-            "version": "==0.8.0"
+                "sha256:24e0da08660a87484d1602c30bb4902d74816b6985b93de36926f5bc95741858",
+                "sha256:78598185a7008a470d64526a8059de9aaa449238f280fc9eb6b13ba6c4109093"
+            ],
+            "index": "pypi",
+            "version": "==20.8"
         },
         "pathspec": {
             "hashes": [
-                "sha256:7d91249d21749788d07a2d0f94147accd8f845507400749ea19c1ec9054a12b0",
-                "sha256:da45173eb3a6f2a5a487efba21f050af2b41948be6ab52b6a1e3ff22bb8b7061"
-            ],
-            "version": "==0.8.0"
+                "sha256:86379d6b86d75816baba717e64b1a3a3469deb93bb76d613c9ce79edc5cb68fd",
+                "sha256:aa0cb481c4041bf52ffa7b0d8fa6cd3e88a2ca4879c533c9153882ee2556790d"
+            ],
+            "version": "==0.8.1"
         },
         "pbr": {
             "hashes": [
-                "sha256:07f558fece33b05caf857474a366dfcc00562bca13dd8b47b2b3e22d9f9bf55c",
-                "sha256:579170e23f8e0c2f24b0de612f71f648eccb79fb1322c814ae6b3c07b5ba23e8"
-            ],
-            "version": "==5.4.5"
-        },
-        "pexpect": {
-            "hashes": [
-                "sha256:2094eefdfcf37a1fdbfb9aa090862c1a4878e5c7e0e7e7088bdb511c558e5cd1"
-            ],
-            "markers": "sys_platform != 'win32'",
-            "version": "==4.7.0"
-        },
-        "pickleshare": {
-            "hashes": [
-                "sha256:9649af414d74d4df115d5d718f82acb59c9d418196b7b4290ed47a12ce62df56"
-            ],
-            "version": "==0.7.5"
-        },
-        "plop": {
-            "hashes": [
-                "sha256:2f1fab10c59ef03451d0c8b4cafb758a63d1b62f8b42e5d8cccc9b723b40989b"
-            ],
-            "index": "pypi",
-            "version": "==0.3.0"
+                "sha256:5fad80b613c402d5b7df7bd84812548b2a61e9977387a80a5fc5c396492b13c9",
+                "sha256:b236cde0ac9a6aedd5e3c34517b423cd4fd97ef723849da6b0d2231142d89c00"
+            ],
+            "version": "==5.5.1"
         },
         "pluggy": {
             "hashes": [
@@ -1035,31 +794,12 @@
             ],
             "version": "==0.13.1"
         },
-        "ply": {
-            "hashes": [
-                "sha256:00c7c1aaa88358b9c765b6d3000c6eec0ba42abca5351b095321aef446081da3",
-                "sha256:096f9b8350b65ebd2fd1346b12452efe5b9607f7482813ffca50c22722a807ce"
-            ],
-            "version": "==3.11"
-        },
-        "prompt-toolkit": {
-            "hashes": [
-                "sha256:df7e9e63aea609b1da3a65641ceaf5bc7d05e0a04de5bd45d05dbeffbabf9e04"
-            ],
-            "version": "==3.0.5"
-        },
-        "ptyprocess": {
-            "hashes": [
-                "sha256:d7cc528d76e76342423ca640335bd3633420dc1366f258cb31d05e865ef5ca1f"
-            ],
-            "version": "==0.6.0"
-        },
         "py": {
             "hashes": [
-                "sha256:366389d1db726cd2fcfc79732e75410e5fe4d31db13692115529d34069a043c2",
-                "sha256:9ca6883ce56b4e8da7e79ac18787889fa5206c79dcc67fb065376cd2fe03f342"
-            ],
-            "version": "==1.9.0"
+                "sha256:21b81bda15b66ef5e1a777a21c4dcd9c20ad3efd0b3f817e7a809035269e1bd3",
+                "sha256:3b80836aa6d1feeaa108e046da6423ab8f6ceda6468545ae8d02d9d58d18818a"
+            ],
+            "version": "==1.10.0"
         },
         "pycodestyle": {
             "hashes": [
@@ -1072,35 +812,23 @@
             "hashes": [
                 "sha256:0d94e0e05a19e57a99444b6ddcf9a6eb2e5c68d3ca1e98e90707af8152c90a92",
                 "sha256:35b2d75ee967ea93b55750aa9edbbf72813e06a66ba54438df2cfac9e3c27fc8"
-<<<<<<< HEAD
             ],
             "version": "==2.2.0"
-=======
-            ],
-            "version": "==2.2.0"
-        },
-        "pygelf": {
-            "hashes": [
-                "sha256:e2df467b215b8d114130aa4b48e609ec4d8d7d6b1a99d71749c8a72dc5c64a84"
-            ],
-            "index": "pypi",
-            "version": "==0.3.5"
->>>>>>> 345494bc
         },
         "pygments": {
             "hashes": [
-                "sha256:307543fe65c0947b126e83dd5a61bd8acbd84abec11f43caebaf5534cbc17998",
-                "sha256:926c3f319eda178d1bd90851e4317e6d8cdb5e292a3386aac9bd75eca29cf9c7"
-            ],
-            "version": "==2.7.1"
+                "sha256:bc9591213a8f0e0ca1a5e68a479b4887fdc3e75d0774e5c71c31920c427de435",
+                "sha256:df49d09b498e83c1a73128295860250b0b7edd4c723a32e9bc0d295c7c2ec337"
+            ],
+            "version": "==2.7.4"
         },
         "pylint": {
             "hashes": [
-                "sha256:7dd78437f2d8d019717dbf287772d0b2dbdfd13fc016aa7faa08d67bccc46adc",
-                "sha256:d0ece7d223fe422088b0e8f13fa0a1e8eb745ebffcb8ed53d3e95394b6101a1c"
-            ],
-            "index": "pypi",
-            "version": "==2.5.3"
+                "sha256:bb4a908c9dadbc3aac18860550e870f58e1a02c9f2c204fdf5693d73be061210",
+                "sha256:bfe68f020f8a0fece830a22dd4d5dddb4ecc6137db04face4c3420a46a52239f"
+            ],
+            "index": "pypi",
+            "version": "==2.6.0"
         },
         "pyparsing": {
             "hashes": [
@@ -1111,19 +839,11 @@
         },
         "pytest": {
             "hashes": [
-<<<<<<< HEAD
-                "sha256:85228d75db9f45e06e57ef9bf4429267f81ac7c0d742cc9ed63d09886a9fe6f4",
-                "sha256:8b6007800c53fdacd5a5c192203f4e531eb2a1540ad9c752e052ec0f7143dbad"
-            ],
-            "index": "pypi",
-            "version": "==6.0.1"
-=======
-                "sha256:7a8190790c17d79a11f847fba0b004ee9a8122582ebff4729a082c109e81a4c9",
-                "sha256:8f593023c1a0f916110285b6efd7f99db07d59546e3d8c36fc60e2ab05d3be92"
-            ],
-            "index": "pypi",
-            "version": "==6.1.1"
->>>>>>> 345494bc
+                "sha256:9d1edf9e7d0b84d72ea3dbcdfd22b35fb543a5e8f2a60092dd578936bf63d7f9",
+                "sha256:b574b57423e818210672e07ca1fa90aaf194a4f63f3ab909a2c67ebb22913839"
+            ],
+            "index": "pypi",
+            "version": "==6.2.2"
         },
         "pytest-black": {
             "hashes": [
@@ -1134,35 +854,27 @@
         },
         "pytest-cov": {
             "hashes": [
-                "sha256:45ec2d5182f89a81fc3eb29e3d1ed3113b9e9a873bcddb2a71faaab066110191",
-                "sha256:47bd0ce14056fdd79f93e1713f88fad7bdcc583dcd7783da86ef2f085a0bb88e"
-            ],
-            "index": "pypi",
-            "version": "==2.10.1"
+                "sha256:359952d9d39b9f822d9d29324483e7ba04a3a17dd7d05aa6beb7ea01e359e5f7",
+                "sha256:bdb9fdb0b85a7cc825269a4c56b48ccaa5c7e365054b6038772c32ddcdc969da"
+            ],
+            "index": "pypi",
+            "version": "==2.11.1"
         },
         "pytest-flake8": {
             "hashes": [
-                "sha256:1b82bb58c88eb1db40524018d3fcfd0424575029703b4e2d8e3ee873f2b17027",
-                "sha256:2e91578ecd9b200066f99c1e1de0f510fbb85bcf43712d46ea29fe47607cc234"
-            ],
-            "index": "pypi",
-            "version": "==1.0.6"
+                "sha256:c28cf23e7d359753c896745fd4ba859495d02e16c84bac36caa8b1eec58f5bc1",
+                "sha256:f0259761a903563f33d6f099914afef339c085085e643bee8343eb323b32dd6b"
+            ],
+            "index": "pypi",
+            "version": "==1.0.7"
         },
         "pytest-mypy": {
             "hashes": [
-<<<<<<< HEAD
-                "sha256:2560a9b27d59bb17810d12ec3402dfc7c8e100e40539a70d2814bcbb27240f27",
-                "sha256:76e705cfd3800bf2b534738e792245ac5bb8d780698d0f8cd6c79032cc5e9923"
-            ],
-            "index": "pypi",
-            "version": "==0.6.2"
-=======
-                "sha256:5a667d9a2b66bf98b3a494411f221923a6e2c3eafbe771104951aaec8985673d",
-                "sha256:e0505ace48d2b19fe686366fce6b4a2ac0d090423736bb6aa2e39554d18974b7"
-            ],
-            "index": "pypi",
-            "version": "==0.7.0"
->>>>>>> 345494bc
+                "sha256:63d418a4fea7d598ac40b659723c00804d16a251d90a5cfbca213eeba5aaf01c",
+                "sha256:8d2112972c1debf087943f48963a0daf04f3424840aea0cf437cc97053b1b0ef"
+            ],
+            "index": "pypi",
+            "version": "==0.8.0"
         },
         "pytest-timeout": {
             "hashes": [
@@ -1174,120 +886,69 @@
         },
         "pytz": {
             "hashes": [
-                "sha256:a494d53b6d39c3c6e44c3bec237336e14305e4f29bbf800b599253057fbb79ed",
-                "sha256:c35965d010ce31b23eeb663ed3cc8c906275d6be1a34393a1d73a41febf4a048"
-            ],
-            "version": "==2020.1"
+                "sha256:16962c5fb8db4a8f63a26646d8886e9d769b6c511543557bc84e9569fb9a9cb4",
+                "sha256:180befebb1927b16f6b57101720075a984c019ac16b1b7575673bea42c6c3da5"
+            ],
+            "version": "==2020.5"
         },
         "regex": {
             "hashes": [
-<<<<<<< HEAD
-                "sha256:0dc64ee3f33cd7899f79a8d788abfbec168410be356ed9bd30bbd3f0a23a7204",
-                "sha256:1269fef3167bb52631ad4fa7dd27bf635d5a0790b8e6222065d42e91bede4162",
-                "sha256:14a53646369157baa0499513f96091eb70382eb50b2c82393d17d7ec81b7b85f",
-                "sha256:3a3af27a8d23143c49a3420efe5b3f8cf1a48c6fc8bc6856b03f638abc1833bb",
-                "sha256:46bac5ca10fb748d6c55843a931855e2727a7a22584f302dd9bb1506e69f83f6",
-                "sha256:4c037fd14c5f4e308b8370b447b469ca10e69427966527edcab07f52d88388f7",
-                "sha256:51178c738d559a2d1071ce0b0f56e57eb315bcf8f7d4cf127674b533e3101f88",
-                "sha256:5ea81ea3dbd6767873c611687141ec7b06ed8bab43f68fad5b7be184a920dc99",
-                "sha256:6961548bba529cac7c07af2fd4d527c5b91bb8fe18995fed6044ac22b3d14644",
-                "sha256:75aaa27aa521a182824d89e5ab0a1d16ca207318a6b65042b046053cfc8ed07a",
-                "sha256:7a2dd66d2d4df34fa82c9dc85657c5e019b87932019947faece7983f2089a840",
-                "sha256:8a51f2c6d1f884e98846a0a9021ff6861bdb98457879f412fdc2b42d14494067",
-                "sha256:9c568495e35599625f7b999774e29e8d6b01a6fb684d77dee1f56d41b11b40cd",
-                "sha256:9eddaafb3c48e0900690c1727fba226c4804b8e6127ea409689c3bb492d06de4",
-                "sha256:bbb332d45b32df41200380fff14712cb6093b61bd142272a10b16778c418e98e",
-                "sha256:bc3d98f621898b4a9bc7fecc00513eec8f40b5b83913d74ccb445f037d58cd89",
-                "sha256:c11d6033115dc4887c456565303f540c44197f4fc1a2bfb192224a301534888e",
-                "sha256:c50a724d136ec10d920661f1442e4a8b010a4fe5aebd65e0c2241ea41dbe93dc",
-                "sha256:d0a5095d52b90ff38592bbdc2644f17c6d495762edf47d876049cfd2968fbccf",
-                "sha256:d6cff2276e502b86a25fd10c2a96973fdb45c7a977dca2138d661417f3728341",
-                "sha256:e46d13f38cfcbb79bfdb2964b0fe12561fe633caf964a77a5f8d4e45fe5d2ef7"
-            ],
-            "version": "==2020.7.14"
-=======
-                "sha256:1a16afbfadaadc1397353f9b32e19a65dc1d1804c80ad73a14f435348ca017ad",
-                "sha256:2308491b3e6c530a3bb38a8a4bb1dc5fd32cbf1e11ca623f2172ba17a81acef1",
-                "sha256:39a5ef30bca911f5a8a3d4476f5713ed4d66e313d9fb6755b32bec8a2e519635",
-                "sha256:3d5a8d007116021cf65355ada47bf405656c4b3b9a988493d26688275fde1f1c",
-                "sha256:4302153abb96859beb2c778cc4662607a34175065fc2f33a21f49eb3fbd1ccd3",
-                "sha256:463e770c48da76a8da82b8d4a48a541f314e0df91cbb6d873a341dbe578efafd",
-                "sha256:46ab6070b0d2cb85700b8863b3f5504c7f75d8af44289e9562195fe02a8dd72d",
-                "sha256:4f5c0fe46fb79a7adf766b365cae56cafbf352c27358fda811e4a1dc8216d0db",
-                "sha256:60c4f64d9a326fe48e8738c3dbc068e1edc41ff7895a9e3723840deec4bc1c28",
-                "sha256:671c51d352cfb146e48baee82b1ee8d6ffe357c292f5e13300cdc5c00867ebfc",
-                "sha256:6cf527ec2f3565248408b61dd36e380d799c2a1047eab04e13a2b0c15dd9c767",
-                "sha256:7c4fc5a8ec91a2254bb459db27dbd9e16bba1dabff638f425d736888d34aaefa",
-                "sha256:850339226aa4fec04916386577674bb9d69abe0048f5d1a99f91b0004bfdcc01",
-                "sha256:8ba3efdd60bfee1aa784dbcea175eb442d059b576934c9d099e381e5a9f48930",
-                "sha256:8c8c42aa5d3ac9a49829c4b28a81bebfa0378996f9e0ca5b5ab8a36870c3e5ee",
-                "sha256:8e7ef296b84d44425760fe813cabd7afbb48c8dd62023018b338bbd9d7d6f2f0",
-                "sha256:a2a31ee8a354fa3036d12804730e1e20d58bc4e250365ead34b9c30bbe9908c3",
-                "sha256:a63907332531a499b8cdfd18953febb5a4c525e9e7ca4ac147423b917244b260",
-                "sha256:a8240df4957a5b0e641998a5d78b3c4ea762c845d8cb8997bf820626826fde9a",
-                "sha256:b8806649983a1c78874ec7e04393ef076805740f6319e87a56f91f1767960212",
-                "sha256:c077c9d04a040dba001cf62b3aff08fd85be86bccf2c51a770c77377662a2d55",
-                "sha256:c529ba90c1775697a65b46c83d47a2d3de70f24d96da5d41d05a761c73b063af",
-                "sha256:d537e270b3e6bfaea4f49eaf267984bfb3628c86670e9ad2a257358d3b8f0955",
-                "sha256:d629d750ebe75a88184db98f759633b0a7772c2e6f4da529f0027b4a402c0e2f",
-                "sha256:d9d53518eeed12190744d366ec4a3f39b99d7daa705abca95f87dd8b442df4ad",
-                "sha256:e490f08897cb44e54bddf5c6e27deca9b58c4076849f32aaa7a0b9f1730f2c20",
-                "sha256:f579caecbbca291b0fcc7d473664c8c08635da2f9b1567c22ea32311c86ef68c"
-            ],
-            "version": "==2020.10.11"
->>>>>>> 345494bc
+                "sha256:02951b7dacb123d8ea6da44fe45ddd084aa6777d4b2454fa0da61d569c6fa538",
+                "sha256:0d08e71e70c0237883d0bef12cad5145b84c3705e9c6a588b2a9c7080e5af2a4",
+                "sha256:1862a9d9194fae76a7aaf0150d5f2a8ec1da89e8b55890b1786b8f88a0f619dc",
+                "sha256:1ab79fcb02b930de09c76d024d279686ec5d532eb814fd0ed1e0051eb8bd2daa",
+                "sha256:1fa7ee9c2a0e30405e21031d07d7ba8617bc590d391adfc2b7f1e8b99f46f444",
+                "sha256:262c6825b309e6485ec2493ffc7e62a13cf13fb2a8b6d212f72bd53ad34118f1",
+                "sha256:2a11a3e90bd9901d70a5b31d7dd85114755a581a5da3fc996abfefa48aee78af",
+                "sha256:2c99e97d388cd0a8d30f7c514d67887d8021541b875baf09791a3baad48bb4f8",
+                "sha256:3128e30d83f2e70b0bed9b2a34e92707d0877e460b402faca908c6667092ada9",
+                "sha256:38c8fd190db64f513fe4e1baa59fed086ae71fa45083b6936b52d34df8f86a88",
+                "sha256:3bddc701bdd1efa0d5264d2649588cbfda549b2899dc8d50417e47a82e1387ba",
+                "sha256:4902e6aa086cbb224241adbc2f06235927d5cdacffb2425c73e6570e8d862364",
+                "sha256:49cae022fa13f09be91b2c880e58e14b6da5d10639ed45ca69b85faf039f7a4e",
+                "sha256:56e01daca75eae420bce184edd8bb341c8eebb19dd3bce7266332258f9fb9dd7",
+                "sha256:5862975b45d451b6db51c2e654990c1820523a5b07100fc6903e9c86575202a0",
+                "sha256:6a8ce43923c518c24a2579fda49f093f1397dad5d18346211e46f134fc624e31",
+                "sha256:6c54ce4b5d61a7129bad5c5dc279e222afd00e721bf92f9ef09e4fae28755683",
+                "sha256:6e4b08c6f8daca7d8f07c8d24e4331ae7953333dbd09c648ed6ebd24db5a10ee",
+                "sha256:717881211f46de3ab130b58ec0908267961fadc06e44f974466d1887f865bd5b",
+                "sha256:749078d1eb89484db5f34b4012092ad14b327944ee7f1c4f74d6279a6e4d1884",
+                "sha256:7913bd25f4ab274ba37bc97ad0e21c31004224ccb02765ad984eef43e04acc6c",
+                "sha256:7a25fcbeae08f96a754b45bdc050e1fb94b95cab046bf56b016c25e9ab127b3e",
+                "sha256:83d6b356e116ca119db8e7c6fc2983289d87b27b3fac238cfe5dca529d884562",
+                "sha256:8b882a78c320478b12ff024e81dc7d43c1462aa4a3341c754ee65d857a521f85",
+                "sha256:8f6a2229e8ad946e36815f2a03386bb8353d4bde368fdf8ca5f0cb97264d3b5c",
+                "sha256:9801c4c1d9ae6a70aeb2128e5b4b68c45d4f0af0d1535500884d644fa9b768c6",
+                "sha256:a15f64ae3a027b64496a71ab1f722355e570c3fac5ba2801cafce846bf5af01d",
+                "sha256:a3d748383762e56337c39ab35c6ed4deb88df5326f97a38946ddd19028ecce6b",
+                "sha256:a63f1a07932c9686d2d416fb295ec2c01ab246e89b4d58e5fa468089cab44b70",
+                "sha256:b2b1a5ddae3677d89b686e5c625fc5547c6e492bd755b520de5332773a8af06b",
+                "sha256:b2f4007bff007c96a173e24dcda236e5e83bde4358a557f9ccf5e014439eae4b",
+                "sha256:baf378ba6151f6e272824b86a774326f692bc2ef4cc5ce8d5bc76e38c813a55f",
+                "sha256:bafb01b4688833e099d79e7efd23f99172f501a15c44f21ea2118681473fdba0",
+                "sha256:bba349276b126947b014e50ab3316c027cac1495992f10e5682dc677b3dfa0c5",
+                "sha256:c084582d4215593f2f1d28b65d2a2f3aceff8342aa85afd7be23a9cad74a0de5",
+                "sha256:d1ebb090a426db66dd80df8ca85adc4abfcbad8a7c2e9a5ec7513ede522e0a8f",
+                "sha256:d2d8ce12b7c12c87e41123997ebaf1a5767a5be3ec545f64675388970f415e2e",
+                "sha256:e32f5f3d1b1c663af7f9c4c1e72e6ffe9a78c03a31e149259f531e0fed826512",
+                "sha256:e3faaf10a0d1e8e23a9b51d1900b72e1635c2d5b0e1bea1c18022486a8e2e52d",
+                "sha256:f7d29a6fc4760300f86ae329e3b6ca28ea9c20823df123a2ea8693e967b29917",
+                "sha256:f8f295db00ef5f8bae530fc39af0b40486ca6068733fb860b42115052206466f"
+            ],
+            "version": "==2020.11.13"
         },
         "requests": {
             "hashes": [
-                "sha256:b3559a131db72c33ee969480840fff4bb6dd111de7dd27c8ee1f820f4f00231b",
-                "sha256:fe75cc94a9443b9246fc7049224f75604b113c36acb93f87b80ed42c44cbb898"
-            ],
-            "version": "==2.24.0"
+                "sha256:27973dd4a904a4f13b263a19c866c13b92a39ed1c964655f025f3f8d3d75b804",
+                "sha256:c210084e36a42ae6b9219e00e48287def368a26d03a048ddad7bfee44f75871e"
+            ],
+            "version": "==2.25.1"
         },
         "restructuredtext-lint": {
             "hashes": [
-                "sha256:470e53b64817211a42805c3a104d2216f6f5834b22fe7adb637d1de4d6501fb8"
-            ],
-            "version": "==1.3.1"
-        },
-        "ruamel.yaml": {
-            "hashes": [
-                "sha256:0962fd7999e064c4865f96fb1e23079075f4a2a14849bcdc5cdba53a24f9759b",
-                "sha256:099c644a778bf72ffa00524f78dd0b6476bca94a1da344130f4bf3381ce5b954"
-            ],
-            "version": "==0.16.10"
-        },
-        "ruamel.yaml.clib": {
-            "hashes": [
-                "sha256:1e77424825caba5553bbade750cec2277ef130647d685c2b38f68bc03453bac6",
-                "sha256:392b7c371312abf27fb549ec2d5e0092f7ef6e6c9f767bfb13e83cb903aca0fd",
-                "sha256:4d55386129291b96483edcb93b381470f7cd69f97585829b048a3d758d31210a",
-                "sha256:550168c02d8de52ee58c3d8a8193d5a8a9491a5e7b2462d27ac5bf63717574c9",
-                "sha256:57933a6986a3036257ad7bf283529e7c19c2810ff24c86f4a0cfeb49d2099919",
-                "sha256:615b0396a7fad02d1f9a0dcf9f01202bf9caefee6265198f252c865f4227fcc6",
-                "sha256:77556a7aa190be9a2bd83b7ee075d3df5f3c5016d395613671487e79b082d784",
-                "sha256:7aee724e1ff424757b5bd8f6c5bbdb033a570b2b4683b17ace4dbe61a99a657b",
-                "sha256:8073c8b92b06b572e4057b583c3d01674ceaf32167801fe545a087d7a1e8bf52",
-                "sha256:9c6d040d0396c28d3eaaa6cb20152cb3b2f15adf35a0304f4f40a3cf9f1d2448",
-                "sha256:a0ff786d2a7dbe55f9544b3f6ebbcc495d7e730df92a08434604f6f470b899c5",
-                "sha256:b1b7fcee6aedcdc7e62c3a73f238b3d080c7ba6650cd808bce8d7761ec484070",
-                "sha256:b66832ea8077d9b3f6e311c4a53d06273db5dc2db6e8a908550f3c14d67e718c",
-                "sha256:be018933c2f4ee7de55e7bd7d0d801b3dfb09d21dad0cce8a97995fd3e44be30",
-                "sha256:d0d3ac228c9bbab08134b4004d748cf9f8743504875b3603b3afbb97e3472947",
-                "sha256:d10e9dd744cf85c219bf747c75194b624cc7a94f0c80ead624b06bfa9f61d3bc",
-                "sha256:ea4362548ee0cbc266949d8a441238d9ad3600ca9910c3fe4e82ee3a50706973",
-                "sha256:ed5b3698a2bb241b7f5cbbe277eaa7fe48b07a58784fba4f75224fd066d253ad",
-                "sha256:f9dcc1ae73f36e8059589b601e8e4776b9976effd76c21ad6a855a74318efd6e"
-            ],
-            "markers": "platform_python_implementation == 'CPython' and python_version < '3.9'",
-            "version": "==0.2.0"
-        },
-        "scanpointgenerator": {
-            "hashes": [
-                "sha256:28672715d82ebf67f62d3d6632dddd5cb6132e62c71d7884fcfbe6a88aa6ebe5"
-            ],
-            "index": "pypi",
-            "version": "==3.1"
+                "sha256:d3b10a1fe2ecac537e51ae6d151b223b78de9fafdd50e5eb6b08c243df173c80"
+            ],
+            "version": "==1.3.2"
         },
         "six": {
             "hashes": [
@@ -1298,26 +959,26 @@
         },
         "snowballstemmer": {
             "hashes": [
-                "sha256:209f257d7533fdb3cb73bdbd24f436239ca3b2fa67d56f6ff88e86be08cc5ef0",
-                "sha256:df3bac3df4c2c01363f3dd2cfa78cce2840a79b9f1c2d2de9ce8d31683992f52"
-            ],
-            "version": "==2.0.0"
+                "sha256:b51b447bea85f9968c13b650126a888aabd4cb4463fca868ec596826325dedc2",
+                "sha256:e997baa4f2e9139951b6f4c631bad912dfd3c792467e2f03d7239464af90e914"
+            ],
+            "version": "==2.1.0"
         },
         "sphinx": {
             "hashes": [
-                "sha256:321d6d9b16fa381a5306e5a0b76cd48ffbc588e6340059a729c6fdd66087e0e8",
-                "sha256:ce6fd7ff5b215af39e2fcd44d4a321f6694b4530b6f2b2109b64d120773faea0"
-            ],
-            "index": "pypi",
-            "version": "==3.2.1"
+                "sha256:41cad293f954f7d37f803d97eb184158cfd90f51195131e94875bc07cd08b93c",
+                "sha256:c314c857e7cd47c856d2c5adff514ac2e6495f8b8e0f886a8a37e9305dfea0d8"
+            ],
+            "index": "pypi",
+            "version": "==3.4.3"
         },
         "sphinx-rtd-theme": {
             "hashes": [
-                "sha256:22c795ba2832a169ca301cd0a083f7a434e09c538c70beb42782c073651b707d",
-                "sha256:373413d0f82425aaa28fb288009bf0d0964711d347763af2f1b65cafcb028c82"
-            ],
-            "index": "pypi",
-            "version": "==0.5.0"
+                "sha256:eda689eda0c7301a80cf122dad28b1861e5605cbf455558f3775e1e8200e83a5",
+                "sha256:fa6bebd5ab9a73da8e102509a86f3fcc36dec04a0b52ea80e5a033b2aba00113"
+            ],
+            "index": "pypi",
+            "version": "==0.5.1"
         },
         "sphinxcontrib-applehelp": {
             "hashes": [
@@ -1363,129 +1024,84 @@
         },
         "stevedore": {
             "hashes": [
-                "sha256:38791aa5bed922b0a844513c5f9ed37774b68edc609e5ab8ab8d8fe0ce4315e5",
-                "sha256:c8f4f0ebbc394e52ddf49de8bcc3cf8ad2b4425ebac494106bbc5e3661ac7633"
-            ],
-            "version": "==3.2.0"
+                "sha256:3a5bbd0652bf552748871eaa73a4a8dc2899786bc497a2aa1fcb4dcdb0debeee",
+                "sha256:50d7b78fbaf0d04cd62411188fa7eedcb03eb7f4c4b37005615ceebe582aa82a"
+            ],
+            "version": "==3.3.0"
         },
         "testfixtures": {
             "hashes": [
-<<<<<<< HEAD
-                "sha256:30566e24a1b34e4d3f8c13abf62557d01eeb4480bcb8f1745467bfb0d415a7d9",
-                "sha256:58d2b3146d93bc5ddb0cd24e0ccacb13e29bdb61e5c81235c58f7b8ee4470366"
-            ],
-            "version": "==6.14.1"
-=======
-                "sha256:409f77cfbdad822d12a8ce5c4aa8fb4d0bb38073f4a5444fede3702716a2cec2",
-                "sha256:e17f4f526fc90b0ac9bc7f8ca62b7dec17d9faf3d721f56bda4f0fd94d02f85a"
-            ],
-            "version": "==6.15.0"
->>>>>>> 345494bc
+                "sha256:5ec3a0dd6f71cc4c304fbc024a10cc293d3e0b852c868014b9f233203e149bda",
+                "sha256:9ed31e83f59619e2fa17df053b241e16e0608f4580f7b5a9333a0c9bdcc99137"
+            ],
+            "version": "==6.17.1"
         },
         "toml": {
             "hashes": [
-                "sha256:926b612be1e5ce0634a2ca03470f95169cf16f939018233a670519cb4ac58b0f",
-                "sha256:bda89d5935c2eac546d648028b9901107a595863cb36bae0c73ac804a9b4ce88"
-            ],
-            "version": "==0.10.1"
-<<<<<<< HEAD
-=======
-        },
-        "tornado": {
-            "hashes": [
-                "sha256:0fe2d45ba43b00a41cd73f8be321a44936dc1aba233dee979f17a042b83eb6dc",
-                "sha256:22aed82c2ea340c3771e3babc5ef220272f6fd06b5108a53b4976d0d722bcd52",
-                "sha256:2c027eb2a393d964b22b5c154d1a23a5f8727db6fda837118a776b29e2b8ebc6",
-                "sha256:5217e601700f24e966ddab689f90b7ea4bd91ff3357c3600fa1045e26d68e55d",
-                "sha256:5618f72e947533832cbc3dec54e1dffc1747a5cb17d1fd91577ed14fa0dc081b",
-                "sha256:5f6a07e62e799be5d2330e68d808c8ac41d4a259b9cea61da4101b83cb5dc673",
-                "sha256:c58d56003daf1b616336781b26d184023ea4af13ae143d9dda65e31e534940b9",
-                "sha256:c952975c8ba74f546ae6de2e226ab3cc3cc11ae47baf607459a6728585bb542a",
-                "sha256:c98232a3ac391f5faea6821b53db8db461157baa788f5d6222a193e9456e1740"
-            ],
-            "index": "pypi",
-            "version": "==6.0.4"
-        },
-        "traitlets": {
-            "hashes": [
-                "sha256:70b4c6a1d9019d7b4f6846832288f86998aa3b9207c6821f3578a6a6a467fe44"
-            ],
-            "version": "==4.3.3"
->>>>>>> 345494bc
+                "sha256:806143ae5bfb6a3c6e736a764057db0e6a0e05e338b5630894a5f779cabb4f9b",
+                "sha256:b3bda1d108d5dd99f4a20d24d9c348e91c4db7ab1b749200bded2f839ccbe68f"
+            ],
+            "version": "==0.10.2"
         },
         "typed-ast": {
             "hashes": [
-                "sha256:0666aa36131496aed8f7be0410ff974562ab7eeac11ef351def9ea6fa28f6355",
-                "sha256:0c2c07682d61a629b68433afb159376e24e5b2fd4641d35424e462169c0a7919",
-                "sha256:249862707802d40f7f29f6e1aad8d84b5aa9e44552d2cc17384b209f091276aa",
-                "sha256:24995c843eb0ad11a4527b026b4dde3da70e1f2d8806c99b7b4a7cf491612652",
-                "sha256:269151951236b0f9a6f04015a9004084a5ab0d5f19b57de779f908621e7d8b75",
-                "sha256:4083861b0aa07990b619bd7ddc365eb7fa4b817e99cf5f8d9cf21a42780f6e01",
-                "sha256:498b0f36cc7054c1fead3d7fc59d2150f4d5c6c56ba7fb150c013fbc683a8d2d",
-                "sha256:4e3e5da80ccbebfff202a67bf900d081906c358ccc3d5e3c8aea42fdfdfd51c1",
-                "sha256:6daac9731f172c2a22ade6ed0c00197ee7cc1221aa84cfdf9c31defeb059a907",
-                "sha256:715ff2f2df46121071622063fc7543d9b1fd19ebfc4f5c8895af64a77a8c852c",
-                "sha256:73d785a950fc82dd2a25897d525d003f6378d1cb23ab305578394694202a58c3",
-                "sha256:8c8aaad94455178e3187ab22c8b01a3837f8ee50e09cf31f1ba129eb293ec30b",
-                "sha256:8ce678dbaf790dbdb3eba24056d5364fb45944f33553dd5869b7580cdbb83614",
-                "sha256:aaee9905aee35ba5905cfb3c62f3e83b3bec7b39413f0a7f19be4e547ea01ebb",
-                "sha256:bcd3b13b56ea479b3650b82cabd6b5343a625b0ced5429e4ccad28a8973f301b",
-                "sha256:c9e348e02e4d2b4a8b2eedb48210430658df6951fa484e59de33ff773fbd4b41",
-                "sha256:d205b1b46085271b4e15f670058ce182bd1199e56b317bf2ec004b6a44f911f6",
-                "sha256:d43943ef777f9a1c42bf4e552ba23ac77a6351de620aa9acf64ad54933ad4d34",
-                "sha256:d5d33e9e7af3b34a40dc05f498939f0ebf187f07c385fd58d591c533ad8562fe",
-                "sha256:fc0fea399acb12edbf8a628ba8d2312f583bdbdb3335635db062fa98cf71fca4",
-                "sha256:fe460b922ec15dd205595c9b5b99e2f056fd98ae8f9f56b888e7a17dc2b757e7"
+                "sha256:07d49388d5bf7e863f7fa2f124b1b1d89d8aa0e2f7812faff0a5658c01c59aa1",
+                "sha256:14bf1522cdee369e8f5581238edac09150c765ec1cb33615855889cf33dcb92d",
+                "sha256:240296b27397e4e37874abb1df2a608a92df85cf3e2a04d0d4d61055c8305ba6",
+                "sha256:36d829b31ab67d6fcb30e185ec996e1f72b892255a745d3a82138c97d21ed1cd",
+                "sha256:37f48d46d733d57cc70fd5f30572d11ab8ed92da6e6b28e024e4a3edfb456e37",
+                "sha256:4c790331247081ea7c632a76d5b2a265e6d325ecd3179d06e9cf8d46d90dd151",
+                "sha256:5dcfc2e264bd8a1db8b11a892bd1647154ce03eeba94b461effe68790d8b8e07",
+                "sha256:7147e2a76c75f0f64c4319886e7639e490fee87c9d25cb1d4faef1d8cf83a440",
+                "sha256:7703620125e4fb79b64aa52427ec192822e9f45d37d4b6625ab37ef403e1df70",
+                "sha256:8368f83e93c7156ccd40e49a783a6a6850ca25b556c0fa0240ed0f659d2fe496",
+                "sha256:84aa6223d71012c68d577c83f4e7db50d11d6b1399a9c779046d75e24bed74ea",
+                "sha256:85f95aa97a35bdb2f2f7d10ec5bbdac0aeb9dafdaf88e17492da0504de2e6400",
+                "sha256:8db0e856712f79c45956da0c9a40ca4246abc3485ae0d7ecc86a20f5e4c09abc",
+                "sha256:9044ef2df88d7f33692ae3f18d3be63dec69c4fb1b5a4a9ac950f9b4ba571606",
+                "sha256:963c80b583b0661918718b095e02303d8078950b26cc00b5e5ea9ababe0de1fc",
+                "sha256:987f15737aba2ab5f3928c617ccf1ce412e2e321c77ab16ca5a293e7bbffd581",
+                "sha256:9ec45db0c766f196ae629e509f059ff05fc3148f9ffd28f3cfe75d4afb485412",
+                "sha256:9fc0b3cb5d1720e7141d103cf4819aea239f7d136acf9ee4a69b047b7986175a",
+                "sha256:a2c927c49f2029291fbabd673d51a2180038f8cd5a5b2f290f78c4516be48be2",
+                "sha256:a38878a223bdd37c9709d07cd357bb79f4c760b29210e14ad0fb395294583787",
+                "sha256:b4fcdcfa302538f70929eb7b392f536a237cbe2ed9cba88e3bf5027b39f5f77f",
+                "sha256:c0c74e5579af4b977c8b932f40a5464764b2f86681327410aa028a22d2f54937",
+                "sha256:c1c876fd795b36126f773db9cbb393f19808edd2637e00fd6caba0e25f2c7b64",
+                "sha256:c9aadc4924d4b5799112837b226160428524a9a45f830e0d0f184b19e4090487",
+                "sha256:cc7b98bf58167b7f2db91a4327da24fb93368838eb84a44c472283778fc2446b",
+                "sha256:cf54cfa843f297991b7388c281cb3855d911137223c6b6d2dd82a47ae5125a41",
+                "sha256:d003156bb6a59cda9050e983441b7fa2487f7800d76bdc065566b7d728b4581a",
+                "sha256:d175297e9533d8d37437abc14e8a83cbc68af93cc9c1c59c2c292ec59a0697a3",
+                "sha256:d746a437cdbca200622385305aedd9aef68e8a645e385cc483bdc5e488f07166",
+                "sha256:e683e409e5c45d5c9082dc1daf13f6374300806240719f95dc783d1fc942af10"
             ],
             "markers": "implementation_name == 'cpython' and python_version < '3.8'",
-            "version": "==1.4.1"
+            "version": "==1.4.2"
         },
         "typing": {
             "hashes": [
-                "sha256:d502c90f6d9d4c011f1715b4f2522dbdbcd9f24c59bfe744887a245f62b68d0a"
-            ],
-            "index": "pypi",
-            "version": "==3.6.1"
+                "sha256:1187fb9c82fd670d10aa07bbb6cfcfe4bdda42d6fab8d5134f04e8c4d0b71cc9",
+                "sha256:283d868f5071ab9ad873e5e52268d611e851c870a2ba354193026f2dfb29d8b5"
+            ],
+            "index": "pypi",
+            "version": "==3.7.4.3"
         },
         "typing-extensions": {
             "hashes": [
-<<<<<<< HEAD
-                "sha256:6e95524d8a547a91e08f404ae485bbb71962de46967e1b71a0cb89af24e761c5",
-                "sha256:79ee589a3caca649a9bfd2a8de4709837400dfa00b6cc81962a1e6a1815969ae",
-                "sha256:f8d2bd89d25bc39dabe7d23df520442fa1d8969b82544370e03d88b5a591c392"
-            ],
-            "version": "==3.7.4.2"
-=======
                 "sha256:7cb407020f00f7bfc3cb3e7881628838e69d8f3fcab2f64742a5e76b2f841918",
                 "sha256:99d4073b617d30288f569d3f13d2bd7548c3a7e4c8de87db09a9d29bb3a4a60c",
                 "sha256:dafc7639cde7f1b6e1acc0f457842a83e722ccca8eef5270af2d74792619a89f"
             ],
+            "markers": "python_version < '3.8'",
             "version": "==3.7.4.3"
->>>>>>> 345494bc
         },
         "urllib3": {
             "hashes": [
-                "sha256:91056c15fa70756691db97756772bb1eb9678fa585d9184f24534b100dc60f4a",
-                "sha256:e7983572181f5e1522d9c98453462384ee92a0be7fac5f1413a1e35c56cc0461"
-<<<<<<< HEAD
-=======
-            ],
-            "version": "==1.25.10"
-        },
-        "vdsgen": {
-            "hashes": [
-                "sha256:3429df0c6b0c5567db65c6a928ff061432e3c20b989d26ca7b48ef89f198317c"
-            ],
-            "index": "pypi",
-            "version": "==0.5.2"
-        },
-        "wcwidth": {
-            "hashes": [
-                "sha256:cafe2186b3c009a04067022ce1dcd79cb38d8d65ee4f4791b8888d6599d1bbe1",
-                "sha256:ee73862862a156bf77ff92b09034fc4825dd3af9cf81bc5b360668d425f3c5f1"
->>>>>>> 345494bc
-            ],
-            "version": "==1.25.10"
+                "sha256:1b465e494e3e0d8939b50680403e3aedaa2bc434b7d5af64dfd3c958d7f5ae80",
+                "sha256:de3eedaad74a2683334e282005cd8d7f22f4d55fa690a2a1020a416cb0a47e73"
+            ],
+            "version": "==1.26.3"
         },
         "wrapt": {
             "hashes": [
@@ -1495,10 +1111,10 @@
         },
         "zipp": {
             "hashes": [
-                "sha256:64ad89efee774d1897a58607895d80789c59778ea02185dd846ac38394a8642b",
-                "sha256:eed8ec0b8d1416b2ca33516a37a08892442f3954dee131e92cfd92d8fe3e7066"
-            ],
-            "version": "==3.3.0"
+                "sha256:102c24ef8f171fd729d46599845e95c7ab894a4cf45f5de11a44cc7444fb1108",
+                "sha256:ed5eee1974372595f9e416cc7bbeeb12335201d8081ca8a0743c954d4446e5cb"
+            ],
+            "version": "==3.4.0"
         }
     }
 }