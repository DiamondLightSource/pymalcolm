import unittest
from mock import patch, ANY

import numpy as np

from malcolm.core import AlarmSeverity, Process, Widget
from malcolm.modules.builtin.controllers import StatefulController


@patch("malcolm.modules.ca.util.catools")
class TestCAParts(unittest.TestCase):

    def setUp(self):
        self.process = Process("proc")
        self.process.start()

    def create_block(self, p):
        c = StatefulController("mri")
        c.add_part(p)
        self.process.add_controller(c)
        b = self.process.block_view("mri")
        return b

    def tearDown(self):
        self.process.stop(timeout=2)

    def test_caboolean(self, catools):
        from malcolm.modules.ca.parts import CABooleanPart

        class Initial(int):
            ok = True
            severity = 0

        catools.caget.side_effect = [[Initial(0), Initial(0)]]
        b = self.create_block(CABooleanPart(
                name="attrname", description="desc", pv="pv", rbv_suffix="2"))
        assert b.attrname.value is False
        assert b.attrname.meta.description == "desc"
        assert b.attrname.meta.writeable
        catools.caget.assert_called_once_with(
            ["pv2", 'pv'], datatype=catools.DBR_LONG,
            format=catools.FORMAT_CTRL)
        catools.caget.reset_mock()

        class Update(int):
            ok = True
            severity = 0
            raw_stamp = (34, 4355)

        catools.caget.side_effect = [Update(1)]
        b.attrname.put_value(True)
        catools.caput.assert_called_once_with(
            "pv", 1, datatype=catools.DBR_LONG,
            timeout=10.0, wait=True)
        catools.caget.assert_called_once_with(
            "pv2", datatype=catools.DBR_LONG,
            format=catools.FORMAT_TIME)
        assert b.attrname.value is True
        assert b.attrname.alarm.is_ok()
        assert b.attrname.timeStamp.to_time() == 34.000004355

    def test_cachararray(self, catools):
        from malcolm.modules.ca.parts import CACharArrayPart

        class Initial(str):
            ok = True
            severity = 1

        catools.caget.side_effect = [[Initial("long_and_bad_string")]]
        b = self.create_block(CACharArrayPart(
            name="cattr", description="desc", rbv="pvr"))
        assert b.cattr.value == "long_and_bad_string"
        assert b.cattr.alarm.severity == AlarmSeverity.MINOR_ALARM
        catools.caget.assert_called_once_with(
            ["pvr"], datatype=catools.DBR_CHAR_STR,
            format=catools.FORMAT_CTRL)

    def test_cachoice(self, catools):
        from malcolm.modules.ca.parts import CAChoicePart

        class Initial(int):
            ok = True
            severity = 0
            enums = ["a", "b", "c"]

        catools.caget.side_effect = [[Initial(1), Initial(2)]]
        b = self.create_block(CAChoicePart(
            name="attrname", description="desc", pv="pv", rbv="rbv"))
        assert b.attrname.value is "b"
        assert b.attrname.meta.description == "desc"
        assert b.attrname.meta.writeable
        catools.caget.assert_called_once_with(
            ["rbv", 'pv'], datatype=catools.DBR_ENUM,
            format=catools.FORMAT_CTRL)
        catools.caget.reset_mock()

        class Update(int):
            ok = True
            severity = 2
            raw_stamp = (34, 4355)

        catools.caget.side_effect = [Update(0)]
        b.attrname.put_value("c")
        catools.caput.assert_called_once_with(
            "pv", 2, datatype=catools.DBR_ENUM,
            timeout=10.0, wait=True)
        catools.caget.assert_called_once_with(
            "rbv", datatype=catools.DBR_ENUM,
            format=catools.FORMAT_TIME)
        assert b.attrname.value is "a"
        assert b.attrname.alarm.severity == AlarmSeverity.MAJOR_ALARM
        assert b.attrname.timeStamp.to_time() == 34.000004355
        catools.caget.reset_mock()
        catools.caput.reset_mock()

        catools.caget.side_effect = [Update(1)]
        b.attrname.put_value(1)
        catools.caput.assert_called_once_with(
            "pv", 1, datatype=catools.DBR_ENUM,
            timeout=10.0, wait=True)
        assert b.attrname.value is "b"

    def test_cadoublearray(self, catools):
        from malcolm.modules.ca.parts import CADoubleArrayPart

        class Initial(np.ndarray):
            ok = True
            severity = 0
        initial = Initial(dtype=np.float64, shape=(3,))
        initial[:] = np.arange(3) + 1.2

        catools.caget.side_effect = [[initial]]
        b = self.create_block(CADoubleArrayPart(
            name="attrname", description="desc", pv="pv",
            timeout=-1))
        assert list(b.attrname.value) == [1.2, 2.2, 3.2]
        assert b.attrname.meta.description == "desc"
        assert b.attrname.meta.writeable
        catools.caget.assert_called_once_with(
            ["pv"], datatype=catools.DBR_DOUBLE,
            format=catools.FORMAT_CTRL)
        catools.caget.reset_mock()

        class Update(np.ndarray):
            ok = False

        catools.caget.side_effect = [Update(shape=(6,))]
        b.attrname.put_value([])
        catools.caput.assert_called_once_with(
            "pv", ANY, datatype=catools.DBR_DOUBLE,
            timeout=None, wait=True)
        assert list(catools.caput.call_args[0][1]) == []
        catools.caget.assert_called_once_with(
            "pv", datatype=catools.DBR_DOUBLE,
            format=catools.FORMAT_TIME)
        assert list(b.attrname.value) == []
        assert b.attrname.alarm.severity == AlarmSeverity.INVALID_ALARM

    def test_cadouble(self, catools):
        from malcolm.modules.ca.parts import CADoublePart

        class Initial(float):
            ok = True
            severity = 0

        catools.caget.side_effect = [[Initial(5.2)]]
        b = self.create_block(CADoublePart(
            name="attrname", description="desc", rbv="pv"))
        assert b.attrname.value == 5.2
        assert b.attrname.meta.description == "desc"
        assert not b.attrname.meta.writeable
        catools.caget.assert_called_once_with(
            ['pv'], datatype=catools.DBR_DOUBLE,
            format=catools.FORMAT_CTRL)

        l = []
        b.attrname.subscribe_value(l.append)
        b._context.sleep(0.1)
        assert l == [5.2]

        catools.camonitor.assert_called_once()
        callback = catools.camonitor.call_args[0][1]
        callback(Initial(8.7))
        callback(Initial(8.8))
        assert b.attrname.value == 8.8

        # TODO: why does this seg fault on travis VMs?
<<<<<<< HEAD
        #b._context.sleep(0.1)
        #assert l == [5.2, 8.7, 8.8]
=======
        b._context.sleep(0.1)
        assert l == [5.2, 8.7, 8.8]
>>>>>>> 8c35dea7

    def test_calongarray(self, catools):
        from malcolm.modules.ca.parts import CALongArrayPart

        class Initial(np.ndarray):
            ok = True
            severity = 0
        initial = Initial(dtype=np.int32, shape=(4,))
        initial[:] = [5, 6, 7, 8]

        catools.caget.side_effect = [[initial]]
        b = self.create_block(CALongArrayPart(
            name="attrname", description="desc", pv="pv",
            widget=Widget.TEXTINPUT))
        assert list(b.attrname.value) == [5, 6, 7, 8]
        assert b.attrname.meta.tags == ["widget:textinput", 'config:1']
        assert b.attrname.meta.writeable
        catools.caget.assert_called_once_with(
            ["pv"], datatype=catools.DBR_LONG,
            format=catools.FORMAT_CTRL)
        catools.caget.reset_mock()

        class Update(np.ndarray):
            ok = True
            severity = 0
        update = Update(shape=(2,), dtype=np.int32)
        update[:] = [4, 5]

        catools.caget.side_effect = [update]
        b.attrname.put_value([4, 4.2])
        catools.caput.assert_called_once_with(
            "pv", ANY, datatype=catools.DBR_LONG,
            timeout=10.0, wait=True)
        assert list(catools.caput.call_args[0][1]) == [4, 4]
        catools.caget.assert_called_once_with(
            "pv", datatype=catools.DBR_LONG,
            format=catools.FORMAT_TIME)
        assert list(b.attrname.value) == [4, 5]
        assert b.attrname.alarm.is_ok()

    def test_calong(self, catools):
        from malcolm.modules.ca.parts import CALongPart

        class Initial(int):
            ok = True
            severity = 0

        catools.caget.side_effect = [[Initial(3)]]
        b = self.create_block(CALongPart(
            name="attrname", description="desc", pv="pv"))
        assert b.attrname.value == 3
        assert b.attrname.meta.description == "desc"
        assert b.attrname.meta.writeable
        catools.caget.assert_called_once_with(
            ['pv'], datatype=catools.DBR_LONG,
            format=catools.FORMAT_CTRL)

    def test_castring(self, catools):
        from malcolm.modules.ca.parts import CAStringPart

        class Initial(str):
            ok = True
            severity = 0

        catools.caget.side_effect = [[Initial("thing")]]
        b = self.create_block(CAStringPart(
            name="attrname", description="desc", rbv="pv"))
        assert b.attrname.value == "thing"
        assert b.attrname.meta.description == "desc"
        assert not b.attrname.meta.writeable
        catools.caget.assert_called_once_with(
            ['pv'], datatype=catools.DBR_STRING,
            format=catools.FORMAT_CTRL)

    def test_init_no_pv_no_rbv(self, catools):
        from malcolm.modules.ca.parts import CABooleanPart

        # create test for no pv or rbv
        with self.assertRaises(ValueError):
            CABooleanPart(name="attrname", description="desc")
<|MERGE_RESOLUTION|>--- conflicted
+++ resolved
@@ -184,14 +184,10 @@
         callback(Initial(8.8))
         assert b.attrname.value == 8.8
 
-        # TODO: why does this seg fault on travis VMs?
-<<<<<<< HEAD
-        #b._context.sleep(0.1)
-        #assert l == [5.2, 8.7, 8.8]
-=======
+        # TODO: why does this seg fault on travis VMs when cothread is
+        # stack sharing?
         b._context.sleep(0.1)
         assert l == [5.2, 8.7, 8.8]
->>>>>>> 8c35dea7
 
     def test_calongarray(self, catools):
         from malcolm.modules.ca.parts import CALongArrayPart
