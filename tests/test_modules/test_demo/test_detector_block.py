import os
import shutil
import tempfile
import time
import unittest

import h5py
from cothread import cothread
from scanpointgenerator import CompoundGenerator, LineGenerator

from malcolm.core import Process
from malcolm.modules.demo.blocks import detector_block
from malcolm.modules.scanning.util import DatasetType


class TestDetectorBlock(unittest.TestCase):
    def setUp(self):
        self.p = Process("proc")
        for c in detector_block("mri", config_dir="/tmp"):
            self.p.add_controller(c)
        self.p.start()
        self.b = self.p.block_view("mri")
        self.tmpdir = tempfile.mkdtemp()

    def tearDown(self):
        self.p.stop(timeout=2)
        shutil.rmtree(self.tmpdir)

    def test_init(self):
        assert list(self.b) == [
            "meta",
            "health",
            "state",
            "disable",
            "reset",
            "mri",
            "layout",
            "design",
            "exports",
            "modified",
            "save",
            "completedSteps",
            "configuredSteps",
            "totalSteps",
            "validate",
            "configure",
            "run",
            "abort",
            "pause",
            "resume",
            "label",
            "datasets",
            "readoutTime",
            "frequencyAccuracy",
            "exposure",
        ]
        assert list(self.b.configure.meta.takes.elements) == [
<<<<<<< HEAD
            'generator', 'fileDir', 'axesToMove', 'breakpoints', 'exposure',
            'formatName', 'fileTemplate'
=======
            "generator",
            "fileDir",
            "axesToMove",
            "exposure",
            "formatName",
            "fileTemplate",
>>>>>>> 08633c52
        ]
        assert self.b.label.value == "DemoDetector"

    def make_generator(self):
        linex = LineGenerator("stage_x", "mm", 0, 2, 3, alternate=True)
        liney = LineGenerator("stage_y", "mm", 0, 2, 2)
        compound = CompoundGenerator([liney, linex], [], [], 0.5)
        return compound

    def test_scan(self):
        self.b.configure(self.make_generator(), self.tmpdir)
        assert list(self.b.datasets.value.rows()) == [
            ["det.data", "det.h5", DatasetType.PRIMARY, 4, "/entry/data", "/entry/uid"],
            ["det.sum", "det.h5", DatasetType.SECONDARY, 4, "/entry/sum", "/entry/uid"],
            [
                "stage_y.value_set",
                "det.h5",
                DatasetType.POSITION_SET,
                1,
                "/entry/stage_y_set",
                "",
            ],
            [
                "stage_x.value_set",
                "det.h5",
                DatasetType.POSITION_SET,
                1,
                "/entry/stage_x_set",
                "",
            ],
        ]
        filepath = os.path.join(self.tmpdir, "det.h5")
        with h5py.File(filepath, "r") as hdf:
            assert hdf["/entry/data"].shape == (1, 1, 120, 160)
            assert hdf["/entry/sum"].shape == (1, 1, 1, 1)
            assert hdf["/entry/uid"].shape == (1, 1, 1, 1)
            assert hdf["/entry/uid"][0][0][0][0] == 0
            assert tuple(hdf["/entry/stage_x_set"]) == (0, 1, 2)
            assert tuple(hdf["/entry/stage_y_set"]) == (0, 2)
            fs = self.b.run_async()
            # Wait for 2 frames to be written and reported
            cothread.Sleep(1.3)
            assert self.b.completedSteps.value == 2
            assert hdf["/entry/data"].shape == (1, 2, 120, 160)
            assert hdf["/entry/sum"].shape == (1, 2, 1, 1)
            assert hdf["/entry/uid"].shape == (1, 2, 1, 1)
            assert hdf["/entry/sum"][0][0][0][0] == 208036.0
            assert hdf["/entry/uid"][0][0][0][0] == 1
            assert hdf["/entry/sum"][0][1][0][0] == 970444.0
            assert hdf["/entry/uid"][0][1][0][0] == 2
            # pause
            self.b.pause(lastGoodStep=3)
            assert self.b.completedSteps.value == 3
            # resume
            self.b.resume()
            # Wait for the rest
            before_end = time.time()
            fs.result(timeout=10)
            self.assertAlmostEqual(time.time() - before_end, 1.5, delta=0.25)
            # Check the rest of the data, including the blank
            assert hdf["/entry/data"].shape == (2, 3, 120, 160)
            assert hdf["/entry/sum"].shape == (2, 3, 1, 1)
            assert hdf["/entry/uid"].shape == (2, 3, 1, 1)
            assert hdf["/entry/sum"][0][2][0][0] == 0
            assert hdf["/entry/uid"][0][2][0][0] == 0
            assert hdf["/entry/sum"][1][2][0][0] == 1788628.0
            assert hdf["/entry/uid"][1][2][0][0] == 7
            assert hdf["/entry/sum"][1][0][0][0] == 208036.0
            assert hdf["/entry/uid"][1][0][0][0] == 9
            # Reset to close the file
            self.b.reset()<|MERGE_RESOLUTION|>--- conflicted
+++ resolved
@@ -55,17 +55,13 @@
             "exposure",
         ]
         assert list(self.b.configure.meta.takes.elements) == [
-<<<<<<< HEAD
-            'generator', 'fileDir', 'axesToMove', 'breakpoints', 'exposure',
-            'formatName', 'fileTemplate'
-=======
             "generator",
             "fileDir",
             "axesToMove",
+            "breakpoints",
             "exposure",
             "formatName",
             "fileTemplate",
->>>>>>> 08633c52
         ]
         assert self.b.label.value == "DemoDetector"
 
