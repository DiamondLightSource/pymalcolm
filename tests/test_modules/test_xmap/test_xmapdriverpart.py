--- conflicted
+++ resolved
@@ -25,12 +25,8 @@
         self.child = self.create_child_block(
             xmap_driver_block, self.process,
             mri="mri", prefix="prefix")
-<<<<<<< HEAD
         self.mock_when_value_matches(self.child)
-        self.o = XmapDriverPart(name="m", mri="mri")
-=======
         self.o = XmapDriverPart(name="m", mri="mri", runs_on_windows=True)
->>>>>>> 83eb333d
         self.context.set_notify_dispatch_request(self.o.notify_dispatch_request)
         self.process.start()
 
@@ -76,13 +72,10 @@
             call.put('pixelsPerRun', steps_to_do),
             call.put('presetMode', 'No preset'),
             call.post('start'),
-<<<<<<< HEAD
-            call.when_value_matches('acquiring', True, None)]
-=======
+            call.when_value_matches('acquiring', True, None),
             call.when_values_matches('acquiring', True, None, 10.0, None),
             call.put('attributesFile', 'Z:\\mri-attributes.xml')]
         with open('/tmp/mri-attributes.xml') as f:
             actual_xml = f.read().replace(">", ">\n")
 
-        assert actual_xml.splitlines() == expected_xml.splitlines()
->>>>>>> 83eb333d
+        assert actual_xml.splitlines() == expected_xml.splitlines()