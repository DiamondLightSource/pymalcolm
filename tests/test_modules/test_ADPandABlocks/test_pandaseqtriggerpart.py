import os

import socket
import pytest
from mock import MagicMock

from scanpointgenerator import LineGenerator, CompoundGenerator, \
    StaticPointGenerator

from malcolm.core import Context, Process, Part, TableMeta, PartRegistrar, \
    StringMeta
from malcolm.modules.ADCore.util import AttributeDatasetType
from malcolm.modules.ADPandABlocks.blocks import panda_seq_trigger_block
from malcolm.modules.ADPandABlocks.parts import PandASeqTriggerPart
from malcolm.modules.ADPandABlocks.util import SequencerTable, Trigger, \
    DatasetPositionsTable
from malcolm.modules.builtin.controllers import ManagerController, \
    BasicController
from malcolm.modules.builtin.parts import ChildPart
from malcolm.modules.builtin.util import ExportTable
from malcolm.modules.pandablocks.util import PositionCapture
from malcolm.testutil import ChildTestCase
from malcolm.yamlutil import make_block_creator

<<<<<<< HEAD
import socket
import pytest
=======
>>>>>>> f44340d6
from datetime import datetime


class PositionsPart(Part):
    def setup(self, registrar):
        # type: (PartRegistrar) -> None
        pos_table = DatasetPositionsTable(
            name=["COUNTER1.VALUE", "INENC1.VAL", "INENC2.VAL"],
            value=[0.0] * 3,
            units=[""] * 3,
            # NOTE: x inverted from MRES below to simulate inversion of
            # encoder in the geobrick layer
            scale=[1.0, -0.001, 0.001],
            offset=[0.0, 0.0, 0.0],
            capture=[PositionCapture.NO] * 3,
            datasetName=["I0", 'x', 'y'],
            datasetType=[AttributeDatasetType.MONITOR,
                         AttributeDatasetType.POSITION,
                         AttributeDatasetType.POSITION]
        )
        attr = TableMeta.from_table(
            DatasetPositionsTable, "Sequencer Table",
            writeable=list(SequencerTable.call_types)
        ).create_attribute_model(pos_table)
        registrar.add_attribute_model("positions", attr)


class SequencerPart(Part):
    table_set = None

    def setup(self, registrar):
        # type: (PartRegistrar) -> None
        attr = TableMeta.from_table(
            SequencerTable, "Sequencer Table",
            writeable=list(SequencerTable.call_types)
        ).create_attribute_model()
        self.table_set = MagicMock(side_effect=attr.set_value)
        registrar.add_attribute_model("table", attr, self.table_set)
        for suff, val in (("a", "INENC1.VAL"),
                          ("b", "INENC2.VAL"),
                          ("c", "ZERO")):
            attr = StringMeta("Input").create_attribute_model(val)
            registrar.add_attribute_model("pos%s" % suff, attr)
        attr = StringMeta("Input").create_attribute_model("ZERO")
        registrar.add_attribute_model("bita", attr)


class GatePart(Part):
    enable_set = None

    def enable(self):
        self.enable_set()

    def setup(self, registrar):
        # type: (PartRegistrar) -> None
        self.enable_set = MagicMock()
        registrar.add_method_model(self.enable, "forceSet")


class TestPandaSeqTriggerPart(ChildTestCase):

    def setUp(self):
        self.process = Process("Process")
        self.context = Context(self.process)

        # Create a fake PandA
        self.panda = ManagerController("PANDA", "/tmp")
        self.busses = PositionsPart("busses")
        self.panda.add_part(self.busses)

        # Make 2 sequencers we can prod
        self.seq_parts = {}
        for i in (1, 2):
            controller = BasicController("PANDA:SEQ%d" % i)
            self.seq_parts[i] = SequencerPart("part")
            controller.add_part(self.seq_parts[i])
            self.process.add_controller(controller)
            self.panda.add_part(
                ChildPart("SEQ%d" % i, "PANDA:SEQ%d" % i,
                          initial_visibility=True, stateful=False))
        self.child_seq1 = self.process.get_controller("PANDA:SEQ1")
        self.child_seq2 = self.process.get_controller("PANDA:SEQ2")

        # And an srgate
        controller = BasicController("PANDA:SRGATE1")
        self.gate_part = GatePart("part")
        controller.add_part(self.gate_part)
        self.process.add_controller(controller)
        self.panda.add_part(
            ChildPart("SRGATE1", "PANDA:SRGATE1",
                      initial_visibility=True, stateful=False))
        self.process.add_controller(self.panda)

        # And the PMAC
        pmac_block = make_block_creator(
            os.path.join(os.path.dirname(__file__), "..", "test_pmac", "blah"),
            "test_pmac_manager_block.yaml")
        self.pmac = self.create_child_block(
            pmac_block, self.process, mri_prefix="PMAC",
            config_dir="/tmp")
        # These are the motors we are interested in
        self.child_x = self.process.get_controller("BL45P-ML-STAGE-01:X")
        self.child_y = self.process.get_controller("BL45P-ML-STAGE-01:Y")
        self.child_cs1 = self.process.get_controller("PMAC:CS1")
        # CS1 needs to have the right port otherwise we will error
        self.set_attributes(self.child_cs1, port="CS1")

        # Make the child block holding panda and pmac mri
        self.child = self.create_child_block(
            panda_seq_trigger_block, self.process,
            mri="SCAN:PCOMP", panda="PANDA", pmac="PMAC")

        # And our part under test
        self.o = PandASeqTriggerPart("pcomp", "SCAN:PCOMP")

        # Now start the process off and tell the panda which sequencer tables
        # to use
        self.process.start()
        exports = ExportTable.from_rows([
            ('SEQ1.table', 'seqTableA'),
            ('SEQ2.table', 'seqTableB'),
            ('SRGATE1.forceSet', 'seqSetEnable')
        ])
        self.panda.set_exports(exports)

    def tearDown(self):
        self.process.stop(timeout=2)

    def set_motor_attributes(
            self, x_pos=0.5, y_pos=0.0, units="mm",
            x_acceleration=2.5, y_acceleration=2.5,
            x_velocity=1.0, y_velocity=1.0):
        # create some parts to mock the motion controller and 2 axes in a CS
        self.set_attributes(
            self.child_x, cs="CS1,A",
            accelerationTime=x_velocity / x_acceleration, resolution=0.001,
            offset=0.0, maxVelocity=x_velocity, readback=x_pos,
            velocitySettle=0.0, units=units)
        self.set_attributes(
            self.child_y, cs="CS1,B",
            accelerationTime=y_velocity / y_acceleration, resolution=0.001,
            offset=0.0, maxVelocity=y_velocity, readback=y_pos,
            velocitySettle=0.0, units=units)

    def test_configure_continuous(self):
        xs = LineGenerator("x", "mm", 0.0, 0.3, 4, alternate=True)
        ys = LineGenerator("y", "mm", 0.0, 0.1, 2)
        generator = CompoundGenerator([ys, xs], [], [], 1.0)
        generator.prepare()
        completed_steps = 0
        steps_to_do = 8
        self.set_motor_attributes()
        axes_to_move = ["x", "y"]
        self.o.on_configure(
            self.context, completed_steps, steps_to_do, {}, generator,
            axes_to_move)
        assert self.o.generator is generator
        assert self.o.loaded_up_to == completed_steps
        assert self.o.scan_up_to == completed_steps + steps_to_do
        # Triggers
        GT = Trigger.POSA_GT
        I = Trigger.IMMEDIATE
        LT = Trigger.POSA_LT
        # Half a frame
        hf = 62500000
        # Half how long to be blind for
        hb = 22500000
        self.seq_parts[1].table_set.assert_called_once()
        table = self.seq_parts[1].table_set.call_args[0][0]
        assert table.repeats == [1, 3, 1, 1, 3, 1]
        assert table.trigger == [LT, I, I, GT, I, I]
        assert table.position == [50, 0, 0, -350, 0, 0]
        assert table.time1 == [hf, hf, hb, hf, hf, 125000000]
        assert table.outa1 == [1, 1, 0, 1, 1, 0]  # Live
        assert table.outb1 == [0, 0, 1, 0, 0, 1]  # Dead
        assert table.outc1 == table.outd1 == table.oute1 == table.outf1 == \
               [0, 0, 0, 0, 0, 0]
        assert table.time2 == [hf, hf, hb, hf, hf, 125000000]
        assert table.outa2 == table.outb2 == table.outc2 == table.outd2 == \
               table.oute2 == table.outf2 == [0, 0, 0, 0, 0, 0]
        # Check we didn't press the gate part
        self.gate_part.enable_set.assert_not_called()
        self.o.on_run(self.context)
        # Check we pressed the gate part
        self.gate_part.enable_set.assert_called_once()

    def test_configure_motion_controller_trigger(self):
        xs = LineGenerator("x", "mm", 0.0, 0.3, 4, alternate=True)
        ys = LineGenerator("y", "mm", 0.0, 0.1, 2)
        generator = CompoundGenerator([ys, xs], [], [], 1.0)
        generator.prepare()
        completed_steps = 0
        steps_to_do = 8
        self.set_motor_attributes()
        self.set_attributes(self.child, rowTrigger="Motion Controller")
        self.set_attributes(self.child_seq1, bita="TTLIN1.VAL")
        self.set_attributes(self.child_seq2, bita="TTLIN1.VAL")
        axes_to_move = ["x", "y"]
        self.o.on_configure(
            self.context, completed_steps, steps_to_do, {}, generator,
            axes_to_move)
        assert self.o.generator is generator
        assert self.o.loaded_up_to == completed_steps
        assert self.o.scan_up_to == completed_steps + steps_to_do
        # Triggers
        B0 = Trigger.BITA_0
        B1 = Trigger.BITA_1
        I = Trigger.IMMEDIATE
        # Half a frame
        hf = 62500000
        self.seq_parts[1].table_set.assert_called_once()
        table = self.seq_parts[1].table_set.call_args[0][0]
        assert table.repeats == [1, 3, 1, 1, 3, 1]
        assert table.trigger == [B1, I, B0, B1, I, I]
        assert table.time1 == [hf, hf, 1250, hf, hf, 125000000]
        assert table.position == [0, 0, 0, 0, 0, 0]
        assert table.outa1 == [1, 1, 0, 1, 1, 0]  # Live
        assert table.outb1 == [0, 0, 1, 0, 0, 1]  # Dead
        assert table.outc1 == table.outd1 == table.oute1 == table.outf1 == \
               [0, 0, 0, 0, 0, 0]
        assert table.time2 == [hf, hf, 1250, hf, hf, 125000000]
        assert table.outa2 == table.outb2 == table.outc2 == table.outd2 == \
               table.oute2 == table.outf2 == [0, 0, 0, 0, 0, 0]
        # Check we didn't press the gate part
        self.gate_part.enable_set.assert_not_called()
        self.o.on_run(self.context)
        # Check we pressed the gate part
        self.gate_part.enable_set.assert_called_once()

    def test_configure_stepped(self):
        xs = LineGenerator("x", "mm", 0.0, 0.3, 4, alternate=True)
        ys = LineGenerator("y", "mm", 0.0, 0.1, 2)
        generator = CompoundGenerator([ys, xs], [], [], 1.0, continuous=False)
        generator.prepare()
        completed_steps = 0
        steps_to_do = 8
        self.set_motor_attributes()
        axes_to_move = ["x", "y"]
        with self.assertRaises(AssertionError):
            self.o.on_configure(
                self.context, completed_steps, steps_to_do, {}, generator,
                axes_to_move)

    def test_acquire_scan(self):
        generator = CompoundGenerator(
            [StaticPointGenerator(size=5)], [], [], 1.0)
        generator.prepare()
        completed_steps = 0
        steps_to_do = 5
        self.o.on_configure(
            self.context, completed_steps, steps_to_do, {}, generator,
            [])
        assert self.o.generator is generator
        assert self.o.loaded_up_to == completed_steps
        assert self.o.scan_up_to == completed_steps + steps_to_do
        # Triggers
        I = Trigger.IMMEDIATE
        # Half a frame
        hf = 62500000
        self.seq_parts[1].table_set.assert_called_once()
        table = self.seq_parts[1].table_set.call_args[0][0]
        assert table.repeats == [5, 1]
        assert table.trigger == [I, I]
        assert table.position == [0, 0]
        assert table.time1 == [hf, 125000000]
        assert table.outa1 == [1, 0]  # Live
        assert table.outb1 == [0, 1]  # Dead
        assert table.outc1 == table.outd1 == table.oute1 == table.outf1 == \
               [0, 0]
        assert table.time2 == [hf, 125000000]
        assert table.outa2 == table.outb2 == table.outc2 == table.outd2 == \
               table.oute2 == table.outf2 == [0, 0]
        # Check we didn't press the gate part
        self.gate_part.enable_set.assert_not_called()

    def test_configure_single_point_multi_frames(self):
        # This test uses PCAP to generate a static point test.
        # The test moves the motors to a new position and then generates
        # 5 triggers at that position

        xs = LineGenerator("x", "mm", 0.0, 0.0, 5, alternate=True)
        ys = LineGenerator("y", "mm", 1.0, 1.0, 1)
        generator = CompoundGenerator([ys, xs], [], [], 1.0)
        generator.prepare()

        steps_to_do = 5
        self.assertEqual(steps_to_do, generator.size)

        completed_steps = 0
        self.set_motor_attributes()
        axes_to_move = ["x", "y"]

<<<<<<< HEAD
        self.o.on_configure(self.context, completed_steps, steps_to_do, {},
                            generator, axes_to_move)
=======
        self.o.on_configure(self.context, completed_steps, steps_to_do, {}, generator, axes_to_move)
>>>>>>> f44340d6

    def test_configure_long_pcomp_row_trigger(self):
        if 'diamond.ac.uk' not in socket.gethostname():
            pytest.skip("performance test only")

<<<<<<< HEAD
        self.set_motor_attributes(0, 0, "mm", x_velocity=300,
                                  y_velocity=300,
                                  x_acceleration=30, y_acceleration=30)
=======
>>>>>>> f44340d6
        x_steps, y_steps = 4000, 1000
        xs = LineGenerator("x", "mm", 0.0, 10, x_steps, alternate=True)
        ys = LineGenerator("y", "mm", 0.0, 8, y_steps)
        generator = CompoundGenerator([ys, xs], [], [], .005)
        generator.prepare()
        completed_steps = 0
        steps_to_do = x_steps * y_steps
        self.set_motor_attributes()
        axes_to_move = ["x", "y"]

        start = datetime.now()
        self.o.on_configure(
            self.context, completed_steps, steps_to_do, {}, generator,
            axes_to_move)
        elapsed = datetime.now() - start
<<<<<<< HEAD
        assert elapsed.total_seconds() < 1.0
=======
        assert elapsed.total_seconds() < 3.0
>>>>>>> f44340d6
<|MERGE_RESOLUTION|>--- conflicted
+++ resolved
@@ -22,11 +22,8 @@
 from malcolm.testutil import ChildTestCase
 from malcolm.yamlutil import make_block_creator
 
-<<<<<<< HEAD
 import socket
 import pytest
-=======
->>>>>>> f44340d6
 from datetime import datetime
 
 
@@ -319,23 +316,16 @@
         self.set_motor_attributes()
         axes_to_move = ["x", "y"]
 
-<<<<<<< HEAD
         self.o.on_configure(self.context, completed_steps, steps_to_do, {},
                             generator, axes_to_move)
-=======
-        self.o.on_configure(self.context, completed_steps, steps_to_do, {}, generator, axes_to_move)
->>>>>>> f44340d6
 
     def test_configure_long_pcomp_row_trigger(self):
         if 'diamond.ac.uk' not in socket.gethostname():
             pytest.skip("performance test only")
 
-<<<<<<< HEAD
         self.set_motor_attributes(0, 0, "mm", x_velocity=300,
                                   y_velocity=300,
                                   x_acceleration=30, y_acceleration=30)
-=======
->>>>>>> f44340d6
         x_steps, y_steps = 4000, 1000
         xs = LineGenerator("x", "mm", 0.0, 10, x_steps, alternate=True)
         ys = LineGenerator("y", "mm", 0.0, 8, y_steps)
@@ -351,8 +341,4 @@
             self.context, completed_steps, steps_to_do, {}, generator,
             axes_to_move)
         elapsed = datetime.now() - start
-<<<<<<< HEAD
-        assert elapsed.total_seconds() < 1.0
-=======
-        assert elapsed.total_seconds() < 3.0
->>>>>>> f44340d6
+        assert elapsed.total_seconds() < 3.0