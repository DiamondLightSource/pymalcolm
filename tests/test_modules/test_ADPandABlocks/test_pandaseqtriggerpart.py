--- conflicted
+++ resolved
@@ -40,7 +40,6 @@
 from malcolm.modules.builtin.parts import ChildPart
 from malcolm.modules.builtin.util import ExportTable
 from malcolm.modules.pandablocks.util import PositionCapture
-<<<<<<< HEAD
 from malcolm.modules.scanning.hooks import (
     AbortHook,
     ConfigureHook,
@@ -50,9 +49,7 @@
     RunHook,
     SeekHook,
 )
-=======
 from malcolm.modules.scanning.infos import MotionTrigger
->>>>>>> 8b81adf1
 from malcolm.testutil import ChildTestCase
 from malcolm.yamlutil import make_block_creator
 
@@ -634,7 +631,26 @@
         elapsed = datetime.now() - start
         assert elapsed.total_seconds() < 3.0
 
-<<<<<<< HEAD
+    def test_on_report_status_doing_pcomp(self):
+        mock_context = MagicMock(name="context_mock")
+        mock_child = MagicMock(name="child_mock")
+        mock_child.rowTrigger.value = "Position Compare"
+        mock_context.block_view.return_value = mock_child
+
+        info = self.o.on_report_status(mock_context)
+
+        assert info.trigger == MotionTrigger.NONE
+
+    def test_on_report_status_not_doing_pcomp_is_row_gate(self):
+        mock_context = MagicMock(name="context_mock")
+        mock_child = MagicMock(name="child_mock")
+        mock_child.rowTrigger.value = "Motion Controller"
+        mock_context.block_view.return_value = mock_child
+
+        info = self.o.on_report_status(mock_context)
+
+        assert info.trigger == MotionTrigger.ROW_GATE
+
 
 class TestDoubleBuffer(ChildTestCase):
     def setUp(self):
@@ -987,25 +1003,4 @@
         remainder = seq_rows.split(3)
 
         assert seq_rows.as_tuples() == expected.as_tuples()
-        assert remainder.as_tuples() == SequencerRows().as_tuples()
-=======
-    def test_on_report_status_doing_pcomp(self):
-        mock_context = MagicMock(name="context_mock")
-        mock_child = MagicMock(name="child_mock")
-        mock_child.rowTrigger.value = "Position Compare"
-        mock_context.block_view.return_value = mock_child
-
-        info = self.o.on_report_status(mock_context)
-
-        assert info.trigger == MotionTrigger.NONE
-
-    def test_on_report_status_not_doing_pcomp_is_row_gate(self):
-        mock_context = MagicMock(name="context_mock")
-        mock_child = MagicMock(name="child_mock")
-        mock_child.rowTrigger.value = "Motion Controller"
-        mock_context.block_view.return_value = mock_child
-
-        info = self.o.on_report_status(mock_context)
-
-        assert info.trigger == MotionTrigger.ROW_GATE
->>>>>>> 8b81adf1
+        assert remainder.as_tuples() == SequencerRows().as_tuples()