--- conflicted
+++ resolved
@@ -466,13 +466,8 @@
         assert seq_rows.as_tuple() == expected.as_tuple()
 
     def test_configure_long_pcomp_row_trigger(self):
-<<<<<<< HEAD
-        # Test that the configure() time is reasonable
-        if "diamond.ac.uk" not in socket.gethostname():
-=======
         # Skip on GitHub Actions and GitLab CI
         if "CI" in os.environ:
->>>>>>> 23933257
             pytest.skip("performance test only")
 
         self.set_motor_attributes(
