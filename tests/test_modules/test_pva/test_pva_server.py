--- conflicted
+++ resolved
@@ -331,15 +331,10 @@
         def linejunk(line):
             # Ignore the timeStamp fields
             split = line.split()
-<<<<<<< HEAD
-            return len(split) > 1 and split[1] in (
-                "secondsPastEpoch", "nanoseconds", "userTag")
-=======
             # ignore timestamps which change and also ignore userTag because
             # we are now using un-ordered dictionaries
             return len(split) > 1 and split[1] in ("secondsPastEpoch",
                                                    "nanoseconds", "userTag")
->>>>>>> 05b70908
 
         for f, s in zip(firstlines, secondlines):
             if not same:
