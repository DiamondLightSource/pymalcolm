--- conflicted
+++ resolved
@@ -57,19 +57,11 @@
         block = self.process2.block_view("TESTDET")
         self.check_blocks_equal()
         generator = self.make_generator()
-<<<<<<< HEAD
-        an_empty_list = pytest.approx([]) # see comment in validate()
-        validated = dict(
-            generator=generator.to_dict(), fileDir=self.tmpdir,
-            axesToMove=["y", "x"], breakpoints=an_empty_list, fileTemplate='%s.h5',
-            formatName='det', exposure=0.0489975,
-=======
         an_empty_list = pytest.approx([])  # see comment in test_configure()
         validated = dict(
             generator=generator.to_dict(), fileDir=self.tmpdir,
             axesToMove=["y", "x"], breakpoints=an_empty_list,
             fileTemplate='%s.h5', formatName='det', exposure=0.0489975,
->>>>>>> f4bc7e54
         )
         assert validated == block.validate(generator, self.tmpdir)
         # Sent 2 things, other zeroed
@@ -83,13 +75,8 @@
         # Got back defaulted things
         assert block.validate.returned.value == validated
         all_args = [
-<<<<<<< HEAD
-            'generator', 'fileDir', 'axesToMove', 'breakpoints', 'exposure', 'formatName',
-            'fileTemplate',
-=======
             'generator', 'fileDir', 'axesToMove', 'breakpoints', 'exposure',
             'formatName', 'fileTemplate',
->>>>>>> f4bc7e54
         ]
         assert list(block.validate.meta.takes.elements) == all_args
         assert src_block.validate.returned.present == all_args
@@ -100,22 +87,13 @@
         block = self.process2.block_view("TESTDET")
         self.check_blocks_equal()
         generator = self.make_generator()
-<<<<<<< HEAD
-        #an_empty_list = np.ndarray(shape=(0,), dtype=np.int64)
-=======
         # an_empty_list = np.ndarray(shape=(0,), dtype=np.int64)
->>>>>>> f4bc7e54
         # for some reason, the above is not equating to array([]) in Py3
         an_empty_list = pytest.approx([])
         validated = dict(
             generator=generator.to_dict(), fileDir=self.tmpdir,
-<<<<<<< HEAD
-            axesToMove=["x", "y"], breakpoints=an_empty_list, fileTemplate='%s.h5',
-            formatName='det', exposure=0.0489975,
-=======
             axesToMove=["x", "y"], breakpoints=an_empty_list,
             fileTemplate='%s.h5', formatName='det', exposure=0.0489975,
->>>>>>> f4bc7e54
         )
         params = block.configure(generator, self.tmpdir, axesToMove=["x", "y"])
 
