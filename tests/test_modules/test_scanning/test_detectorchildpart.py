--- conflicted
+++ resolved
@@ -398,12 +398,9 @@
         assert block.completedSteps.value == completed
         assert block.totalSteps.value == total
 
-<<<<<<< HEAD
-=======
     def checkState(self, block, state):
         assert block.state.value == state
 
->>>>>>> f4bc7e54
     def test_breakpoints_tomo(self):
         breakpoints = [2, 3, 10, 2]
         # Configure RunnableController(mri='top')
@@ -449,9 +446,6 @@
         assert self.bs.state.value == "Ready"
         assert self.bf.state.value == "Finished"
 
-<<<<<<< HEAD
-        pass
-=======
     def test_breakpoints_with_pause(self):
         breakpoints = [2, 3, 10, 2]
         self.b.configure(generator=self.make_generator_breakpoints(),
@@ -507,5 +501,4 @@
         self.b.run()
         self.checkSteps(self.b, 17, 17, 17)
         self.checkSteps(self.bf, 17, 17, 17)
-        self.checkState(self.b, RunnableStates.FINISHED)
->>>>>>> f4bc7e54
+        self.checkState(self.b, RunnableStates.FINISHED)