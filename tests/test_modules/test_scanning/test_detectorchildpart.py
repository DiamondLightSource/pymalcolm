import os
import shutil
import tempfile
import unittest
<<<<<<< HEAD
import os

from annotypes import add_call_types, Anno
from scanpointgenerator import LineGenerator, CompoundGenerator, \
    ConcatGenerator
=======
>>>>>>> 08633c52

from annotypes import Anno, add_call_types
from scanpointgenerator import CompoundGenerator, LineGenerator

from malcolm.core import (
    AMri,
    APartName,
    BadValueError,
    Context,
    NumberMeta,
    Part,
    PartRegistrar,
    Process,
)
from malcolm.modules.builtin.hooks import AContext, InitHook, ResetHook
from malcolm.modules.builtin.util import LayoutTable, set_tags
from malcolm.modules.scanning.controllers import RunnableController
from malcolm.modules.scanning.hooks import (
    AFileDir,
    AFileTemplate,
    AFormatName,
    ConfigureHook,
    ReportStatusHook,
    RunHook,
)
from malcolm.modules.scanning.infos import DetectorMutiframeInfo
from malcolm.modules.scanning.parts import (
    DatasetTablePart,
    DetectorChildPart,
    ExposureDeadtimePart,
)
from malcolm.modules.scanning.util import DetectorTable
from malcolm.modules.scanning.util import RunnableStates

with Anno("How long to wait"):
    AWait = float


class WaitingPart(Part):
    def __init__(self, name: APartName, wait: AWait = 0.0) -> None:
        super(WaitingPart, self).__init__(name)
        meta = NumberMeta("float64", "How long to wait")
        set_tags(meta, writeable=True)
        self.attr = meta.create_attribute_model(wait)
        self.register_hooked(RunHook, self.run)
        self.register_hooked(ConfigureHook, self.configure)

    def setup(self, registrar: PartRegistrar) -> None:
        registrar.add_attribute_model(self.name, self.attr, self.attr.set_value)
        # Tell the controller to expose some extra configure parameters
        registrar.report(ConfigureHook.create_info(self.configure))

    # Allow CamelCase as these parameters will be serialized
    # noinspection PyPep8Naming
    @add_call_types
    def configure(
        self,
        fileDir: AFileDir,
        formatName: AFormatName = "det",
        fileTemplate: AFileTemplate = "%s.h5",
    ) -> None:
        # Don't do anything, just take the args so we look like a detector
        pass

    @add_call_types
    def run(self, context: AContext) -> None:
        context.sleep(self.attr.value)


class MaybeMultiPart(Part):
    def __init__(self, mri: AMri) -> None:
        super(MaybeMultiPart, self).__init__("MULTI" + mri)
        self.mri = mri
        self.active = False

    def setup(self, registrar: PartRegistrar) -> None:
        registrar.hook(ReportStatusHook, self.on_report_status)

    @add_call_types
    def on_report_status(self):
        if self.active:
            return DetectorMutiframeInfo(self.mri)


DESIGN_PATH = os.path.join(os.path.dirname(__file__), "designs")


class FaultyPart(Part):
    def setup(self, registrar: PartRegistrar) -> None:
        registrar.hook((InitHook, ResetHook), self.fail)

    def fail(self):
        raise ValueError("I'm bad")


class TestDetectorChildPart(unittest.TestCase):
    def setUp(self):
        self.p = Process("process1")
        self.context = Context(self.p)

        # Make a fast child, this will load the wait of 0.01 from saved file
        c1 = RunnableController(
            mri="fast", config_dir=DESIGN_PATH, use_git=False, initial_design="fast"
        )
        c1.add_part(WaitingPart("wait"))
        c1.add_part(ExposureDeadtimePart("dt", 0.001))
        c1.add_part(DatasetTablePart("dset"))
        self.p.add_controller(c1)

        # And a slow one, this has the same saved files as fast, but doesn't
        # load at startup
        c2 = RunnableController(mri="slow", config_dir=DESIGN_PATH, use_git=False)
        c2.add_part(WaitingPart("wait", 0.123))
        c2.add_part(DatasetTablePart("dset"))
        self.p.add_controller(c2)

        # And a faulty one, this is hidden at startup by default
        c3 = RunnableController(mri="faulty", config_dir=DESIGN_PATH, use_git=False)
        c3.add_part(FaultyPart("bad"))
        c3.add_part(DatasetTablePart("dset"))
        self.p.add_controller(c3)

        # And a top level one, this loads slow and fast designs for the
        # children on every configure (or load), but not at init
<<<<<<< HEAD
        self.ct = RunnableController(
            mri="top", config_dir=DESIGN_PATH, use_git=False,
            initial_design="default"
        )
        self.ct.add_part(
            DetectorChildPart(name="FAST", mri="fast", initial_visibility=True))
        self.ct.add_part(
            DetectorChildPart(name="SLOW", mri="slow", initial_visibility=True))
        self.ct.add_part(
            DetectorChildPart(name="BAD", mri="faulty", initial_visibility=False))
        self.ct.add_part(
            DetectorChildPart(name="BAD2", mri="faulty", initial_visibility=False, initial_frames_per_step=0))
=======
        ct = RunnableController(
            mri="top", config_dir=DESIGN_PATH, use_git=False, initial_design="default"
        )
        ct.add_part(DetectorChildPart(name="FAST", mri="fast", initial_visibility=True))
        ct.add_part(DetectorChildPart(name="SLOW", mri="slow", initial_visibility=True))
        ct.add_part(
            DetectorChildPart(name="BAD", mri="faulty", initial_visibility=False)
        )
        ct.add_part(
            DetectorChildPart(
                name="BAD2",
                mri="faulty",
                initial_visibility=False,
                initial_frames_per_step=0,
            )
        )
>>>>>>> 08633c52
        self.fast_multi = MaybeMultiPart("fast")
        self.slow_multi = MaybeMultiPart("slow")
        self.ct.add_part(self.fast_multi)
        self.ct.add_part(self.slow_multi)
        self.p.add_controller(self.ct)

        # Some blocks to interface to them
        self.b = self.context.block_view("top")
        self.bf = self.context.block_view("fast")
        self.bs = self.context.block_view("slow")

        # start the process off
        self.p.start()
        self.tmpdir = tempfile.mkdtemp()

    def tearDown(self):
        self.p.stop(timeout=1)
        shutil.rmtree(self.tmpdir)

    def make_generator(self):
        line1 = LineGenerator("y", "mm", 0, 2, 3)
        line2 = LineGenerator("x", "mm", 0, 2, 2)
        compound = CompoundGenerator([line1, line2], [], [], duration=1)
        return compound

    def test_init(self):
        assert list(self.b.configure.meta.defaults["detectors"].rows()) == [
            [True, "FAST", "fast", 0.0, 1],
            [True, "SLOW", "slow", 0.0, 1],
        ]

    def test_validate_returns_exposures(self):
        ret = self.b.validate(
            self.make_generator(),
            self.tmpdir,
            detectors=DetectorTable.from_rows(
                [(True, "SLOW", "slow", 0.0, 1), (True, "FAST", "fast", 0.0, 1)]
            ),
        )
        assert list(ret.detectors.rows()) == [
            [True, "SLOW", "slow", 0.0, 1],
            [True, "FAST", "fast", 0.99895, 1],
        ]

    def test_guessing_frames_1(self):
        ret = self.b.validate(
            self.make_generator(),
            self.tmpdir,
            detectors=DetectorTable.from_rows(
                [(True, "FAST", "fast", 0.5, 0), (True, "SLOW", "slow", 0.0, 1)]
            ),
        )
        assert list(ret.detectors.rows()) == [
            [True, "FAST", "fast", 0.5, 1],
            [True, "SLOW", "slow", 0.0, 1],
        ]

    def test_setting_exposure_on_no_exposure_det_fails(self):
        with self.assertRaises(BadValueError) as cm:
            self.b.validate(
                self.make_generator(),
                self.tmpdir,
                detectors=DetectorTable.from_rows(
                    [(True, "FAST", "fast", 0.0, 1), (True, "SLOW", "slow", 0.5, 1)]
                ),
            )
        assert str(cm.exception) == "Detector SLOW doesn't take exposure"

    def test_guessing_frames_and_exposure(self):
        self.slow_multi.active = True
        ret = self.b.validate(
            self.make_generator(),
            self.tmpdir,
            detectors=DetectorTable.from_rows([(True, "FAST", "fast", 0.0, 0)]),
        )
        assert list(ret.detectors.rows()) == [
            [True, "FAST", "fast", 0.99895, 1],
            [False, "SLOW", "slow", 0, 0],
        ]

    def test_guessing_frames_5(self):
        self.fast_multi.active = True
        ret = self.b.validate(
            self.make_generator(),
            self.tmpdir,
            detectors=DetectorTable.from_rows(
                [(True, "FAST", "fast", 0.198, 0), (True, "SLOW", "slow", 0.0, 1)]
            ),
        )
        assert list(ret.detectors.rows()) == [
            [True, "FAST", "fast", 0.198, 5],
            [True, "SLOW", "slow", 0.0, 1],
        ]

    def test_adding_faulty_fails(self):
        t = LayoutTable.from_rows([["BAD", "faulty", 0, 0, True]])
        self.b.layout.put_value(t)
        assert list(self.b.configure.meta.defaults["detectors"].rows()) == [
            [True, "FAST", "fast", 0.0, 1],
            [True, "SLOW", "slow", 0.0, 1],
            [True, "BAD", "faulty", 0.0, 1],
        ]
        with self.assertRaises(BadValueError) as cm:
            self.b.configure(self.make_generator(), self.tmpdir)
        assert str(cm.exception) == (
            "Detector BAD was faulty at init and is unusable. "
            "If the detector is now working please restart Malcolm"
        )
        self.b.configure(
            self.make_generator(),
            self.tmpdir,
            detectors=DetectorTable.from_rows([(False, "BAD", "faulty", 0.0, 1)]),
        )
        self.b.reset()
        t = LayoutTable.from_rows([["BAD", "faulty", 0, 0, False]])
        self.b.layout.put_value(t)
        self.test_init()
        self.b.configure(self.make_generator(), self.tmpdir)

    def test_adding_faulty_non_default_works(self):
        t = LayoutTable.from_rows([["BAD2", "faulty", 0, 0, True]])
        self.b.layout.put_value(t)
        assert list(self.b.configure.meta.defaults["detectors"].rows()) == [
            [True, "FAST", "fast", 0.0, 1],
            [True, "SLOW", "slow", 0.0, 1],
            [False, "BAD2", "faulty", 0.0, 1],
        ]
        self.b.configure(self.make_generator(), self.tmpdir)

    def test_only_one_det(self):
        # Disable one detector
        self.b.configure(
            self.make_generator(),
            self.tmpdir,
            detectors=DetectorTable.from_rows(
                [(False, "SLOW", "slow", 0.0, 0), [True, "FAST", "fast", 0.0, 1]]
            ),
        )
        assert self.b.state.value == "Armed"
        assert self.bs.state.value == "Ready"
        assert self.bf.state.value == "Armed"
        self.b.completedSteps.put_value(2)
        assert self.b.state.value == "Armed"
        assert self.bs.state.value == "Ready"
        assert self.bf.state.value == "Armed"
        self.b.run()
        assert self.b.state.value == "Finished"
        assert self.bs.state.value == "Ready"
        assert self.bf.state.value == "Finished"
        self.b.reset()
        assert self.b.state.value == "Ready"
        assert self.bs.state.value == "Ready"
        assert self.bf.state.value == "Ready"
        self.b.abort()
        assert self.b.state.value == "Aborted"
        assert self.bs.state.value == "Aborted"
        assert self.bf.state.value == "Aborted"

    def test_multi_frame_no_infos_fails(self):
        with self.assertRaises(BadValueError) as cm:
            self.b.configure(
                self.make_generator(),
                self.tmpdir,
                detectors=DetectorTable.from_rows(
                    [(True, "SLOW", "slow", 0.0, 1), (True, "FAST", "fast", 0.0, 5)]
                ),
            )
        assert str(cm.exception) == (
            "There are no trigger multipliers setup for Detector 'FAST' "
            "so framesPerStep can only be 0 or 1 for this row in the detectors "
            "table"
        )

    def test_multi_frame_fast_det(self):
        self.fast_multi.active = True
        self.b.configure(
            self.make_generator(),
            self.tmpdir,
            detectors=DetectorTable.from_rows(
                [(True, "SLOW", "slow", 0.0, 1), (True, "FAST", "fast", 0.0, 5)]
            ),
        )
        assert self.b.completedSteps.value == 0
        assert self.b.totalSteps.value == 6
        assert self.b.configuredSteps.value == 6
        assert self.bs.completedSteps.value == 0
        assert self.bs.totalSteps.value == 6
        assert self.bs.configuredSteps.value == 6
        assert self.bf.completedSteps.value == 0
        assert self.bf.totalSteps.value == 30
        assert self.bf.configuredSteps.value == 30

    def test_bad_det_mri(self):
        # Send mismatching rows
        with self.assertRaises(AssertionError) as cm:
            self.b.configure(
                self.make_generator(),
                self.tmpdir,
                axesToMove=(),
                detectors=DetectorTable.from_rows([(True, "SLOW", "fast", 0.0, 0)]),
            )
        assert str(cm.exception) == "SLOW has mri slow, passed fast"

    def test_not_paused_when_resume(self):
        # Set it up to do 6 steps
        self.b.configure(
            self.make_generator(),
            self.tmpdir,
            axesToMove=(),
            detectors=DetectorTable.from_rows(
                [(True, "FAST", "fast", 0, 1), (True, "SLOW", "slow", 0, 1)]
            ),
        )
        assert self.b.completedSteps.value == 0
        assert self.b.totalSteps.value == 6
        assert self.b.configuredSteps.value == 1
        # Do one step
        self.b.run()
        assert self.b.completedSteps.value == 1
        assert self.b.totalSteps.value == 6
        assert self.b.configuredSteps.value == 2
        assert self.b.state.value == "Armed"
        assert self.bs.state.value == "Armed"
        assert self.bf.state.value == "Armed"
        # Now do a second step but pause before the second one is done
        f = self.b.run_async()
        self.context.sleep(0.2)
        assert self.b.state.value == "Running"
        assert self.bf.state.value == "Armed"
        assert self.bs.state.value == "Running"
        self.b.pause()
        assert self.b.state.value == "Paused"
        assert self.bf.state.value == "Armed"
        assert self.bs.state.value == "Paused"
        assert self.b.completedSteps.value == 1
        assert self.b.totalSteps.value == 6
        assert self.b.configuredSteps.value == 2
        self.b.resume()
        self.context.wait_all_futures(f)
        assert self.b.completedSteps.value == 2
        assert self.b.totalSteps.value == 6
        assert self.b.configuredSteps.value == 3

    def test_parent_with_initial_config_does_not_set_child(self):
        assert self.bs.wait.value == 0.123
        assert self.bs.design.value == ""
        assert self.bf.wait.value == 0.01
        assert self.bf.design.value == "fast"
        assert self.b.design.value == "default"
        assert self.b.modified.value is True
        assert self.b.modified.alarm.message == "SLOW.design.value = '' not 'slow'"
        self.b.configure(self.make_generator(), self.tmpdir, axesToMove=())
        assert self.bs.wait.value == 1.0
        assert self.bs.design.value == "slow"
        assert self.bf.wait.value == 0.01
        assert self.bf.design.value == "fast"
        assert self.b.design.value == "default"
        assert self.b.modified.value is False

    def make_generator_breakpoints(self):
        line1 = LineGenerator('x', 'mm', -10, -10, 5)
        line2 = LineGenerator('x', 'mm', 0, 180, 10)
        line3 = LineGenerator('x', 'mm', 190, 190, 2)
        duration = 0.01
        concat = ConcatGenerator([line1, line2, line3])

        return CompoundGenerator([concat], [], [], duration)

    def checkSteps(self, block, configured, completed, total):
        assert block.configuredSteps.value == configured
        assert block.completedSteps.value == completed
        assert block.totalSteps.value == total

    def checkState(self, block, state):
        assert block.state.value == state

    def test_breakpoints_tomo(self):
        breakpoints = [2, 3, 10, 2]
        # Configure RunnableController(mri='top')
        self.b.configure(generator=self.make_generator_breakpoints(),
                         fileDir=self.tmpdir,
                         detectors=DetectorTable.from_rows([
                         [False, 'SLOW', 'slow', 0.0, 1],
                         [True, 'FAST', 'fast', 0.0, 1],
                         ]),
                         axesToMove=['x'],
                         breakpoints=breakpoints)

        assert self.ct.configure_params.generator.size == 17
        self.checkSteps(self.b, 2, 0, 17)
        self.checkSteps(self.bf, 2, 0, 17)
        assert self.b.state.value == "Armed"
        assert self.bs.state.value == "Ready"
        assert self.bf.state.value == "Armed"

        self.b.run()
        self.checkSteps(self.b, 5, 2, 17)
        self.checkSteps(self.bf, 5, 2, 17)
        assert self.b.state.value == "Armed"
        assert self.bs.state.value == "Ready"
        assert self.bf.state.value == "Armed"

        self.b.run()
        self.checkSteps(self.b, 15, 5, 17)
        assert self.b.state.value == "Armed"
        assert self.bs.state.value == "Ready"
        assert self.bf.state.value == "Armed"

        self.b.run()
        self.checkSteps(self.b, 17, 15, 17)
        assert self.b.state.value == "Armed"
        assert self.bs.state.value == "Ready"
        assert self.bf.state.value == "Armed"

        self.b.run()
        self.checkSteps(self.b, 17, 17, 17)
        self.checkSteps(self.bf, 17, 17, 17)
        assert self.b.state.value == "Finished"
        assert self.bs.state.value == "Ready"
        assert self.bf.state.value == "Finished"

    def test_breakpoints_with_pause(self):
        breakpoints = [2, 3, 10, 2]
        self.b.configure(generator=self.make_generator_breakpoints(),
                         fileDir=self.tmpdir,
                         detectors=DetectorTable.from_rows([
                             [False, 'SLOW', 'slow', 0.0, 1],
                             [True, 'FAST', 'fast', 0.0, 1],
                         ]),
                         axesToMove=['x'],
                         breakpoints=breakpoints)

        assert self.ct.configure_params.generator.size == 17

        self.checkSteps(self.b, 2, 0, 17)
        self.checkSteps(self.bf, 2, 0, 17)
        self.checkState(self.b, RunnableStates.ARMED)

        self.b.run()
        self.checkSteps(self.b, 5, 2, 17)
        self.checkSteps(self.bf, 5, 2, 17)
        self.checkState(self.b, RunnableStates.ARMED)

        # rewind
        self.b.pause(lastGoodStep=1)
        self.checkSteps(self.b, 2, 1, 17)
        self.checkSteps(self.bf, 2, 1, 17)
        self.checkState(self.b, RunnableStates.ARMED)
        self.b.run()
        self.checkSteps(self.b, 5, 2, 17)
        self.checkSteps(self.bf, 5, 2, 17)
        self.checkState(self.b, RunnableStates.ARMED)

        self.b.run()
        self.checkSteps(self.b, 15, 5, 17)
        self.checkSteps(self.bf, 15, 5, 17)
        self.checkState(self.b, RunnableStates.ARMED)

        self.b.run()
        self.checkSteps(self.b, 17, 15, 17)
        self.checkSteps(self.bf, 17, 15, 17)
        self.checkState(self.b, RunnableStates.ARMED)

        # rewind
        self.b.pause(lastGoodStep=11)
        self.checkSteps(self.b, 15, 11, 17)
        self.checkSteps(self.bf, 15, 11, 17)
        self.checkState(self.b, RunnableStates.ARMED)
        self.b.run()
        self.checkSteps(self.b, 17, 15, 17)
        self.checkSteps(self.bf, 17, 15, 17)
        self.checkState(self.b, RunnableStates.ARMED)

        self.b.run()
        self.checkSteps(self.b, 17, 17, 17)
        self.checkSteps(self.bf, 17, 17, 17)
        self.checkState(self.b, RunnableStates.FINISHED)<|MERGE_RESOLUTION|>--- conflicted
+++ resolved
@@ -2,17 +2,9 @@
 import shutil
 import tempfile
 import unittest
-<<<<<<< HEAD
-import os
-
-from annotypes import add_call_types, Anno
-from scanpointgenerator import LineGenerator, CompoundGenerator, \
-    ConcatGenerator
-=======
->>>>>>> 08633c52
 
 from annotypes import Anno, add_call_types
-from scanpointgenerator import CompoundGenerator, LineGenerator
+from scanpointgenerator import CompoundGenerator, ConcatGenerator, LineGenerator
 
 from malcolm.core import (
     AMri,
@@ -41,8 +33,7 @@
     DetectorChildPart,
     ExposureDeadtimePart,
 )
-from malcolm.modules.scanning.util import DetectorTable
-from malcolm.modules.scanning.util import RunnableStates
+from malcolm.modules.scanning.util import DetectorTable, RunnableStates
 
 with Anno("How long to wait"):
     AWait = float
@@ -134,29 +125,19 @@
 
         # And a top level one, this loads slow and fast designs for the
         # children on every configure (or load), but not at init
-<<<<<<< HEAD
         self.ct = RunnableController(
-            mri="top", config_dir=DESIGN_PATH, use_git=False,
-            initial_design="default"
+            mri="top", config_dir=DESIGN_PATH, use_git=False, initial_design="default"
         )
         self.ct.add_part(
-            DetectorChildPart(name="FAST", mri="fast", initial_visibility=True))
+            DetectorChildPart(name="FAST", mri="fast", initial_visibility=True)
+        )
         self.ct.add_part(
-            DetectorChildPart(name="SLOW", mri="slow", initial_visibility=True))
+            DetectorChildPart(name="SLOW", mri="slow", initial_visibility=True)
+        )
         self.ct.add_part(
-            DetectorChildPart(name="BAD", mri="faulty", initial_visibility=False))
+            DetectorChildPart(name="BAD", mri="faulty", initial_visibility=False)
+        )
         self.ct.add_part(
-            DetectorChildPart(name="BAD2", mri="faulty", initial_visibility=False, initial_frames_per_step=0))
-=======
-        ct = RunnableController(
-            mri="top", config_dir=DESIGN_PATH, use_git=False, initial_design="default"
-        )
-        ct.add_part(DetectorChildPart(name="FAST", mri="fast", initial_visibility=True))
-        ct.add_part(DetectorChildPart(name="SLOW", mri="slow", initial_visibility=True))
-        ct.add_part(
-            DetectorChildPart(name="BAD", mri="faulty", initial_visibility=False)
-        )
-        ct.add_part(
             DetectorChildPart(
                 name="BAD2",
                 mri="faulty",
@@ -164,7 +145,6 @@
                 initial_frames_per_step=0,
             )
         )
->>>>>>> 08633c52
         self.fast_multi = MaybeMultiPart("fast")
         self.slow_multi = MaybeMultiPart("slow")
         self.ct.add_part(self.fast_multi)
@@ -425,9 +405,9 @@
         assert self.b.modified.value is False
 
     def make_generator_breakpoints(self):
-        line1 = LineGenerator('x', 'mm', -10, -10, 5)
-        line2 = LineGenerator('x', 'mm', 0, 180, 10)
-        line3 = LineGenerator('x', 'mm', 190, 190, 2)
+        line1 = LineGenerator("x", "mm", -10, -10, 5)
+        line2 = LineGenerator("x", "mm", 0, 180, 10)
+        line3 = LineGenerator("x", "mm", 190, 190, 2)
         duration = 0.01
         concat = ConcatGenerator([line1, line2, line3])
 
@@ -444,14 +424,15 @@
     def test_breakpoints_tomo(self):
         breakpoints = [2, 3, 10, 2]
         # Configure RunnableController(mri='top')
-        self.b.configure(generator=self.make_generator_breakpoints(),
-                         fileDir=self.tmpdir,
-                         detectors=DetectorTable.from_rows([
-                         [False, 'SLOW', 'slow', 0.0, 1],
-                         [True, 'FAST', 'fast', 0.0, 1],
-                         ]),
-                         axesToMove=['x'],
-                         breakpoints=breakpoints)
+        self.b.configure(
+            generator=self.make_generator_breakpoints(),
+            fileDir=self.tmpdir,
+            detectors=DetectorTable.from_rows(
+                [[False, "SLOW", "slow", 0.0, 1], [True, "FAST", "fast", 0.0, 1],]
+            ),
+            axesToMove=["x"],
+            breakpoints=breakpoints,
+        )
 
         assert self.ct.configure_params.generator.size == 17
         self.checkSteps(self.b, 2, 0, 17)
@@ -488,14 +469,15 @@
 
     def test_breakpoints_with_pause(self):
         breakpoints = [2, 3, 10, 2]
-        self.b.configure(generator=self.make_generator_breakpoints(),
-                         fileDir=self.tmpdir,
-                         detectors=DetectorTable.from_rows([
-                             [False, 'SLOW', 'slow', 0.0, 1],
-                             [True, 'FAST', 'fast', 0.0, 1],
-                         ]),
-                         axesToMove=['x'],
-                         breakpoints=breakpoints)
+        self.b.configure(
+            generator=self.make_generator_breakpoints(),
+            fileDir=self.tmpdir,
+            detectors=DetectorTable.from_rows(
+                [[False, "SLOW", "slow", 0.0, 1], [True, "FAST", "fast", 0.0, 1],]
+            ),
+            axesToMove=["x"],
+            breakpoints=breakpoints,
+        )
 
         assert self.ct.configure_params.generator.size == 17
 
