--- conflicted
+++ resolved
@@ -13,12 +13,7 @@
 from malcolm.modules.demo.parts import MotionChildPart
 from malcolm.modules.demo.blocks import motion_block
 from malcolm.compat import OrderedDict
-<<<<<<< HEAD
-from malcolm.modules.scanning.controllers import \
-    RunnableController, get_steps_per_run
-=======
 from malcolm.modules.scanning.controllers import RunnableController
->>>>>>> f4bc7e54
 from malcolm.modules.scanning.infos import ParameterTweakInfo
 from malcolm.modules.scanning.util import RunnableStates
 
@@ -51,11 +46,7 @@
                      # The following were passed from the user calling configure()
                      generator,  # type: AGenerator
                      axesToMove,  # type: AAxesToMove
-<<<<<<< HEAD
-                     breakpoints, # type: ABreakpoints
-=======
                      breakpoints,  # type: ABreakpoints
->>>>>>> f4bc7e54
                      exceptionStep=0,  # type: AExceptionStep
                      ):
         # type: (...) -> None
@@ -469,10 +460,6 @@
 
         # create a root block for the RunnableController block to reside in
         self.c = RunnableController(mri='mainBlock', config_dir="/tmp")
-<<<<<<< HEAD
-        #self.c.add_part(part)
-=======
->>>>>>> f4bc7e54
         self.p.add_controller(self.c)
         self.b = self.context.block_view("mainBlock")
         self.ss = self.c.state_set
@@ -499,16 +486,11 @@
         compound = CompoundGenerator([line], [], [], duration)
         compound.prepare()
 
-<<<<<<< HEAD
-        steps_per_run = get_steps_per_run(compound, ['x'], [])
-        assert steps_per_run[0] == [10]
-=======
         steps_per_run = self.c.get_steps_per_run(
             generator=compound,
             axes_to_move=['x'],
             breakpoints=[])
         assert steps_per_run == [10]
->>>>>>> f4bc7e54
 
     def test_steps_per_run_concat(self):
         line1 = LineGenerator('x', 'mm', -10, -10, 5)
@@ -520,19 +502,11 @@
         compound.prepare()
         breakpoints = [2, 3, 10, 2]
 
-<<<<<<< HEAD
-        steps_per_run = get_steps_per_run(
-            generator=compound,
-            axes_to_move=['x'],
-            breakpoints=breakpoints)
-        assert steps_per_run == (breakpoints, True)
-=======
         steps_per_run = self.c.get_steps_per_run(
             generator=compound,
             axes_to_move=['x'],
             breakpoints=breakpoints)
         assert steps_per_run == breakpoints
->>>>>>> f4bc7e54
 
     def test_breakpoints_tomo(self):
         line1 = LineGenerator('x', 'mm', -10, -10, 5)
@@ -747,17 +721,10 @@
         self.checkState(self.ss.FINISHED)
 
     def test_breakpoints_helical_scan(self):
-<<<<<<< HEAD
-        line1 = LineGenerator(['y','x'], ['mm','mm'],
-                              [-0.555556, -10], [-0.555556, -10], 5)
-        line2 = LineGenerator(['y','x'], ['mm','mm'], [0, 0], [10, 180], 10)
-        line3 = LineGenerator(['y','x'], ['mm','mm'],
-=======
         line1 = LineGenerator(['y', 'x'], ['mm', 'mm'],
                               [-0.555556, -10], [-0.555556, -10], 5)
         line2 = LineGenerator(['y', 'x'], ['mm', 'mm'], [0, 0], [10, 180], 10)
         line3 = LineGenerator(['y', 'x'], ['mm', 'mm'],
->>>>>>> f4bc7e54
                               [10.555556, 190], [10.555556, 190], 2)
         duration = 0.01
         concat = ConcatGenerator([line1, line2, line3])
@@ -765,17 +732,10 @@
         breakpoints = [2, 3, 10, 2]
         self.b.configure(generator=CompoundGenerator([concat],
                          [], [], duration),
-<<<<<<< HEAD
-                         axesToMove=['y','x'],
-                         breakpoints=breakpoints)
-
-        self.c.configure_params.generator.size == 17
-=======
                          axesToMove=['y', 'x'],
                          breakpoints=breakpoints)
 
         assert self.c.configure_params.generator.size == 17
->>>>>>> f4bc7e54
 
         self.checkState(self.ss.ARMED)
         self.checkSteps(2, 0, 17)
@@ -832,11 +792,7 @@
         self.checkSteps(17, 15, 17)
         self.checkState(self.ss.ARMED)
 
-<<<<<<< HEAD
-        #rewind
-=======
         # rewind
->>>>>>> f4bc7e54
         self.b.pause(lastGoodStep=11)
         self.checkSteps(15, 11, 17)
         self.checkState(self.ss.ARMED)
