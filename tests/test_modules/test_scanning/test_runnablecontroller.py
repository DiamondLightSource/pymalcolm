import unittest


from scanpointgenerator import LineGenerator, CompoundGenerator, \
    ConcatGenerator, StaticPointGenerator
import cothread
<<<<<<< HEAD

=======
>>>>>>> 08633c52
from annotypes import add_call_types
from scanpointgenerator import CompoundGenerator, LineGenerator

<<<<<<< HEAD
from malcolm.modules.demo.parts.motionchildpart import AExceptionStep
from malcolm.modules.scanning.hooks import ACompletedSteps, AContext, \
    AStepsToDo, ValidateHook, UInfos, AAxesToMove, ABreakpoints, AGenerator
from malcolm.core import Process, Context, AlarmStatus, \
    AlarmSeverity, AbortedError, PartRegistrar
from malcolm.modules.demo.parts import MotionChildPart
from malcolm.modules.demo.blocks import motion_block
from malcolm.compat import OrderedDict
from malcolm.modules.scanning.controllers import RunnableController
=======
from malcolm.compat import OrderedDict
from malcolm.core import (
    AbortedError,
    AlarmSeverity,
    AlarmStatus,
    Context,
    PartRegistrar,
    Process,
)
from malcolm.modules import builtin, scanning
from malcolm.modules.demo.blocks import motion_block
from malcolm.modules.demo.parts import MotionChildPart
from malcolm.modules.demo.parts.motionchildpart import AExceptionStep
from malcolm.modules.scanning.controllers import RunnableController
from malcolm.modules.scanning.hooks import (
    AAxesToMove,
    ACompletedSteps,
    AContext,
    AGenerator,
    AStepsToDo,
    UInfos,
    ValidateHook,
)
>>>>>>> 08633c52
from malcolm.modules.scanning.infos import ParameterTweakInfo
from malcolm.modules.scanning.util import RunnableStates


class MisbehavingPauseException(Exception):
    pass


class MisbehavingPart(MotionChildPart):
    def setup(self, registrar):
        super(MisbehavingPart, self).setup(registrar)
        self.register_hooked(ValidateHook, self.validate)

    @add_call_types
    def validate(self, generator: AGenerator) -> UInfos:
        if generator.duration < 0.1:
            serialized = generator.to_dict()
            new_generator = CompoundGenerator.from_dict(serialized)
            new_generator.duration = 0.1
            return ParameterTweakInfo("generator", new_generator)
        else:
            return None

    # Allow CamelCase for arguments as they will be serialized by parent
    # noinspection PyPep8Naming
    @add_call_types
<<<<<<< HEAD
    def on_configure(self,
                     context,  # type: AContext
                     completed_steps,  # type: ACompletedSteps
                     steps_to_do,  # type: AStepsToDo
                     # The following were passed from the user calling configure()
                     generator,  # type: AGenerator
                     axesToMove,  # type: AAxesToMove
                     breakpoints,  # type: ABreakpoints
                     exceptionStep=0,  # type: AExceptionStep
                     ):
        # type: (...) -> None
=======
    def on_configure(
        self,
        context: AContext,
        completed_steps: ACompletedSteps,
        steps_to_do: AStepsToDo,
        # The following were passed from the user calling configure()
        generator: AGenerator,
        axesToMove: AAxesToMove,
        exceptionStep: AExceptionStep = 0,
    ) -> None:
>>>>>>> 08633c52
        super(MisbehavingPart, self).on_configure(
            context, completed_steps, steps_to_do, generator, axesToMove, exceptionStep
        )
        if completed_steps == 3:
            raise MisbehavingPauseException(
                "Called magic number to make pause throw an exception"
            )


class RunForeverPart(builtin.parts.ChildPart):
    """Part which runs forever and takes 1s to abort"""

    def setup(self, registrar: PartRegistrar) -> None:
        super(RunForeverPart, self).setup(registrar)
        # Hooks
        registrar.hook(scanning.hooks.RunHook, self.on_run)
        registrar.hook(scanning.hooks.AbortHook, self.on_abort)

    @add_call_types
    def on_run(self, context: scanning.hooks.AContext) -> None:
        # Wait forever here
        while True:
            context.sleep(1.0)

    @add_call_types
    def on_abort(self, context: scanning.hooks.AContext) -> None:
        # Sleep for 1s before returning
        context.sleep(1.0)


class TestRunnableStates(unittest.TestCase):
    def setUp(self):
        self.o = RunnableStates()

    def test_init(self):
        expected = OrderedDict()
        expected["Resetting"] = {"Ready", "Fault", "Disabling"}
        expected["Ready"] = {
            "Configuring",
            "Aborting",
            "Saving",
            "Fault",
            "Disabling",
            "Loading",
        }
        expected["Saving"] = {"Fault", "Ready", "Disabling"}
        expected["Loading"] = {"Disabling", "Fault", "Ready"}
        expected["Configuring"] = {"Armed", "Aborting", "Fault", "Disabling"}
        expected["Armed"] = {
            "Seeking",
            "Aborting",
            "Running",
            "Fault",
            "Disabling",
            "Resetting",
        }
        expected["Running"] = {"PostRun", "Seeking", "Aborting", "Fault", "Disabling"}
        expected["PostRun"] = {
            "Finished",
            "Armed",
            "Seeking",
            "Aborting",
            "Fault",
            "Disabling",
        }
        expected["Finished"] = {
            "Seeking",
            "Resetting",
            "Configuring",
            "Aborting",
            "Fault",
            "Disabling",
        }
        expected["Seeking"] = {
            "Armed",
            "Paused",
            "Finished",
            "Aborting",
            "Fault",
            "Disabling",
        }
        expected["Paused"] = {"Seeking", "Running", "Aborting", "Fault", "Disabling"}
        expected["Aborting"] = {"Aborted", "Fault", "Disabling"}
        expected["Aborted"] = {"Resetting", "Fault", "Disabling"}
        expected["Fault"] = {"Resetting", "Disabling"}
        expected["Disabling"] = {"Disabled", "Fault"}
        expected["Disabled"] = {"Resetting"}
        assert self.o._allowed == expected
        possible_states = [
            "Ready",
            "Resetting",
            "Saving",
            "Loading",
            "Configuring",
            "Armed",
            "Running",
            "Seeking",
            "PostRun",
            "Finished",
            "Paused",
            "Aborting",
            "Aborted",
            "Fault",
            "Disabling",
            "Disabled",
        ]
        assert self.o.possible_states == possible_states


class TestRunnableController(unittest.TestCase):
    def setUp(self):
        self.p = Process("process")
        self.context = Context(self.p)

        # Make a motion block to act as our child
        for c in motion_block(mri="childBlock", config_dir="/tmp"):
            self.p.add_controller(c)
        self.b_child = self.context.block_view("childBlock")

        part = MisbehavingPart(mri="childBlock", name="part", initial_visibility=True)

        # create a root block for the RunnableController block to reside in
        self.c = RunnableController(mri="mainBlock", config_dir="/tmp")
        self.c.add_part(part)
        self.p.add_controller(self.c)
        self.b = self.context.block_view("mainBlock")
        self.ss = self.c.state_set

        # start the process off
        self.checkState(self.ss.DISABLED)
        self.p.start()
        self.checkState(self.ss.READY)

    def tearDown(self):
        self.p.stop(timeout=1)

    def checkState(self, state):
        assert self.c.state.value == state

    def checkSteps(self, configured, completed, total):
        assert self.b.configuredSteps.value == configured
        assert self.b.completedSteps.value == completed
        assert self.b.totalSteps.value == total

    def test_init(self):
        assert self.c.completed_steps.value == 0
        assert self.c.configured_steps.value == 0
        assert self.c.total_steps.value == 0
<<<<<<< HEAD
        assert list(self.b.configure.meta.takes.elements) == \
               ["generator", "axesToMove", "breakpoints", "exceptionStep"]
=======
        assert list(self.b.configure.meta.takes.elements) == [
            "generator",
            "axesToMove",
            "exceptionStep",
        ]
>>>>>>> 08633c52

    def test_reset(self):
        self.c.disable()
        self.checkState(self.ss.DISABLED)
        self.c.reset()
        self.checkState(self.ss.READY)

    def test_modify_child(self):
        # Save an initial setting for the child
        self.b_child.save("init_child")
        assert self.b_child.modified.value is False
        x = self.context.block_view("childBlock:COUNTERX")
        x.delta.put_value(31)
        # x delta now at 31, child should be modified
        assert x.delta.value == 31
        assert self.b_child.modified.value is True
        assert self.b_child.modified.alarm.severity == AlarmSeverity.MINOR_ALARM
        assert self.b_child.modified.alarm.status == AlarmStatus.CONF_STATUS
        assert self.b_child.modified.alarm.message == "x.delta.value = 31.0 not 1.0"
        self.prepare_half_run()
        self.b.run()
        # x counter now at 3 (lower bound of first run of x in reverse),
        # child should still be modified
        assert self.b_child.modified.value is True
        assert self.b_child.modified.alarm.severity == AlarmSeverity.MINOR_ALARM
        assert self.b_child.modified.alarm.status == AlarmStatus.CONF_STATUS
        assert self.b_child.modified.alarm.message == "x.delta.value = 31.0 not 1.0"
        assert x.counter.value == 3.0
        assert x.delta.value == 31
        x.delta.put_value(1.0)
        # x counter now at 0, child should be unmodified
        assert x.delta.value == 1.0
        assert self.b_child.modified.alarm.message == ""
        assert self.b_child.modified.value is False

    def test_modify_parent(self):
        # Save an initial setting for child and parent
        self.b_child.save("init_child")
        self.b.save("init_parent")
        # Change a value and save as a new child setting
        x = self.context.block_view("childBlock:COUNTERX")
        x.counter.put_value(31)
        self.b_child.save("new_child")
        assert self.b_child.modified.value is False
        assert self.b.modified.value is True
        assert self.b.modified.alarm.severity == AlarmSeverity.MINOR_ALARM
        assert self.b.modified.alarm.status == AlarmStatus.CONF_STATUS
        assert (
            self.b.modified.alarm.message
            == "part.design.value = 'new_child' not 'init_child'"
        )
        # Load the child again
        self.b_child.design.put_value("new_child")
        assert self.b.modified.value is True
        # And check that loading parent resets it
        self.b.design.put_value("init_parent")
        assert self.b.modified.value is False
        assert self.b_child.design.value == "init_child"
        # Put back
        self.b_child.design.put_value("new_child")
        assert self.b.modified.value is True
        # Do a configure, and check we get set back
        self.prepare_half_run()
        assert self.b_child.design.value == "init_child"
        assert self.b_child.modified.value is False
        assert self.b.modified.value is False

    def test_abort(self):
        self.b.abort()
        self.checkState(self.ss.ABORTED)

    def test_validate(self):
        line1 = LineGenerator("y", "mm", 0, 2, 3)
        line2 = LineGenerator("x", "mm", 0, 2, 2)
        compound = CompoundGenerator([line1, line2], [], [], duration=0.001)
        actual = self.b.validate(generator=compound, axesToMove=["x"])
        assert actual["generator"].duration == 0.1
        actual["generator"].duration = 0.001
        assert actual["generator"].to_dict() == compound.to_dict()
        assert actual["axesToMove"] == ["x"]

    def prepare_half_run(self, duration=0.01, exception=0):
        line1 = LineGenerator("y", "mm", 0, 2, 3)
        line2 = LineGenerator("x", "mm", 0, 2, 2, alternate=True)
        compound = CompoundGenerator([line1, line2], [], [], duration)
        self.b.configure(generator=compound, axesToMove=["x"], exceptionStep=exception)

    def test_configure_run(self):
        assert self.b.configure.meta.writeable is True
        assert self.b.configure.meta.takes.elements["generator"].writeable is True
        assert self.b.validate.meta.takes.elements["generator"].writeable is True
        assert self.b.validate.meta.returns.elements["generator"].writeable is False
        self.prepare_half_run()
        self.checkSteps(2, 0, 6)
        self.checkState(self.ss.ARMED)
        assert self.b.configure.meta.writeable is False
        assert self.b.configure.meta.takes.elements["generator"].writeable is True
        assert self.b.validate.meta.takes.elements["generator"].writeable is True
        assert self.b.validate.meta.returns.elements["generator"].writeable is False

        self.b.run()
        self.checkState(self.ss.ARMED)
        self.checkSteps(4, 2, 6)

        self.b.run()
        self.checkState(self.ss.ARMED)
        self.checkSteps(6, 4, 6)

        self.b.run()
        self.checkState(self.ss.FINISHED)

    def test_abort_during_run(self):
        self.prepare_half_run()
        self.b.run()
        self.b.abort()
        self.checkState(self.ss.ABORTED)

    def test_pause_seek_resume(self):
        self.prepare_half_run()
        self.checkSteps(configured=2, completed=0, total=6)
        self.b.run()
        self.checkState(self.ss.ARMED)
        self.checkSteps(4, 2, 6)
        self.b.pause(lastGoodStep=1)
        self.checkState(self.ss.ARMED)
        self.checkSteps(2, 1, 6)
        self.b.run()
        self.checkSteps(4, 2, 6)
        self.b.completedSteps.put_value(5)
        self.checkSteps(6, 5, 6)
        self.b.run()
        self.checkState(self.ss.FINISHED)

    def test_pause_seek_resume_outside_limits(self):
        self.prepare_half_run()
        self.checkSteps(configured=2, completed=0, total=6)
        self.b.run()
        self.checkState(self.ss.ARMED)
        self.checkSteps(4, 2, 6)
        self.b.pause(lastGoodStep=7)
        self.checkState(self.ss.ARMED)
        self.checkSteps(6, 5, 6)
        self.b.run()
        self.checkState(self.ss.FINISHED)

    def test_resume_in_run(self):
        self.prepare_half_run(duration=0.5)
        f = self.b.run_async()
        self.context.sleep(0.95)
        self.b.pause()
        self.checkState(self.ss.PAUSED)
        self.checkSteps(2, 1, 6)
        self.b.resume()
        # Parent should be running, child won't have got request yet
        # then = time.time()
        self.checkState(self.ss.RUNNING)
        self.context.wait_all_futures(f, timeout=2)
        # now = time.time()
        self.checkState(self.ss.ARMED)
        self.checkSteps(4, 2, 6)
        # This test fails on Travis sometimes, looks like the docker container
        # just gets starved
        # self.assertAlmostEqual(now - then, 0.5, delta=0.1)

    def test_pause_seek_resume_from_finished(self):
        self.prepare_half_run()
        self.checkSteps(configured=2, completed=0, total=6)

        self.b.run()
        self.checkState(self.ss.ARMED)
        self.checkSteps(4, 2, 6)

        self.b.run()
        self.checkState(self.ss.ARMED)
        self.checkSteps(6, 4, 6)

        self.b.run()
        self.checkState(self.ss.FINISHED)

        self.b.pause(lastGoodStep=1)
        self.checkState(self.ss.ARMED)
        self.checkSteps(2, 1, 6)

        self.b.run()
        self.checkState(self.ss.ARMED)
        self.checkSteps(4, 2, 6)

        self.b.run()
        self.checkState(self.ss.ARMED)
        self.checkSteps(6, 4, 6)

        self.b.run()
        self.checkState(self.ss.FINISHED)

    def test_pause_seek_resume_from_postrun(self):
        self.prepare_half_run()
        self.checkSteps(configured=2, completed=0, total=6)

        self.b.run()
        self.checkState(self.ss.ARMED)
        self.checkSteps(4, 2, 6)

        self.b.run()
        self.checkState(self.ss.ARMED)
        self.checkSteps(6, 4, 6)

        self.b.run()
        self.checkState(self.ss.FINISHED)

        self.b.pause(lastGoodStep=1)
        self.checkState(self.ss.ARMED)
        self.checkSteps(2, 1, 6)

        self.b.run()
        self.checkState(self.ss.ARMED)
        self.checkSteps(4, 2, 6)

        self.b.run()
        self.checkState(self.ss.ARMED)
        self.checkSteps(6, 4, 6)

        self.b.run()
        self.checkState(self.ss.FINISHED)

    def test_reset_from_finished(self):
        self.prepare_half_run()
        self.checkSteps(2, 0, 6)
        self.checkState(self.ss.ARMED)

        self.b.run()
        self.checkState(self.ss.ARMED)
        self.checkSteps(4, 2, 6)

        self.b.run()
        self.checkState(self.ss.ARMED)
        self.checkSteps(6, 4, 6)

        self.b.run()
        self.checkState(self.ss.FINISHED)

        self.c.reset()
        self.checkState(self.ss.READY)

    def test_configure_from_finished(self):
        self.prepare_half_run()
        self.checkSteps(2, 0, 6)
        self.checkState(self.ss.ARMED)

        self.b.run()
        self.checkState(self.ss.ARMED)
        self.checkSteps(4, 2, 6)

        self.b.run()
        self.checkState(self.ss.ARMED)
        self.checkSteps(6, 4, 6)

        self.b.run()
        self.checkState(self.ss.FINISHED)

        self.prepare_half_run()
        self.checkSteps(2, 0, 6)
        self.checkState(self.ss.ARMED)

        self.b.run()
        self.checkState(self.ss.ARMED)
        self.checkSteps(4, 2, 6)

        self.b.run()
        self.checkState(self.ss.ARMED)
        self.checkSteps(6, 4, 6)

        self.b.run()
        self.checkState(self.ss.FINISHED)

    def test_run_exception(self):
        self.prepare_half_run(exception=1)
        with self.assertRaises(AssertionError):
            self.b.run()
        self.checkState(self.ss.FAULT)

    def test_run_stop(self):
        self.prepare_half_run(duration=0.1)
        f = self.b.run_async()
        self.context.sleep(0.1)
        self.b.abort()
        with self.assertRaises(AbortedError):
            f.result()
        self.checkState(self.ss.ABORTED)

    def test_error_in_pause_returns_run(self):
        self.prepare_half_run(duration=0.5)
        f = self.b.run_async()
        self.context.sleep(0.95)
        with self.assertRaises(MisbehavingPauseException):
            self.b.pause(lastGoodStep=3)
        self.checkState(self.ss.FAULT)
        with self.assertRaises(AbortedError):
            f.result()


class TestRunnableControllerBreakpoints(unittest.TestCase):
    def setUp(self):
        self.p = Process('process1')
        self.context = Context(self.p)

        self.p2 = Process('process2')
        self.context2 = Context(self.p2)

        # Make a motion block to act as our child
        for c in motion_block(mri="childBlock", config_dir="/tmp"):
            self.p.add_controller(c)
        self.b_child = self.context.block_view("childBlock")

        # create a root block for the RunnableController block to reside in
        self.c = RunnableController(mri='mainBlock', config_dir="/tmp")
        self.p.add_controller(self.c)
        self.b = self.context.block_view("mainBlock")
        self.ss = self.c.state_set

        # start the process off
        self.checkState(self.ss.DISABLED)
        self.p.start()
        self.checkState(self.ss.READY)

    def tearDown(self):
        self.p.stop(timeout=1)

    def checkState(self, state):
        assert self.c.state.value == state

    def checkSteps(self, configured, completed, total):
        assert self.b.configuredSteps.value == configured
        assert self.b.completedSteps.value == completed
        assert self.b.totalSteps.value == total

    def test_steps_per_run_one_axis(self):
        line = LineGenerator('x', 'mm', 0, 180, 10)
        duration = 0.01
        compound = CompoundGenerator([line], [], [], duration)
        compound.prepare()

        steps_per_run = self.c.get_steps_per_run(
            generator=compound,
            axes_to_move=['x'],
            breakpoints=[])
        assert steps_per_run == [10]

    def test_steps_per_run_concat(self):
        line1 = LineGenerator('x', 'mm', -10, -10, 5)
        line2 = LineGenerator('x', 'mm', 0, 180, 10)
        line3 = LineGenerator('x', 'mm', 190, 190, 2)
        duration = 0.01
        concat = ConcatGenerator([line1, line2, line3])
        compound = CompoundGenerator([concat], [], [], duration)
        compound.prepare()
        breakpoints = [2, 3, 10, 2]

        steps_per_run = self.c.get_steps_per_run(
            generator=compound,
            axes_to_move=['x'],
            breakpoints=breakpoints)
        assert steps_per_run == breakpoints

    def test_breakpoints_tomo(self):
        line1 = LineGenerator('x', 'mm', -10, -10, 5)
        line2 = LineGenerator('x', 'mm', 0, 180, 10)
        line3 = LineGenerator('x', 'mm', 190, 190, 2)
        duration = 0.01
        concat = ConcatGenerator([line1, line2, line3])
        breakpoints = [2, 3, 10, 2]
        self.b.configure(generator=CompoundGenerator([concat],
                         [], [], duration),
                         axesToMove=['x'],
                         breakpoints=breakpoints)

        assert self.c.configure_params.generator.size == 17
        self.checkSteps(2, 0, 17)
        self.checkState(self.ss.ARMED)

        self.b.run()
        self.checkSteps(5, 2, 17)
        self.checkState(self.ss.ARMED)

        self.b.run()
        self.checkSteps(15, 5, 17)
        self.checkState(self.ss.ARMED)

        self.b.run()
        self.checkSteps(17, 15, 17)
        self.checkState(self.ss.ARMED)

        self.b.run()
        self.checkSteps(17, 17, 17)
        self.checkState(self.ss.FINISHED)

    def test_breakpoints_sum_larger_than_total_steps_raises_AssertionError(self):
        line1 = LineGenerator('x', 'mm', -10, -10, 5)
        line2 = LineGenerator('x', 'mm', 0, 180, 10)
        line3 = LineGenerator('x', 'mm', 190, 190, 2)
        duration = 0.01
        concat = ConcatGenerator([line1, line2, line3])

        breakpoints = [2, 3, 100, 2]

        self.assertRaises(
            AssertionError,
            self.b.configure,
            generator=CompoundGenerator([concat], [], [], duration),
            axesToMove=['x'],
            breakpoints=breakpoints)

    def test_breakpoints_without_last(self):
        line1 = LineGenerator('x', 'mm', -10, -10, 5)
        line2 = LineGenerator('x', 'mm', 0, 180, 10)
        line3 = LineGenerator('x', 'mm', 190, 190, 2)
        duration = 0.01
        concat = ConcatGenerator([line1, line2, line3])
        breakpoints = [2, 3, 10]
        self.b.configure(generator=CompoundGenerator([concat],
                         [], [], duration),
                         axesToMove=['x'],
                         breakpoints=breakpoints)

        assert self.c.configure_params.generator.size == 17
        self.checkSteps(2, 0, 17)
        self.checkState(self.ss.ARMED)

        self.b.run()
        self.checkSteps(5, 2, 17)
        self.checkState(self.ss.ARMED)

        self.b.run()
        self.checkSteps(15, 5, 17)
        self.checkState(self.ss.ARMED)

        self.b.run()
        self.checkSteps(17, 15, 17)
        self.checkState(self.ss.ARMED)

        self.b.run()
        self.checkSteps(17, 17, 17)
        self.checkState(self.ss.FINISHED)

    def test_breakpoints_rocking_tomo(self):
        line1 = LineGenerator('x', 'mm', -10, -10, 5)
        line2 = LineGenerator('x', 'mm', 0, 180, 10)
        line3 = LineGenerator('x', 'mm', 190, 190, 2)
        line4 = LineGenerator('x', 'mm', 180, 0, 10)
        duration = 0.01
        concat = ConcatGenerator([line1, line2, line3, line4])
        breakpoints = [2, 3, 10, 2]
        self.b.configure(generator=CompoundGenerator([concat],
                         [], [], duration),
                         axesToMove=['x'],
                         breakpoints=breakpoints)

        assert self.c.configure_params.generator.size == 27
        self.checkSteps(2, 0, 27)
        self.checkState(self.ss.ARMED)

        self.b.run()
        self.checkSteps(5, 2, 27)
        self.checkState(self.ss.ARMED)

        self.b.run()
        self.checkSteps(15, 5, 27)
        self.checkState(self.ss.ARMED)

        self.b.run()
        self.checkSteps(17, 15, 27)
        self.checkState(self.ss.ARMED)

        self.b.run()
        self.checkSteps(27, 17, 27)
        self.checkState(self.ss.ARMED)

        self.b.run()
        self.checkSteps(27, 27, 27)
        self.checkState(self.ss.FINISHED)

    def test_breakpoints_repeat_with_static(self):
        line1 = LineGenerator('x', 'mm', -10, -10, 5)
        line2 = LineGenerator('x', 'mm', 0, 180, 10)
        line3 = LineGenerator('x', 'mm', 190, 190, 2)
        duration = 0.01
        concat = ConcatGenerator([line1, line2, line3])

        staticGen = StaticPointGenerator(2)
        breakpoints = [2, 3, 10, 2, 2, 3, 10, 2]

        self.b.configure(generator=CompoundGenerator([staticGen, concat],
                         [], [], duration),
                         axesToMove=['x'],
                         breakpoints=breakpoints)

        assert self.c.configure_params.generator.size == 34

        self.checkState(self.ss.ARMED)
        self.checkSteps(2, 0, 34)

        self.b.run()
        self.checkSteps(5, 2, 34)
        self.checkState(self.ss.ARMED)

        self.b.run()
        self.checkSteps(15, 5, 34)
        self.checkState(self.ss.ARMED)

        self.b.run()
        self.checkSteps(17, 15, 34)
        self.checkState(self.ss.ARMED)

        self.b.run()
        self.checkSteps(19, 17, 34)
        self.checkState(self.ss.ARMED)

        self.b.run()
        self.checkSteps(22, 19, 34)
        self.checkState(self.ss.ARMED)

        self.b.run()
        self.checkSteps(32, 22, 34)
        self.checkState(self.ss.ARMED)

        self.b.run()
        self.checkSteps(34, 32, 34)
        self.checkState(self.ss.ARMED)

        self.b.run()
        self.checkState(self.ss.FINISHED)

    def test_breakpoints_repeat_rocking_tomo(self):
        line1 = LineGenerator('x', 'mm', -10, -10, 5)
        line2 = LineGenerator('x', 'mm', 0, 180, 10)
        line3 = LineGenerator('x', 'mm', 190, 190, 2)
        line4 = LineGenerator('x', 'mm', 180, 0, 10)
        concat = ConcatGenerator([line1, line2, line3, line4])

        staticGen = StaticPointGenerator(2)

        duration = 0.01
        breakpoints = [2, 3, 10, 2, 10, 2, 3, 10, 2, 10]
        self.b.configure(generator=CompoundGenerator([staticGen, concat],
                         [], [], duration),
                         axesToMove=['x'],
                         breakpoints=breakpoints)

        assert self.c.configure_params.generator.size == 54

        self.checkState(self.ss.ARMED)
        self.checkSteps(2, 0, 54)

        self.b.run()
        self.checkSteps(5, 2, 54)
        self.checkState(self.ss.ARMED)

        self.b.run()
        self.checkSteps(15, 5, 54)
        self.checkState(self.ss.ARMED)

        self.b.run()
        self.checkSteps(17, 15, 54)
        self.checkState(self.ss.ARMED)

        self.b.run()
        self.checkSteps(27, 17, 54)
        self.checkState(self.ss.ARMED)

        self.b.run()
        self.checkSteps(29, 27, 54)
        self.checkState(self.ss.ARMED)

        self.b.run()
        self.checkSteps(32, 29, 54)
        self.checkState(self.ss.ARMED)

        self.b.run()
        self.checkSteps(42, 32, 54)
        self.checkState(self.ss.ARMED)

        self.b.run()
        self.checkSteps(44, 42, 54)
        self.checkState(self.ss.ARMED)

        self.b.run()
        self.checkSteps(54, 44, 54)
        self.checkState(self.ss.ARMED)

        self.b.run()
        self.checkState(self.ss.FINISHED)

    def test_breakpoints_helical_scan(self):
        line1 = LineGenerator(['y', 'x'], ['mm', 'mm'],
                              [-0.555556, -10], [-0.555556, -10], 5)
        line2 = LineGenerator(['y', 'x'], ['mm', 'mm'], [0, 0], [10, 180], 10)
        line3 = LineGenerator(['y', 'x'], ['mm', 'mm'],
                              [10.555556, 190], [10.555556, 190], 2)
        duration = 0.01
        concat = ConcatGenerator([line1, line2, line3])

        breakpoints = [2, 3, 10, 2]
        self.b.configure(generator=CompoundGenerator([concat],
                         [], [], duration),
                         axesToMove=['y', 'x'],
                         breakpoints=breakpoints)

        assert self.c.configure_params.generator.size == 17

        self.checkState(self.ss.ARMED)
        self.checkSteps(2, 0, 17)

        self.b.run()
        self.checkSteps(5, 2, 17)
        self.checkState(self.ss.ARMED)

        self.b.run()
        self.checkSteps(15, 5, 17)
        self.checkState(self.ss.ARMED)

        self.b.run()
        self.checkSteps(17, 15, 17)
        self.checkState(self.ss.ARMED)

        self.b.run()
        self.checkState(self.ss.FINISHED)

    def test_breakpoints_with_pause(self):
        line1 = LineGenerator('x', 'mm', -10, -10, 5)
        line2 = LineGenerator('x', 'mm', 0, 180, 10)
        line3 = LineGenerator('x', 'mm', 190, 190, 2)
        duration = 0.01
        concat = ConcatGenerator([line1, line2, line3])
        breakpoints = [2, 3, 10, 2]
        self.b.configure(generator=CompoundGenerator([concat],
                         [], [], duration),
                         axesToMove=['x'],
                         breakpoints=breakpoints)

        assert self.c.configure_params.generator.size == 17

        self.checkSteps(2, 0, 17)
        self.checkState(self.ss.ARMED)

        self.b.run()
        self.checkSteps(5, 2, 17)
        self.checkState(self.ss.ARMED)

        # rewind
        self.b.pause(lastGoodStep=1)
        self.checkSteps(2, 1, 17)
        self.checkState(self.ss.ARMED)
        self.b.run()
        self.checkSteps(5, 2, 17)
        self.checkState(self.ss.ARMED)

        self.b.run()
        self.checkSteps(15, 5, 17)
        self.checkState(self.ss.ARMED)

        self.b.run()
        self.checkSteps(17, 15, 17)
        self.checkState(self.ss.ARMED)

        # rewind
        self.b.pause(lastGoodStep=11)
        self.checkSteps(15, 11, 17)
        self.checkState(self.ss.ARMED)
        self.b.run()
        self.checkSteps(17, 15, 17)
        self.checkState(self.ss.ARMED)

        self.b.run()
        self.checkSteps(17, 17, 17)
        self.checkState(self.ss.FINISHED)

    def abort_after_1s(self):
        # Need a new context as in a different cothread
        c = Context(self.p)
        b = c.block_view("mainBlock")
        c.sleep(1.0)
        self.checkState(self.ss.RUNNING)
        b.abort()
        self.checkState(self.ss.ABORTED)

    def test_run_returns_in_ABORTED_state_when_aborted(self):
        # Add our forever running part
        forever_part = RunForeverPart(
            mri="childBlock", name="forever_part", initial_visibility=True
        )
        self.c.add_part(forever_part)

        # Configure our block
        duration = 0.1
        line1 = LineGenerator("y", "mm", 0, 2, 3)
        line2 = LineGenerator("x", "mm", 0, 2, 2, alternate=True)
        compound = CompoundGenerator([line1, line2], [], [], duration)
        self.b.configure(generator=compound, axesToMove=["x"])

        # Spawn the abort thread
        abort_thread = cothread.Spawn(self.abort_after_1s, raise_on_wait=True)

        # Do the run, which will be aborted
        with self.assertRaises(AbortedError):
            self.b.run()

        self.checkState(self.ss.ABORTED)

        # Check the abort thread didn't raise
        abort_thread.Wait(1.0)

    def test_breakpoints_tomo_with_outer_axis(self):
        # Outer axis we don't move
        outer_steps = 2
        line_outer = LineGenerator('y', 'mm', 0, 1, outer_steps)

        # ConcatGenerator we do move
        line1 = LineGenerator('x', 'mm', -10, -10, 5)
        line2 = LineGenerator('x', 'mm', 0, 180, 10)
        line3 = LineGenerator('x', 'mm', 190, 190, 2)
        concat = ConcatGenerator([line1, line2, line3])

        compound = CompoundGenerator([line_outer, concat], [], [], duration=0.01)
        breakpoints = [2, 3, 10, 2]
        inner_steps = sum(breakpoints)
        total_steps = inner_steps * outer_steps
        
        self.b.configure(generator=compound, axesToMove=['x'], breakpoints=breakpoints)
        # Configured, completed, total
        self.checkSteps(2, 0, total_steps)
        self.checkState(self.ss.ARMED)

        # Check we have the full configured steps
        assert self.c.configure_params.generator.size == total_steps

        # Check our breakpoints steps
        expected_breakpoint_steps = [2, 5, 15, 17, 19, 22, 32, 34]
        self.assertEqual(expected_breakpoint_steps, self.c.breakpoint_steps)

        # Run our controller through all but last breakpoint
        breakpoints = len(expected_breakpoint_steps)
        for index in range(breakpoints - 1):
            self.b.run()
            self.checkSteps(expected_breakpoint_steps[index+1], expected_breakpoint_steps[index], total_steps)
            self.checkState(self.ss.ARMED)

        # Final breakpoint
        self.b.run()
        self.checkSteps(total_steps, total_steps, total_steps)
        self.checkState(self.ss.FINISHED)

    def test_breakpoints_tomo_with_two_outer_axes(self):
        # Outer axes we don't move
        outer_steps = 2
        line_outer = LineGenerator('y', 'mm', 0, 1, outer_steps)
        outer_outer_steps = 3
        line_outer_outer = LineGenerator('z', 'mm', 0, 1, outer_outer_steps)

        # ConcatGenerator we do move
        line1 = LineGenerator('x', 'mm', -10, -10, 5)
        line2 = LineGenerator('x', 'mm', 0, 180, 10)
        concat = ConcatGenerator([line1, line2])

        compound = CompoundGenerator(
            [line_outer_outer, line_outer, concat], [], [], duration=0.01)
        breakpoints = [2, 3, 10]
        inner_steps = sum(breakpoints)
        total_steps = inner_steps * outer_steps * outer_outer_steps
        
        self.b.configure(generator=compound, axesToMove=['x'], breakpoints=breakpoints)
        # Configured, completed, total
        self.checkSteps(2, 0, total_steps)
        self.checkState(self.ss.ARMED)

        # Check we have the full configured steps
        assert self.c.configure_params.generator.size == total_steps

        # Check our breakpoints steps
        expected_breakpoint_steps = [2, 5, 15, 17, 20, 30, 32, 35, 45, 47, 50, 60, 62, 65, 75, 77, 80, 90]
        self.assertEqual(expected_breakpoint_steps, self.c.breakpoint_steps)

        # Run our controller through all but last breakpoint
        breakpoints = len(expected_breakpoint_steps)
        for index in range(breakpoints - 1):
            self.b.run()
            self.checkSteps(expected_breakpoint_steps[index+1], expected_breakpoint_steps[index], total_steps)
            self.checkState(self.ss.ARMED)

        # Final breakpoint
        self.b.run()
        self.checkSteps(total_steps, total_steps, total_steps)
        self.checkState(self.ss.FINISHED)

    def test_breakpoints_2d_inner_scan(self):
        # Y-axis
        outer_steps = 2
        line_y = LineGenerator('y', 'mm', 0, 1, outer_steps)

        # X-axis
        line_x_1 = LineGenerator('x', 'mm', -10, -10, 5)
        line_x_2 = LineGenerator('x', 'mm', 0, 180, 10)
        line_x_3 = LineGenerator('x', 'mm', 190, 190, 2)
        line_x = ConcatGenerator([line_x_1, line_x_2, line_x_3])

        compound = CompoundGenerator([line_y, line_x], [], [], duration=0.01)
        breakpoints = [2, 3, 10, 2, 17]
        total_steps = sum(breakpoints)
        
        # Configure the scan
        self.b.configure(generator=compound, axesToMove=['x', 'y'], breakpoints=breakpoints)
        self.checkSteps(2, 0, total_steps)
        self.checkState(self.ss.ARMED)

        # Check we have the full amount of configured steps
        assert self.c.configure_params.generator.size == total_steps

        # Check our breakpoints steps
        expected_breakpoint_steps = [2, 5, 15, 17, 34]
        self.assertEqual(expected_breakpoint_steps, self.c.breakpoint_steps)

        # Run our controller through all but last breakpoint
        breakpoints = len(expected_breakpoint_steps)
        for index in range(breakpoints - 1):
            self.b.run()
            self.checkSteps(expected_breakpoint_steps[index+1], expected_breakpoint_steps[index], total_steps)
            self.checkState(self.ss.ARMED)

        # Final breakpoint
        self.b.run()
        self.checkSteps(total_steps, total_steps, total_steps)
        self.checkState(self.ss.FINISHED)

    def test_breakpoints_2d_inner_scan_with_outer_axis(self):
        # Outer axes we don't move
        outer_steps = 2
        line_outer = LineGenerator('z', 'mm', 0, 1, outer_steps)

        # Y-axis
        line_y = LineGenerator('y', 'mm', 0, 1, 2)

        # X-axis
        line_x_1 = LineGenerator('x', 'mm', -10, -10, 5)
        line_x_2 = LineGenerator('x', 'mm', 0, 180, 10)
        line_x_3 = LineGenerator('x', 'mm', 190, 190, 2)
        line_x = ConcatGenerator([line_x_1, line_x_2, line_x_3])

        compound = CompoundGenerator([line_outer, line_y, line_x], [], [], duration=0.01)
        breakpoints = [2, 3, 10, 2, 17]
        total_steps = sum(breakpoints) * outer_steps
        
        # Configure the scan
        self.b.configure(generator=compound, axesToMove=['x', 'y'], breakpoints=breakpoints)
        self.checkSteps(2, 0, total_steps)
        self.checkState(self.ss.ARMED)

        # Check we have the full amount of configured steps
        assert self.c.configure_params.generator.size == total_steps

        # Check our breakpoints steps
        expected_breakpoint_steps = [2, 5, 15, 17, 34, 36, 39, 49, 51, 68]
        self.assertEqual(expected_breakpoint_steps, self.c.breakpoint_steps)

        # Run our controller through all but last breakpoint
        breakpoints = len(expected_breakpoint_steps)
        for index in range(breakpoints - 1):
            self.b.run()
            self.checkSteps(expected_breakpoint_steps[index+1], expected_breakpoint_steps[index], total_steps)
            self.checkState(self.ss.ARMED)

        # Final breakpoint
        self.b.run()
        self.checkSteps(total_steps, total_steps, total_steps)
        self.checkState(self.ss.FINISHED)<|MERGE_RESOLUTION|>--- conflicted
+++ resolved
@@ -1,27 +1,14 @@
 import unittest
 
-
-from scanpointgenerator import LineGenerator, CompoundGenerator, \
-    ConcatGenerator, StaticPointGenerator
 import cothread
-<<<<<<< HEAD
-
-=======
->>>>>>> 08633c52
 from annotypes import add_call_types
-from scanpointgenerator import CompoundGenerator, LineGenerator
-
-<<<<<<< HEAD
-from malcolm.modules.demo.parts.motionchildpart import AExceptionStep
-from malcolm.modules.scanning.hooks import ACompletedSteps, AContext, \
-    AStepsToDo, ValidateHook, UInfos, AAxesToMove, ABreakpoints, AGenerator
-from malcolm.core import Process, Context, AlarmStatus, \
-    AlarmSeverity, AbortedError, PartRegistrar
-from malcolm.modules.demo.parts import MotionChildPart
-from malcolm.modules.demo.blocks import motion_block
-from malcolm.compat import OrderedDict
-from malcolm.modules.scanning.controllers import RunnableController
-=======
+from scanpointgenerator import (
+    CompoundGenerator,
+    ConcatGenerator,
+    LineGenerator,
+    StaticPointGenerator,
+)
+
 from malcolm.compat import OrderedDict
 from malcolm.core import (
     AbortedError,
@@ -38,6 +25,7 @@
 from malcolm.modules.scanning.controllers import RunnableController
 from malcolm.modules.scanning.hooks import (
     AAxesToMove,
+    ABreakpoints,
     ACompletedSteps,
     AContext,
     AGenerator,
@@ -45,7 +33,6 @@
     UInfos,
     ValidateHook,
 )
->>>>>>> 08633c52
 from malcolm.modules.scanning.infos import ParameterTweakInfo
 from malcolm.modules.scanning.util import RunnableStates
 
@@ -72,19 +59,6 @@
     # Allow CamelCase for arguments as they will be serialized by parent
     # noinspection PyPep8Naming
     @add_call_types
-<<<<<<< HEAD
-    def on_configure(self,
-                     context,  # type: AContext
-                     completed_steps,  # type: ACompletedSteps
-                     steps_to_do,  # type: AStepsToDo
-                     # The following were passed from the user calling configure()
-                     generator,  # type: AGenerator
-                     axesToMove,  # type: AAxesToMove
-                     breakpoints,  # type: ABreakpoints
-                     exceptionStep=0,  # type: AExceptionStep
-                     ):
-        # type: (...) -> None
-=======
     def on_configure(
         self,
         context: AContext,
@@ -93,9 +67,9 @@
         # The following were passed from the user calling configure()
         generator: AGenerator,
         axesToMove: AAxesToMove,
+        breakpoints: ABreakpoints,
         exceptionStep: AExceptionStep = 0,
     ) -> None:
->>>>>>> 08633c52
         super(MisbehavingPart, self).on_configure(
             context, completed_steps, steps_to_do, generator, axesToMove, exceptionStep
         )
@@ -244,16 +218,12 @@
         assert self.c.completed_steps.value == 0
         assert self.c.configured_steps.value == 0
         assert self.c.total_steps.value == 0
-<<<<<<< HEAD
-        assert list(self.b.configure.meta.takes.elements) == \
-               ["generator", "axesToMove", "breakpoints", "exceptionStep"]
-=======
         assert list(self.b.configure.meta.takes.elements) == [
             "generator",
             "axesToMove",
+            "breakpoints",
             "exceptionStep",
         ]
->>>>>>> 08633c52
 
     def test_reset(self):
         self.c.disable()
@@ -556,10 +526,10 @@
 
 class TestRunnableControllerBreakpoints(unittest.TestCase):
     def setUp(self):
-        self.p = Process('process1')
+        self.p = Process("process1")
         self.context = Context(self.p)
 
-        self.p2 = Process('process2')
+        self.p2 = Process("process2")
         self.context2 = Context(self.p2)
 
         # Make a motion block to act as our child
@@ -568,7 +538,7 @@
         self.b_child = self.context.block_view("childBlock")
 
         # create a root block for the RunnableController block to reside in
-        self.c = RunnableController(mri='mainBlock', config_dir="/tmp")
+        self.c = RunnableController(mri="mainBlock", config_dir="/tmp")
         self.p.add_controller(self.c)
         self.b = self.context.block_view("mainBlock")
         self.ss = self.c.state_set
@@ -590,21 +560,20 @@
         assert self.b.totalSteps.value == total
 
     def test_steps_per_run_one_axis(self):
-        line = LineGenerator('x', 'mm', 0, 180, 10)
+        line = LineGenerator("x", "mm", 0, 180, 10)
         duration = 0.01
         compound = CompoundGenerator([line], [], [], duration)
         compound.prepare()
 
         steps_per_run = self.c.get_steps_per_run(
-            generator=compound,
-            axes_to_move=['x'],
-            breakpoints=[])
+            generator=compound, axes_to_move=["x"], breakpoints=[]
+        )
         assert steps_per_run == [10]
 
     def test_steps_per_run_concat(self):
-        line1 = LineGenerator('x', 'mm', -10, -10, 5)
-        line2 = LineGenerator('x', 'mm', 0, 180, 10)
-        line3 = LineGenerator('x', 'mm', 190, 190, 2)
+        line1 = LineGenerator("x", "mm", -10, -10, 5)
+        line2 = LineGenerator("x", "mm", 0, 180, 10)
+        line3 = LineGenerator("x", "mm", 190, 190, 2)
         duration = 0.01
         concat = ConcatGenerator([line1, line2, line3])
         compound = CompoundGenerator([concat], [], [], duration)
@@ -612,22 +581,22 @@
         breakpoints = [2, 3, 10, 2]
 
         steps_per_run = self.c.get_steps_per_run(
-            generator=compound,
-            axes_to_move=['x'],
-            breakpoints=breakpoints)
+            generator=compound, axes_to_move=["x"], breakpoints=breakpoints
+        )
         assert steps_per_run == breakpoints
 
     def test_breakpoints_tomo(self):
-        line1 = LineGenerator('x', 'mm', -10, -10, 5)
-        line2 = LineGenerator('x', 'mm', 0, 180, 10)
-        line3 = LineGenerator('x', 'mm', 190, 190, 2)
+        line1 = LineGenerator("x", "mm", -10, -10, 5)
+        line2 = LineGenerator("x", "mm", 0, 180, 10)
+        line3 = LineGenerator("x", "mm", 190, 190, 2)
         duration = 0.01
         concat = ConcatGenerator([line1, line2, line3])
         breakpoints = [2, 3, 10, 2]
-        self.b.configure(generator=CompoundGenerator([concat],
-                         [], [], duration),
-                         axesToMove=['x'],
-                         breakpoints=breakpoints)
+        self.b.configure(
+            generator=CompoundGenerator([concat], [], [], duration),
+            axesToMove=["x"],
+            breakpoints=breakpoints,
+        )
 
         assert self.c.configure_params.generator.size == 17
         self.checkSteps(2, 0, 17)
@@ -650,9 +619,9 @@
         self.checkState(self.ss.FINISHED)
 
     def test_breakpoints_sum_larger_than_total_steps_raises_AssertionError(self):
-        line1 = LineGenerator('x', 'mm', -10, -10, 5)
-        line2 = LineGenerator('x', 'mm', 0, 180, 10)
-        line3 = LineGenerator('x', 'mm', 190, 190, 2)
+        line1 = LineGenerator("x", "mm", -10, -10, 5)
+        line2 = LineGenerator("x", "mm", 0, 180, 10)
+        line3 = LineGenerator("x", "mm", 190, 190, 2)
         duration = 0.01
         concat = ConcatGenerator([line1, line2, line3])
 
@@ -662,20 +631,22 @@
             AssertionError,
             self.b.configure,
             generator=CompoundGenerator([concat], [], [], duration),
-            axesToMove=['x'],
-            breakpoints=breakpoints)
+            axesToMove=["x"],
+            breakpoints=breakpoints,
+        )
 
     def test_breakpoints_without_last(self):
-        line1 = LineGenerator('x', 'mm', -10, -10, 5)
-        line2 = LineGenerator('x', 'mm', 0, 180, 10)
-        line3 = LineGenerator('x', 'mm', 190, 190, 2)
+        line1 = LineGenerator("x", "mm", -10, -10, 5)
+        line2 = LineGenerator("x", "mm", 0, 180, 10)
+        line3 = LineGenerator("x", "mm", 190, 190, 2)
         duration = 0.01
         concat = ConcatGenerator([line1, line2, line3])
         breakpoints = [2, 3, 10]
-        self.b.configure(generator=CompoundGenerator([concat],
-                         [], [], duration),
-                         axesToMove=['x'],
-                         breakpoints=breakpoints)
+        self.b.configure(
+            generator=CompoundGenerator([concat], [], [], duration),
+            axesToMove=["x"],
+            breakpoints=breakpoints,
+        )
 
         assert self.c.configure_params.generator.size == 17
         self.checkSteps(2, 0, 17)
@@ -698,17 +669,18 @@
         self.checkState(self.ss.FINISHED)
 
     def test_breakpoints_rocking_tomo(self):
-        line1 = LineGenerator('x', 'mm', -10, -10, 5)
-        line2 = LineGenerator('x', 'mm', 0, 180, 10)
-        line3 = LineGenerator('x', 'mm', 190, 190, 2)
-        line4 = LineGenerator('x', 'mm', 180, 0, 10)
+        line1 = LineGenerator("x", "mm", -10, -10, 5)
+        line2 = LineGenerator("x", "mm", 0, 180, 10)
+        line3 = LineGenerator("x", "mm", 190, 190, 2)
+        line4 = LineGenerator("x", "mm", 180, 0, 10)
         duration = 0.01
         concat = ConcatGenerator([line1, line2, line3, line4])
         breakpoints = [2, 3, 10, 2]
-        self.b.configure(generator=CompoundGenerator([concat],
-                         [], [], duration),
-                         axesToMove=['x'],
-                         breakpoints=breakpoints)
+        self.b.configure(
+            generator=CompoundGenerator([concat], [], [], duration),
+            axesToMove=["x"],
+            breakpoints=breakpoints,
+        )
 
         assert self.c.configure_params.generator.size == 27
         self.checkSteps(2, 0, 27)
@@ -735,19 +707,20 @@
         self.checkState(self.ss.FINISHED)
 
     def test_breakpoints_repeat_with_static(self):
-        line1 = LineGenerator('x', 'mm', -10, -10, 5)
-        line2 = LineGenerator('x', 'mm', 0, 180, 10)
-        line3 = LineGenerator('x', 'mm', 190, 190, 2)
+        line1 = LineGenerator("x", "mm", -10, -10, 5)
+        line2 = LineGenerator("x", "mm", 0, 180, 10)
+        line3 = LineGenerator("x", "mm", 190, 190, 2)
         duration = 0.01
         concat = ConcatGenerator([line1, line2, line3])
 
         staticGen = StaticPointGenerator(2)
         breakpoints = [2, 3, 10, 2, 2, 3, 10, 2]
 
-        self.b.configure(generator=CompoundGenerator([staticGen, concat],
-                         [], [], duration),
-                         axesToMove=['x'],
-                         breakpoints=breakpoints)
+        self.b.configure(
+            generator=CompoundGenerator([staticGen, concat], [], [], duration),
+            axesToMove=["x"],
+            breakpoints=breakpoints,
+        )
 
         assert self.c.configure_params.generator.size == 34
 
@@ -786,20 +759,21 @@
         self.checkState(self.ss.FINISHED)
 
     def test_breakpoints_repeat_rocking_tomo(self):
-        line1 = LineGenerator('x', 'mm', -10, -10, 5)
-        line2 = LineGenerator('x', 'mm', 0, 180, 10)
-        line3 = LineGenerator('x', 'mm', 190, 190, 2)
-        line4 = LineGenerator('x', 'mm', 180, 0, 10)
+        line1 = LineGenerator("x", "mm", -10, -10, 5)
+        line2 = LineGenerator("x", "mm", 0, 180, 10)
+        line3 = LineGenerator("x", "mm", 190, 190, 2)
+        line4 = LineGenerator("x", "mm", 180, 0, 10)
         concat = ConcatGenerator([line1, line2, line3, line4])
 
         staticGen = StaticPointGenerator(2)
 
         duration = 0.01
         breakpoints = [2, 3, 10, 2, 10, 2, 3, 10, 2, 10]
-        self.b.configure(generator=CompoundGenerator([staticGen, concat],
-                         [], [], duration),
-                         axesToMove=['x'],
-                         breakpoints=breakpoints)
+        self.b.configure(
+            generator=CompoundGenerator([staticGen, concat], [], [], duration),
+            axesToMove=["x"],
+            breakpoints=breakpoints,
+        )
 
         assert self.c.configure_params.generator.size == 54
 
@@ -846,19 +820,22 @@
         self.checkState(self.ss.FINISHED)
 
     def test_breakpoints_helical_scan(self):
-        line1 = LineGenerator(['y', 'x'], ['mm', 'mm'],
-                              [-0.555556, -10], [-0.555556, -10], 5)
-        line2 = LineGenerator(['y', 'x'], ['mm', 'mm'], [0, 0], [10, 180], 10)
-        line3 = LineGenerator(['y', 'x'], ['mm', 'mm'],
-                              [10.555556, 190], [10.555556, 190], 2)
+        line1 = LineGenerator(
+            ["y", "x"], ["mm", "mm"], [-0.555556, -10], [-0.555556, -10], 5
+        )
+        line2 = LineGenerator(["y", "x"], ["mm", "mm"], [0, 0], [10, 180], 10)
+        line3 = LineGenerator(
+            ["y", "x"], ["mm", "mm"], [10.555556, 190], [10.555556, 190], 2
+        )
         duration = 0.01
         concat = ConcatGenerator([line1, line2, line3])
 
         breakpoints = [2, 3, 10, 2]
-        self.b.configure(generator=CompoundGenerator([concat],
-                         [], [], duration),
-                         axesToMove=['y', 'x'],
-                         breakpoints=breakpoints)
+        self.b.configure(
+            generator=CompoundGenerator([concat], [], [], duration),
+            axesToMove=["y", "x"],
+            breakpoints=breakpoints,
+        )
 
         assert self.c.configure_params.generator.size == 17
 
@@ -881,16 +858,17 @@
         self.checkState(self.ss.FINISHED)
 
     def test_breakpoints_with_pause(self):
-        line1 = LineGenerator('x', 'mm', -10, -10, 5)
-        line2 = LineGenerator('x', 'mm', 0, 180, 10)
-        line3 = LineGenerator('x', 'mm', 190, 190, 2)
+        line1 = LineGenerator("x", "mm", -10, -10, 5)
+        line2 = LineGenerator("x", "mm", 0, 180, 10)
+        line3 = LineGenerator("x", "mm", 190, 190, 2)
         duration = 0.01
         concat = ConcatGenerator([line1, line2, line3])
         breakpoints = [2, 3, 10, 2]
-        self.b.configure(generator=CompoundGenerator([concat],
-                         [], [], duration),
-                         axesToMove=['x'],
-                         breakpoints=breakpoints)
+        self.b.configure(
+            generator=CompoundGenerator([concat], [], [], duration),
+            axesToMove=["x"],
+            breakpoints=breakpoints,
+        )
 
         assert self.c.configure_params.generator.size == 17
 
@@ -967,20 +945,20 @@
     def test_breakpoints_tomo_with_outer_axis(self):
         # Outer axis we don't move
         outer_steps = 2
-        line_outer = LineGenerator('y', 'mm', 0, 1, outer_steps)
+        line_outer = LineGenerator("y", "mm", 0, 1, outer_steps)
 
         # ConcatGenerator we do move
-        line1 = LineGenerator('x', 'mm', -10, -10, 5)
-        line2 = LineGenerator('x', 'mm', 0, 180, 10)
-        line3 = LineGenerator('x', 'mm', 190, 190, 2)
+        line1 = LineGenerator("x", "mm", -10, -10, 5)
+        line2 = LineGenerator("x", "mm", 0, 180, 10)
+        line3 = LineGenerator("x", "mm", 190, 190, 2)
         concat = ConcatGenerator([line1, line2, line3])
 
         compound = CompoundGenerator([line_outer, concat], [], [], duration=0.01)
         breakpoints = [2, 3, 10, 2]
         inner_steps = sum(breakpoints)
         total_steps = inner_steps * outer_steps
-        
-        self.b.configure(generator=compound, axesToMove=['x'], breakpoints=breakpoints)
+
+        self.b.configure(generator=compound, axesToMove=["x"], breakpoints=breakpoints)
         # Configured, completed, total
         self.checkSteps(2, 0, total_steps)
         self.checkState(self.ss.ARMED)
@@ -996,7 +974,11 @@
         breakpoints = len(expected_breakpoint_steps)
         for index in range(breakpoints - 1):
             self.b.run()
-            self.checkSteps(expected_breakpoint_steps[index+1], expected_breakpoint_steps[index], total_steps)
+            self.checkSteps(
+                expected_breakpoint_steps[index + 1],
+                expected_breakpoint_steps[index],
+                total_steps,
+            )
             self.checkState(self.ss.ARMED)
 
         # Final breakpoint
@@ -1007,22 +989,23 @@
     def test_breakpoints_tomo_with_two_outer_axes(self):
         # Outer axes we don't move
         outer_steps = 2
-        line_outer = LineGenerator('y', 'mm', 0, 1, outer_steps)
+        line_outer = LineGenerator("y", "mm", 0, 1, outer_steps)
         outer_outer_steps = 3
-        line_outer_outer = LineGenerator('z', 'mm', 0, 1, outer_outer_steps)
+        line_outer_outer = LineGenerator("z", "mm", 0, 1, outer_outer_steps)
 
         # ConcatGenerator we do move
-        line1 = LineGenerator('x', 'mm', -10, -10, 5)
-        line2 = LineGenerator('x', 'mm', 0, 180, 10)
+        line1 = LineGenerator("x", "mm", -10, -10, 5)
+        line2 = LineGenerator("x", "mm", 0, 180, 10)
         concat = ConcatGenerator([line1, line2])
 
         compound = CompoundGenerator(
-            [line_outer_outer, line_outer, concat], [], [], duration=0.01)
+            [line_outer_outer, line_outer, concat], [], [], duration=0.01
+        )
         breakpoints = [2, 3, 10]
         inner_steps = sum(breakpoints)
         total_steps = inner_steps * outer_steps * outer_outer_steps
-        
-        self.b.configure(generator=compound, axesToMove=['x'], breakpoints=breakpoints)
+
+        self.b.configure(generator=compound, axesToMove=["x"], breakpoints=breakpoints)
         # Configured, completed, total
         self.checkSteps(2, 0, total_steps)
         self.checkState(self.ss.ARMED)
@@ -1031,14 +1014,37 @@
         assert self.c.configure_params.generator.size == total_steps
 
         # Check our breakpoints steps
-        expected_breakpoint_steps = [2, 5, 15, 17, 20, 30, 32, 35, 45, 47, 50, 60, 62, 65, 75, 77, 80, 90]
+        expected_breakpoint_steps = [
+            2,
+            5,
+            15,
+            17,
+            20,
+            30,
+            32,
+            35,
+            45,
+            47,
+            50,
+            60,
+            62,
+            65,
+            75,
+            77,
+            80,
+            90,
+        ]
         self.assertEqual(expected_breakpoint_steps, self.c.breakpoint_steps)
 
         # Run our controller through all but last breakpoint
         breakpoints = len(expected_breakpoint_steps)
         for index in range(breakpoints - 1):
             self.b.run()
-            self.checkSteps(expected_breakpoint_steps[index+1], expected_breakpoint_steps[index], total_steps)
+            self.checkSteps(
+                expected_breakpoint_steps[index + 1],
+                expected_breakpoint_steps[index],
+                total_steps,
+            )
             self.checkState(self.ss.ARMED)
 
         # Final breakpoint
@@ -1049,20 +1055,22 @@
     def test_breakpoints_2d_inner_scan(self):
         # Y-axis
         outer_steps = 2
-        line_y = LineGenerator('y', 'mm', 0, 1, outer_steps)
+        line_y = LineGenerator("y", "mm", 0, 1, outer_steps)
 
         # X-axis
-        line_x_1 = LineGenerator('x', 'mm', -10, -10, 5)
-        line_x_2 = LineGenerator('x', 'mm', 0, 180, 10)
-        line_x_3 = LineGenerator('x', 'mm', 190, 190, 2)
+        line_x_1 = LineGenerator("x", "mm", -10, -10, 5)
+        line_x_2 = LineGenerator("x", "mm", 0, 180, 10)
+        line_x_3 = LineGenerator("x", "mm", 190, 190, 2)
         line_x = ConcatGenerator([line_x_1, line_x_2, line_x_3])
 
         compound = CompoundGenerator([line_y, line_x], [], [], duration=0.01)
         breakpoints = [2, 3, 10, 2, 17]
         total_steps = sum(breakpoints)
-        
+
         # Configure the scan
-        self.b.configure(generator=compound, axesToMove=['x', 'y'], breakpoints=breakpoints)
+        self.b.configure(
+            generator=compound, axesToMove=["x", "y"], breakpoints=breakpoints
+        )
         self.checkSteps(2, 0, total_steps)
         self.checkState(self.ss.ARMED)
 
@@ -1077,7 +1085,11 @@
         breakpoints = len(expected_breakpoint_steps)
         for index in range(breakpoints - 1):
             self.b.run()
-            self.checkSteps(expected_breakpoint_steps[index+1], expected_breakpoint_steps[index], total_steps)
+            self.checkSteps(
+                expected_breakpoint_steps[index + 1],
+                expected_breakpoint_steps[index],
+                total_steps,
+            )
             self.checkState(self.ss.ARMED)
 
         # Final breakpoint
@@ -1088,23 +1100,27 @@
     def test_breakpoints_2d_inner_scan_with_outer_axis(self):
         # Outer axes we don't move
         outer_steps = 2
-        line_outer = LineGenerator('z', 'mm', 0, 1, outer_steps)
+        line_outer = LineGenerator("z", "mm", 0, 1, outer_steps)
 
         # Y-axis
-        line_y = LineGenerator('y', 'mm', 0, 1, 2)
+        line_y = LineGenerator("y", "mm", 0, 1, 2)
 
         # X-axis
-        line_x_1 = LineGenerator('x', 'mm', -10, -10, 5)
-        line_x_2 = LineGenerator('x', 'mm', 0, 180, 10)
-        line_x_3 = LineGenerator('x', 'mm', 190, 190, 2)
+        line_x_1 = LineGenerator("x", "mm", -10, -10, 5)
+        line_x_2 = LineGenerator("x", "mm", 0, 180, 10)
+        line_x_3 = LineGenerator("x", "mm", 190, 190, 2)
         line_x = ConcatGenerator([line_x_1, line_x_2, line_x_3])
 
-        compound = CompoundGenerator([line_outer, line_y, line_x], [], [], duration=0.01)
+        compound = CompoundGenerator(
+            [line_outer, line_y, line_x], [], [], duration=0.01
+        )
         breakpoints = [2, 3, 10, 2, 17]
         total_steps = sum(breakpoints) * outer_steps
-        
+
         # Configure the scan
-        self.b.configure(generator=compound, axesToMove=['x', 'y'], breakpoints=breakpoints)
+        self.b.configure(
+            generator=compound, axesToMove=["x", "y"], breakpoints=breakpoints
+        )
         self.checkSteps(2, 0, total_steps)
         self.checkState(self.ss.ARMED)
 
@@ -1119,7 +1135,11 @@
         breakpoints = len(expected_breakpoint_steps)
         for index in range(breakpoints - 1):
             self.b.run()
-            self.checkSteps(expected_breakpoint_steps[index+1], expected_breakpoint_steps[index], total_steps)
+            self.checkSteps(
+                expected_breakpoint_steps[index + 1],
+                expected_breakpoint_steps[index],
+                total_steps,
+            )
             self.checkState(self.ss.ARMED)
 
         # Final breakpoint
