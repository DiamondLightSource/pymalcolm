import pytest
from mock import call

from scanpointgenerator import LineGenerator, CompoundGenerator
from malcolm.core import Context, Process
from malcolm.modules.ADAndor.parts import AndorDriverPart
from malcolm.modules.ADAndor.blocks import andor_driver_block
from malcolm.testutil import ChildTestCase


class TestAndorDetectorDriverPart(ChildTestCase):

    def setUp(self):
        self.process = Process("Process")
        self.context = Context(self.process)
        self.child = self.create_child_block(
            andor_driver_block, self.process,
            mri="mri", prefix="prefix")
        self.mock_when_value_matches(self.child)
        # readoutTime used to be 0.002, not any more...
        self.o = AndorDriverPart(name="m", mri="mri")
        self.context.set_notify_dispatch_request(self.o.notify_dispatch_request)
        self.process.start()

    def tearDown(self):
        self.process.stop(timeout=1)

    def test_configure(self):
        xs = LineGenerator("x", "mm", 0.0, 0.5, 3000, alternate=True)
        ys = LineGenerator("y", "mm", 0.0, 0.1, 2000)
        generator = CompoundGenerator([ys, xs], [], [], 0.1)
        generator.prepare()
        completed_steps = 0
        steps_to_do = 2000*3000
        # We wait to be armed, so set this here
        self.set_attributes(self.child, acquiring=True)
        # This is what the detector does when exposure and acquirePeriod are
        # both set to 0.1
        self.set_attributes(self.child, exposure=0.1, acquirePeriod=0.105)
        self.o.configure(
<<<<<<< HEAD
            self.context, completed_steps, steps_to_do, {}, generator=generator)
        # duration - readout - fudge_factor - crystal offset
        expected_exposure = pytest.approx(0.1 - 0.005 - 0.0014 - 5e-6)
=======
            self.context, completed_steps, steps_to_do, {}, generator=generator, fileDir="/tmp")
>>>>>>> 83eb333d
        assert self.child.handled_requests.mock_calls == [
            # Checking for readout time
            call.put('exposure', 0.1),
            call.put('acquirePeriod', 0.1),
            # Setup of detector
            call.put('arrayCallbacks', True),
            call.put('arrayCounter', 0),
            call.put('exposure', expected_exposure),
            call.put('imageMode', 'Multiple'),
            call.put('numImages', 6000000),
            call.put('acquirePeriod', 0.1 - 5e-6),
            call.post('start'),
            call.when_value_matches('acquiring', True, None)]
        assert self.o.exposure.value == expected_exposure<|MERGE_RESOLUTION|>--- conflicted
+++ resolved
@@ -38,13 +38,10 @@
         # both set to 0.1
         self.set_attributes(self.child, exposure=0.1, acquirePeriod=0.105)
         self.o.configure(
-<<<<<<< HEAD
-            self.context, completed_steps, steps_to_do, {}, generator=generator)
+            self.context, completed_steps, steps_to_do, {}, generator=generator,
+            fileDir="/tmp")
         # duration - readout - fudge_factor - crystal offset
         expected_exposure = pytest.approx(0.1 - 0.005 - 0.0014 - 5e-6)
-=======
-            self.context, completed_steps, steps_to_do, {}, generator=generator, fileDir="/tmp")
->>>>>>> 83eb333d
         assert self.child.handled_requests.mock_calls == [
             # Checking for readout time
             call.put('exposure', 0.1),
