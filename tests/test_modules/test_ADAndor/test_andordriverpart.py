--- conflicted
+++ resolved
@@ -25,7 +25,7 @@
     def tearDown(self):
         self.process.stop(timeout=1)
 
-    def test_configure(self):
+    def do_configure(self):
         xs = LineGenerator("x", "mm", 0.0, 0.5, 3000, alternate=True)
         ys = LineGenerator("y", "mm", 0.0, 0.1, 2000)
         generator = CompoundGenerator([ys, xs], [], [], 0.1)
@@ -33,20 +33,19 @@
         completed_steps = 0
         steps_to_do = 2000*3000
         file_dir = "/tmp"
+        self.o.configure(
+            self.context, completed_steps, steps_to_do, {}, generator=generator,
+            fileDir=file_dir)
+
+    def test_configure(self):
         # We wait to be armed, so set this here
         self.set_attributes(self.child, acquiring=True)
         # This is what the detector does when exposure and acquirePeriod are
         # both set to 0.1
         self.set_attributes(self.child, exposure=0.1, acquirePeriod=0.105)
-        self.o.configure(
-            self.context, completed_steps, steps_to_do, {}, generator=generator,
-<<<<<<< HEAD
-            fileDir="/tmp")
+        self.do_configure()
         # duration - readout - fudge_factor - crystal offset
         expected_exposure = pytest.approx(0.1 - 0.005 - 0.0014 - 5e-6)
-=======
-            fileDir=file_dir)
->>>>>>> 515bbe6c
         assert self.child.handled_requests.mock_calls == [
             # Checking for readout time
             call.put('exposure', 0.1),
@@ -59,20 +58,10 @@
             call.put('numImages', 6000000),
             call.put('acquirePeriod', 0.1 - 5e-6),
             call.post('start'),
-<<<<<<< HEAD
             call.when_value_matches('acquiring', True, None)]
         assert self.o.exposure.value == expected_exposure
-=======
-            call.when_values_matches('acquiring', True, None, 10.0, None)]
 
     def test_configure_frame_transfer(self):
-        xs = LineGenerator("x", "mm", 0.0, 0.5, 3000, alternate=True)
-        ys = LineGenerator("y", "mm", 0.0, 0.1, 2000)
-        generator = CompoundGenerator([ys, xs], [], [], 0.1)
-        generator.prepare()
-        completed_steps = 0
-        steps_to_do = 2000*3000
-        file_dir = "/tmp"
         accumulate_period = 0.08
         # We wait to be armed, so set this here
         self.set_attributes(self.child, acquiring=True)
@@ -80,19 +69,15 @@
         self.set_attributes(
             self.child, andorFrameTransferMode=True,
             andorAccumulatePeriod=accumulate_period)
-        self.o.configure(
-            self.context, completed_steps, steps_to_do, {}, generator=generator,
-            fileDir=file_dir)
+        self.do_configure()
         assert self.child.handled_requests.mock_calls == [
             call.put('exposure', 0.0),
             call.put('acquirePeriod', 0.0),
             call.put('arrayCallbacks', True),
             call.put('arrayCounter', 0),
-            # duration - readout - fudge_factor - crystal offset
             call.put('exposure', 0.0),
             call.put('imageMode', 'Multiple'),
             call.put('numImages', 6000000),
             call.put('acquirePeriod', accumulate_period),
             call.post('start'),
-            call.when_values_matches('acquiring', True, None, 10.0, None)]
->>>>>>> 515bbe6c
+            call.when_value_matches('acquiring', True, None)]
