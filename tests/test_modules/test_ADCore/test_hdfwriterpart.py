import os
from xml.etree import ElementTree

import cothread
from mock import MagicMock, call
from scanpointgenerator import CompoundGenerator, LineGenerator, SpiralGenerator

from malcolm.core import Context, Future, Process
from malcolm.modules.ADCore.blocks import hdf_writer_block
from malcolm.modules.ADCore.infos import (
    CalculatedNDAttributeDatasetInfo,
    FilePathTranslatorInfo,
    NDArrayDatasetInfo,
    NDAttributeDatasetInfo,
)
from malcolm.modules.ADCore.parts import HDFWriterPart
from malcolm.modules.ADCore.parts.hdfwriterpart import greater_than_zero
from malcolm.modules.ADCore.util import AttributeDatasetType
from malcolm.modules.scanning.controllers import RunnableController
from malcolm.modules.scanning.util import DatasetType
from malcolm.testutil import ChildTestCase

expected_xml = (
    '<?xml version="1.0" ?>\n'
    '<hdf5_layout auto_ndattr_default="false">\n'
    '<group name="entry">\n'
    '<attribute name="NX_class" source="constant" type="string" value="NXentry" />\n'
    '<group name="detector">\n'
    '<attribute name="signal" source="constant" type="string" value="detector" />\n'
    '<attribute name="axes" source="constant" type="string" '
    'value="energy_set,.,.,." />\n'
    '<attribute name="NX_class" source="constant" type="string" value="NXdata" />\n'
    '<attribute name="energy_set_indices" source="constant" type="string" '
    'value="0" />\n'
    '<dataset name="energy_set" source="constant" type="float" value="13,15.2">\n'
    '<attribute name="units" source="constant" type="string" value="kEv" />\n'
    "</dataset>\n"
    '<attribute name="x_set_indices" source="constant" type="string" value="1" />\n'
    '<dataset name="x_set" source="constant" type="float" '
    'value="0.473264298891,-1.28806365331,-1.11933765723,0.721339144968,2.26130106714,'
    "2.3717213098,1.08574712174,-0.863941392256,-2.59791589857,-3.46951769442,"
    "-3.22399679412,-1.98374931946,-0.132541097885,1.83482458567,3.45008680308,"
    '4.36998121172,4.42670524204,3.63379270355,2.15784413199,0.269311496406">\n'
    '<attribute name="units" source="constant" type="string" value="mm" />\n'
    "</dataset>\n"
    '<attribute name="y_set_indices" source="constant" type="string" value="1" />\n'
    '<dataset name="y_set" source="constant" type="float" value="-0.64237113553,'
    "-0.500750778455,1.38930992616,1.98393756064,0.784917470231,-1.17377831157,"
    "-2.66405897615,-2.9669684623,-2.01825893141,-0.24129368636,1.72477821509,"
    "3.27215424484,3.98722048131,3.71781556747,2.5610299588,0.799047653518,"
    '-1.18858453138,-3.01284626565,-4.34725663835,-4.9755042398">\n'
    '<attribute name="units" source="constant" type="string" value="mm" />\n'
    "</dataset>\n"
    '<dataset det_default="true" name="detector" source="detector">\n'
    '<attribute name="NX_class" source="constant" type="string" value="SDS" />\n'
    "</dataset>\n"
    "</group>\n"
    '<group name="sum">\n'
    '<attribute name="signal" source="constant" type="string" value="sum" />\n'
    '<attribute name="axes" source="constant" type="string" '
    'value="energy_set,.,.,." />\n'
    '<attribute name="NX_class" source="constant" type="string" value="NXdata" />\n'
    '<attribute name="energy_set_indices" source="constant" type="string" '
    'value="0" />\n'
    '<hardlink name="energy_set" target="/entry/detector/energy_set" />\n'
    '<attribute name="x_set_indices" source="constant" type="string" value="1" />\n'
    '<hardlink name="x_set" target="/entry/detector/x_set" />\n'
    '<attribute name="y_set_indices" source="constant" type="string" value="1" />\n'
    '<hardlink name="y_set" target="/entry/detector/y_set" />\n'
    '<dataset name="sum" ndattribute="StatsTotal" source="ndattribute" />\n'
    "</group>\n"
    '<group name="I0.data">\n'
    '<attribute name="signal" source="constant" type="string" value="I0.data" />\n'
    '<attribute name="axes" source="constant" type="string" '
    'value="energy_set,.,.,." />\n'
    '<attribute name="NX_class" source="constant" type="string" value="NXdata" />\n'
    '<attribute name="energy_set_indices" source="constant" type="string" '
    'value="0" />\n'
    '<hardlink name="energy_set" target="/entry/detector/energy_set" />\n'
    '<attribute name="x_set_indices" source="constant" type="string" value="1" />\n'
    '<hardlink name="x_set" target="/entry/detector/x_set" />\n'
    '<attribute name="y_set_indices" source="constant" type="string" value="1" />\n'
    '<hardlink name="y_set" target="/entry/detector/y_set" />\n'
    '<dataset name="I0.data" ndattribute="COUNTER1.COUNTER" source="ndattribute" />\n'
    "</group>\n"
    '<group name="It.data">\n'
    '<attribute name="signal" source="constant" type="string" value="It.data" />\n'
    '<attribute name="axes" source="constant" type="string" '
    'value="energy_set,.,.,." />\n'
    '<attribute name="NX_class" source="constant" type="string" value="NXdata" />\n'
    '<attribute name="energy_set_indices" source="constant" type="string" '
    'value="0" />\n'
    '<hardlink name="energy_set" target="/entry/detector/energy_set" />\n'
    '<attribute name="x_set_indices" source="constant" type="string" value="1" />\n'
    '<hardlink name="x_set" target="/entry/detector/x_set" />\n'
    '<attribute name="y_set_indices" source="constant" type="string" value="1" />\n'
    '<hardlink name="y_set" target="/entry/detector/y_set" />\n'
    '<dataset name="It.data" ndattribute="COUNTER2.COUNTER" source="ndattribute" />\n'
    "</group>\n"
    '<group name="t1x.value">\n'
    '<attribute name="signal" source="constant" type="string" value="t1x.value" />\n'
    '<attribute name="axes" source="constant" type="string" '
    'value="energy_set,.,.,." />\n'
    '<attribute name="NX_class" source="constant" type="string" value="NXdata" />\n'
    '<attribute name="energy_set_indices" source="constant" type="string" '
    'value="0" />\n'
    '<hardlink name="energy_set" target="/entry/detector/energy_set" />\n'
    '<attribute name="x_set_indices" source="constant" type="string" value="1" />\n'
    '<hardlink name="x_set" target="/entry/detector/x_set" />\n'
    '<attribute name="y_set_indices" source="constant" type="string" value="1" />\n'
    '<hardlink name="y_set" target="/entry/detector/y_set" />\n'
    '<dataset name="t1x.value" ndattribute="INENC1.VAL" source="ndattribute" />\n'
    "</group>\n"
    '<group name="NDAttributes" ndattr_default="true">\n'
    '<attribute name="NX_class" source="constant" type="string" '
    'value="NXcollection" />\n'
    '<dataset name="NDArrayUniqueId" ndattribute="NDArrayUniqueId" '
    'source="ndattribute" />\n'
    '<dataset name="NDArrayTimeStamp" ndattribute="NDArrayTimeStamp" '
    'source="ndattribute" />\n'
    "</group>\n"
    "</group>\n"
    "</hdf5_layout>\n"
)

expected_xml_limited_attr = expected_xml.replace(
    '<group name="NDAttributes" ndattr_default="true">',
    '<group name="NDAttributes" ndattr_default="false">',
)


class TestHDFWriterPart(ChildTestCase):
    maxDiff = None

    def setUp(self):
        self.process = Process("Process")
        self.context = Context(self.process)
        self.child = self.create_child_block(
            hdf_writer_block, self.process, mri="BLOCK:HDF5", prefix="prefix"
        )
        self.process.start()

    def tearDown(self):
        self.process.stop(2)

    def test_init(self):
        self.o = HDFWriterPart(name="m", mri="BLOCK:HDF5")
        self.context.set_notify_dispatch_request(self.o.notify_dispatch_request)
        c = RunnableController("mri", "/tmp")
        c.add_part(self.o)
        self.process.add_controller(c)
        b = c.block_view()
        assert list(b.configure.meta.takes.elements) == [
<<<<<<< HEAD
            'generator', 'fileDir', 'axesToMove', 'breakpoints', 'formatName',
            'fileTemplate']
=======
            "generator",
            "fileDir",
            "axesToMove",
            "formatName",
            "fileTemplate",
        ]
>>>>>>> 08633c52

    def configure_and_check_output(self, on_windows=False):
        energy = LineGenerator("energy", "kEv", 13.0, 15.2, 2)
        spiral = SpiralGenerator(["x", "y"], ["mm", "mm"], [0.0, 0.0], 5.0, scale=2.0)
        generator = CompoundGenerator([energy, spiral], [], [], 0.1)
        generator.prepare()
        fileDir = "/tmp"
        formatName = "xspress3"
        fileTemplate = "thing-%s.h5"
        completed_steps = 0
        steps_to_do = 38
        part_info = {
            "DET": [NDArrayDatasetInfo(2)],
            "PANDA": [
                NDAttributeDatasetInfo.from_attribute_type(
                    "I0", AttributeDatasetType.DETECTOR, "COUNTER1.COUNTER"
                ),
                NDAttributeDatasetInfo.from_attribute_type(
                    "It", AttributeDatasetType.MONITOR, "COUNTER2.COUNTER"
                ),
                NDAttributeDatasetInfo.from_attribute_type(
                    "t1x", AttributeDatasetType.POSITION, "INENC1.VAL"
                ),
            ],
            "STAT": [CalculatedNDAttributeDatasetInfo("sum", "StatsTotal")],
        }
        if on_windows:
            part_info["WINPATH"] = [FilePathTranslatorInfo("Y", "/tmp", "")]
        infos = self.o.on_configure(
            self.context,
            completed_steps,
            steps_to_do,
            part_info,
            generator,
            fileDir,
            formatName,
            fileTemplate,
        )
        assert len(infos) == 8
        assert infos[0].name == "xspress3.data"
        assert infos[0].filename == "thing-xspress3.h5"
        assert infos[0].type == DatasetType.PRIMARY
        assert infos[0].rank == 4
        assert infos[0].path == "/entry/detector/detector"
        assert infos[0].uniqueid == "/entry/NDAttributes/NDArrayUniqueId"

        assert infos[1].name == "xspress3.sum"
        assert infos[1].filename == "thing-xspress3.h5"
        assert infos[1].type == DatasetType.SECONDARY
        assert infos[1].rank == 4
        assert infos[1].path == "/entry/sum/sum"
        assert infos[1].uniqueid == "/entry/NDAttributes/NDArrayUniqueId"

        assert infos[2].name == "I0.data"
        assert infos[2].filename == "thing-xspress3.h5"
        assert infos[2].type == DatasetType.PRIMARY
        assert infos[2].rank == 4
        assert infos[2].path == "/entry/I0.data/I0.data"
        assert infos[2].uniqueid == "/entry/NDAttributes/NDArrayUniqueId"

        assert infos[3].name == "It.data"
        assert infos[3].filename == "thing-xspress3.h5"
        assert infos[3].type == DatasetType.MONITOR
        assert infos[3].rank == 4
        assert infos[3].path == "/entry/It.data/It.data"
        assert infos[3].uniqueid == "/entry/NDAttributes/NDArrayUniqueId"

        assert infos[4].name == "t1x.value"
        assert infos[4].filename == "thing-xspress3.h5"
        assert infos[4].type == DatasetType.POSITION_VALUE
        assert infos[4].rank == 4
        assert infos[4].path == "/entry/t1x.value/t1x.value"
        assert infos[4].uniqueid == "/entry/NDAttributes/NDArrayUniqueId"

        assert infos[5].name == "energy.value_set"
        assert infos[5].filename == "thing-xspress3.h5"
        assert infos[5].type == DatasetType.POSITION_SET
        assert infos[5].rank == 1
        assert infos[5].path == "/entry/detector/energy_set"
        assert infos[5].uniqueid == ""

        assert infos[6].name == "x.value_set"
        assert infos[6].filename == "thing-xspress3.h5"
        assert infos[6].type == DatasetType.POSITION_SET
        assert infos[6].rank == 1
        assert infos[6].path == "/entry/detector/x_set"
        assert infos[6].uniqueid == ""

        assert infos[7].name == "y.value_set"
        assert infos[7].filename == "thing-xspress3.h5"
        assert infos[7].type == DatasetType.POSITION_SET
        assert infos[7].rank == 1
        assert infos[7].path == "/entry/detector/y_set"
        assert infos[7].uniqueid == ""

        expected_xml_filename_local = "/tmp/BLOCK_HDF5-layout.xml"
        if on_windows:
            expected_xml_filename_remote = "Y:\\BLOCK_HDF5-layout.xml"
            expected_filepath = "Y:" + os.sep
        else:
            expected_xml_filename_remote = expected_xml_filename_local
            expected_filepath = "/tmp" + os.sep
        # Wait for the start_future so the post gets through to our child
        # even on non-cothread systems
        self.o.start_future.result(timeout=1)
        assert self.child.handled_requests.mock_calls == [
            call.put("positionMode", True),
            call.put("arrayCounter", 0),
            call.put("dimAttDatasets", True),
            call.put("enableCallbacks", True),
            call.put("fileName", "xspress3"),
            call.put("filePath", expected_filepath),
            call.put("fileTemplate", "%sthing-%s.h5"),
            call.put("fileWriteMode", "Stream"),
            call.put("lazyOpen", True),
            call.put("storeAttr", True),
            call.put("swmrMode", True),
            call.put("extraDimSize3", 1),
            call.put("extraDimSize4", 1),
            call.put("extraDimSize5", 1),
            call.put("extraDimSize6", 1),
            call.put("extraDimSize7", 1),
            call.put("extraDimSize8", 1),
            call.put("extraDimSize9", 1),
            call.put("extraDimSizeN", 20),
            call.put("extraDimSizeX", 2),
            call.put("extraDimSizeY", 1),
            call.put("numExtraDims", 1),
            call.put("posNameDim3", ""),
            call.put("posNameDim4", ""),
            call.put("posNameDim5", ""),
            call.put("posNameDim6", ""),
            call.put("posNameDim7", ""),
            call.put("posNameDim8", ""),
            call.put("posNameDim9", ""),
            call.put("posNameDimN", "d1"),
            call.put("posNameDimX", "d0"),
            call.put("posNameDimY", ""),
            call.put("flushAttrPerNFrames", 0),
            call.put("flushDataPerNFrames", 38),
            call.put("xmlLayout", expected_xml_filename_remote),
            call.put("numCapture", 0),
            call.post("start"),
            call.when_value_matches("arrayCounterReadback", greater_than_zero, None),
        ]
        with open(expected_xml_filename_local) as f:
            actual_xml = f.read().replace(">", ">\n")
        # Check the layout filename Malcolm uses for file creation
        assert self.o.layout_filename == expected_xml_filename_local
        return actual_xml

    @staticmethod
    def mock_xml_is_valid_check(part):
        mock_xml_layout_value = MagicMock(name="mock_xml_layout_value")
        mock_xml_layout_value.return_value = True
        part._check_xml_is_valid = mock_xml_layout_value

    def test_configure(self):
        self.mock_when_value_matches(self.child)
        self.o = HDFWriterPart(name="m", mri="BLOCK:HDF5")
        self.mock_xml_is_valid_check(self.o)
        self.context.set_notify_dispatch_request(self.o.notify_dispatch_request)
        actual_xml = self.configure_and_check_output()

        actual_tree = ElementTree.XML(actual_xml)
        expected_tree = ElementTree.XML(expected_xml)
        assert ElementTree.dump(actual_tree) == ElementTree.dump(expected_tree)

    def test_honours_write_all_attributes_flag(self):
        self.mock_when_value_matches(self.child)
        self.o = HDFWriterPart(
            name="m", mri="BLOCK:HDF5", write_all_nd_attributes=False
        )
        self.mock_xml_is_valid_check(self.o)
        self.context.set_notify_dispatch_request(self.o.notify_dispatch_request)
        actual_xml = self.configure_and_check_output()

        actual_tree = ElementTree.XML(actual_xml)
        expected_tree = ElementTree.XML(expected_xml)
        assert ElementTree.dump(actual_tree) == ElementTree.dump(expected_tree)

    def test_configure_windows(self):
        self.mock_when_value_matches(self.child)
        self.o = HDFWriterPart(name="m", mri="BLOCK:HDF5", runs_on_windows=True)
        self.mock_xml_is_valid_check(self.o)
        self.context.set_notify_dispatch_request(self.o.notify_dispatch_request)
        actual_xml = self.configure_and_check_output(on_windows=True)

        actual_tree = ElementTree.XML(actual_xml)
        expected_tree = ElementTree.XML(expected_xml)
        assert ElementTree.dump(actual_tree) == ElementTree.dump(expected_tree)

    def test_run(self):
        self.o = HDFWriterPart(name="m", mri="BLOCK:HDF5")
        self.context.set_notify_dispatch_request(self.o.notify_dispatch_request)
        self.o.done_when_reaches = 38
        self.o.completed_offset = 0
        # Say that we're getting the first frame
        self.o.array_future = Future(None)
        self.o.array_future.set_result(None)
        self.o.registrar = MagicMock()
        # run waits for this value, so say we have finished immediately
        self.set_attributes(self.child, uniqueId=self.o.done_when_reaches)
        self.mock_when_value_matches(self.child)
        self.o.on_run(self.context)
        assert self.child.handled_requests.mock_calls == [
            call.when_value_matches("uniqueId", 38, None)
        ]
        assert self.o.registrar.report.called_once
        assert self.o.registrar.report.call_args_list[0][0][0].steps == 38

    def test_run_and_flush(self):
        self.o = HDFWriterPart(name="m", mri="BLOCK:HDF5")

        def set_unique_id():
            # Sleep for 2.5 seconds to ensure 2 flushes, and then set value to finish
            cothread.Sleep(2.5)
            self.set_attributes(self.child, uniqueId=self.o.done_when_reaches)

        self.o.done_when_reaches = 38
        self.o.completed_offset = 0
        # Say that we're getting the first frame
        self.o.array_future = Future(None)
        self.o.array_future.set_result(None)
        self.o.start_future = Future(None)
        self.o.registrar = MagicMock()
        self.o.frame_timeout = 60
        # Spawn process to finish it after a few seconds
        self.process.spawn(set_unique_id)
        # Run
        self.o.on_run(self.context)
        assert self.child.handled_requests.mock_calls == [
            call.post("flushNow"),
            call.post("flushNow"),
        ]
        assert self.o.registrar.report.called_once
        assert self.o.registrar.report.call_args_list[0][0][0].steps == 0
        assert self.o.registrar.report.call_args_list[1][0][0].steps == 38

    def test_seek(self):
        self.mock_when_value_matches(self.child)
        self.o = HDFWriterPart(name="m", mri="BLOCK:HDF5")
        self.context.set_notify_dispatch_request(self.o.notify_dispatch_request)
        self.o.done_when_reaches = 10
        completed_steps = 4
        steps_to_do = 3
        self.o.on_seek(self.context, completed_steps, steps_to_do)
        assert self.child.handled_requests.mock_calls == [
            call.put("arrayCounter", 0),
            call.when_value_matches("arrayCounterReadback", greater_than_zero, None),
        ]
        assert self.o.done_when_reaches == 13

    def test_post_run_ready(self):
        self.o = HDFWriterPart(name="m", mri="BLOCK:HDF5")
        self.context.set_notify_dispatch_request(self.o.notify_dispatch_request)
        # Say that we've returned from start
        self.o.start_future = Future(None)
        self.o.start_future.set_result(None)
        fname = "/tmp/test_filename"
        with open(fname, "w") as f:
            f.write("thing")
        assert os.path.isfile(fname)
        self.o.layout_filename = fname
        self.o.on_post_run_ready(self.context)
        assert self.child.handled_requests.mock_calls == []
        assert os.path.isfile(fname)
        self.o.on_reset(self.context)
        assert not os.path.isfile(fname)

    def test_post_run_ready_not_done_flush(self):
        # Say that we've returned from start
        self.o = HDFWriterPart(name="m", mri="BLOCK:HDF5")
        self.o.start_future = Future(None)
        fname = "/tmp/test_filename"
        with open(fname, "w") as f:
            f.write("thing")
        assert os.path.isfile(fname)
        self.o.layout_filename = fname
        self.o.on_post_run_ready(self.context)
        assert self.child.handled_requests.mock_calls == [call.post("flushNow")]
        assert os.path.isfile(fname)
        self.o.on_reset(self.context)
        assert not os.path.isfile(fname)

    def test_check_xml_is_valid_method_succeeds_for_valid_value(self):
        self.o = HDFWriterPart(name="m", mri="BLOCK:HDF5")
        child = MagicMock(name="child_mock")
        child.xmlLayoutValid.value = True

        try:
            self.o._check_xml_is_valid(child)
        except AssertionError:
            self.fail("_check_xml_is_valid() threw unexpected AssertionError")

    def test_check_xml_is_valid_method_throws_AssertionError_for_bad_value(self):
        self.o = HDFWriterPart(name="m", mri="BLOCK:HDF5")
        child = MagicMock(name="child_mock")
        child.xmlLayoutValid.value = False
        child.xmlErrorMsg.value = "XML description file cannot be opened"

        self.assertRaises(AssertionError, self.o._check_xml_is_valid, child)<|MERGE_RESOLUTION|>--- conflicted
+++ resolved
@@ -151,17 +151,13 @@
         self.process.add_controller(c)
         b = c.block_view()
         assert list(b.configure.meta.takes.elements) == [
-<<<<<<< HEAD
-            'generator', 'fileDir', 'axesToMove', 'breakpoints', 'formatName',
-            'fileTemplate']
-=======
             "generator",
             "fileDir",
             "axesToMove",
+            "breakpoints",
             "formatName",
             "fileTemplate",
         ]
->>>>>>> 08633c52
 
     def configure_and_check_output(self, on_windows=False):
         energy = LineGenerator("energy", "kEv", 13.0, 15.2, 2)
