import os
import sys

sys.path.append(os.path.join(os.path.dirname(__file__), "..", ".."))
import setup_malcolm_paths

import unittest
from mock import MagicMock, call, patch

Mock = MagicMock

from malcolm.parts.pmac.pmactrajectorypart import PMACTrajectoryPart, MotorInfo
from scanpointgenerator import LineGenerator, CompoundGenerator


class TestMotorPVT(unittest.TestCase):
    def setUp(self):
        self.o = MotorInfo(
            cs_axis="X",
            cs_port="BRICK1CS2",
            acceleration=2.0,  # mm/s/s
            resolution=0.001,
            offset=0.0,
            max_velocity=1,
            current_position=32.0,
            scannable="t1x",
            velocity_settle=0.0
        )

    def test_turnaround(self):
        # 0_| \
        #   |  \
        v1 = 0.1
        v2 = -0.1
        distance = 0.0
        time_array, velocity_array = self.o.make_velocity_profile(
            v1, v2, distance, 0.0)
        self.assertEqual(time_array, [0.0, 0.05, 0.1])
        self.assertEqual(velocity_array, [v1, 0, v2])

    def test_turnaround_invert(self):
        # 0_|  /
        #   | /
        v1 = -0.1
        v2 = 0.1
        distance = 0.0
        time_array, velocity_array = self.o.make_velocity_profile(
            v1, v2, distance, 0.0)
        self.assertEqual(time_array, [0.0, 0.05, 0.1])
        self.assertEqual(velocity_array, [v1, 0, v2])

    def test_turnaround_with_min_time(self):
        # 0_| \___
        #   |     \
        v1 = 0.1
        v2 = -0.1
        distance = 0
        min_time = 2
        time_array, velocity_array = self.o.make_velocity_profile(
            v1, v2, distance, min_time)
        self.assertEqual(time_array, [0.0, 0.05, 1.95, 2.0])
        self.assertEqual(velocity_array, [v1, 0, 0, v2])

    def test_turnaround_with_min_time_invert(self):
        # 0_|  ___/
        #   | /
        v1 = -0.1
        v2 = 0.1
        distance = 0
        min_time = 2
        time_array, velocity_array = self.o.make_velocity_profile(
            v1, v2, distance, min_time)
        self.assertEqual(time_array, [0.0, 0.05, 1.95, 2.0])
        self.assertEqual(velocity_array, [v1, 0, 0, v2])

    def test_step_move_no_vmax(self):
        # 0_| /\
        v1 = 0
        v2 = 0
        distance = 0.5
        time_array, velocity_array = self.o.make_velocity_profile(
            v1, v2, distance, 0.0)
        self.assertEqual(time_array, [0.0, 0.5, 1.0])
        self.assertEqual(velocity_array, [v1, 1, 0])

    def test_step_move_no_vmax_min_time(self):
        #   |  _
        # 0_| / \
        v1 = 0
        v2 = 0
        distance = 0.125
        min_time = 0.5004166666666666
        time_array, velocity_array = self.o.make_velocity_profile(
            v1, v2, distance, min_time)
        self.assertEqual(time_array, [0.0, 0.24000000000000069, 0.26041666666666596, 0.50041666666666662])
        self.assertEqual(velocity_array, [v1, 0.48000000000000137, 0.48000000000000137, v2])

    def test_step_move_no_vmax_min_time_invert(self):
        # 0_|
        #   | \_/
        v1 = 0
        v2 = 0
        distance = -0.125
        min_time = 0.5004166666666666
        time_array, velocity_array = self.o.make_velocity_profile(
            v1, v2, distance, min_time)
        self.assertEqual(time_array, [0.0, 0.24000000000000069, 0.26041666666666596, 0.50041666666666662])
        self.assertEqual(velocity_array, [v1, -0.48000000000000137, -0.48000000000000137, v2])

    def test_step_move_at_vmax(self):
        #   |  __
        # 0_| /  \
        v1 = 0
        v2 = 0
        distance = 1.0
        time_array, velocity_array = self.o.make_velocity_profile(
            v1, v2, distance, 0.0)
        self.assertEqual(time_array, [0.0, 0.5, 1.0, 1.5])
        self.assertEqual(velocity_array, [v1, 1, 1, 0])

    def test_step_move_restricted(self):
        #   |  __
        # 0_| /  \
        v1 = 0
        v2 = 0
        distance = 1.02
        min_time = 5.2
        time_array, velocity_array = self.o.make_velocity_profile(
            v1, v2, distance, min_time)
        self.assertEqual(time_array, [0.0, 0.10000000000000009, 5.0999999999999996, 5.1999999999999993])
        self.assertEqual(velocity_array, [v1, 0.20000000000000018, 0.20000000000000018, v2])

    def test_step_move_restricted_invert(self):
        # 0_|
        #   | \__/
        v1 = 0
        v2 = 0
        distance = -1.02
        min_time = 5.2
        time_array, velocity_array = self.o.make_velocity_profile(
            v1, v2, distance, min_time)
        self.assertEqual(time_array, [0.0, 0.10000000000000009, 5.0999999999999996, 5.1999999999999993])
        self.assertEqual(velocity_array, [v1, -0.20000000000000018, -0.20000000000000018, v2])

    def test_step_move_at_vmax_invert(self):
        # 0_|
        #   | \__/
        v1 = 0
        v2 = 0
        distance = -1.0
        time_array, velocity_array = self.o.make_velocity_profile(
            v1, v2, distance, 0.0)
        self.assertEqual(time_array, [0.0, 0.5, 1.0, 1.5])
        self.assertEqual(velocity_array, [v1, -1, -1, 0])

    def test_interrupted_move(self):
        #   |  /\
        # 0_|
        v1 = 0.5
        v2 = 0.5
        distance = 0.375
        time_array, velocity_array = self.o.make_velocity_profile(
            v1, v2, distance, 0.0)
        self.assertEqual(time_array, [0.0, 0.25, 0.5])
        self.assertEqual(velocity_array, [v1, 1, v2])

    def test_interrupted_move_min_time(self):
        # 0_| \/
        v1 = 0.5
        v2 = 0.5
        distance = 0.125
        min_time = 0.5
        time_array, velocity_array = self.o.make_velocity_profile(
            v1, v2, distance, min_time)
        self.assertEqual(time_array, [0.0, 0.25, 0.5])
        self.assertEqual(velocity_array, [v1, 0, v2])

    def test_interrupted_move_min_time_at_zero(self):
        # 0_| \__/
        v1 = 0.5
        v2 = 0.5
        distance = 0.125
        min_time = 1.0
        time_array, velocity_array = self.o.make_velocity_profile(
            v1, v2, distance, min_time)
        self.assertEqual(time_array, [0.0, 0.25, 0.75, 1.0])
        self.assertEqual(velocity_array, [v1, 0, 0, v2])

    def test_interrupted_move_retracing_vmax(self):
        # 0_| \  /
        #   |  \/
        v1 = 0.5
        v2 = 0.5
        distance = 0
        min_time = 1.0
        time_array, velocity_array = self.o.make_velocity_profile(
            v1, v2, distance, min_time)
        self.assertEqual(time_array, [0.0, 0.25, 0.5, 0.75, 1.0])
        self.assertEqual(velocity_array, [v1, 0, -0.5, 0, v2])

    def test_interrupted_move_retracing_further_limited(self):
        # 0_| \    /
        #   |  \__/
        v1 = 0.5
        v2 = 0.5
        distance = -0.25
        min_time = 1.5
        time_array, velocity_array = self.o.make_velocity_profile(
            v1, v2, distance, min_time)
        self.assertEqual(time_array, [0.0, 0.25, 0.5, 1.0, 1.25, 1.5])
        self.assertEqual(velocity_array, [v1, 0, -0.5, -0.5, 0, v2])

    def test_interrupted_move_retracing_further_at_vmax(self):
        # 0_| \    /
        #   |  \__/
        v1 = 0.5
        v2 = 0.5
        distance = -0.5
        time_array, velocity_array = self.o.make_velocity_profile(
            v1, v2, distance, 0.0)
        self.assertEqual(time_array, [0.0, 0.25, 0.75, 0.875, 1.375, 1.625])
        self.assertEqual(velocity_array, [v1, 0, -1, -1, 0, v2])

    def test_interrupted_move_retracing_further_at_vmax_invert(self):
        #   |   __
        # 0_|  /  \
        #   | /    \
        v1 = -0.5
        v2 = -0.5
        distance = 0.5
        time_array, velocity_array = self.o.make_velocity_profile(
            v1, v2, distance, 0.0)
        self.assertEqual(time_array, [0.0, 0.25, 0.75, 0.875, 1.375, 1.625])
        self.assertEqual(velocity_array, [v1, 0, 1, 1, 0, v2])


class TestPMACTrajectoryPart(unittest.TestCase):
    maxDiff = None

    def setUp(self):
        self.process = Mock()
        self.child = Mock()

        def getitem(name):
            return name

        self.child.__getitem__.side_effect = getitem
        self.child.i10 = 1705244
        self.params = PMACTrajectoryPart.MethodMeta.prepare_input_map(
            name="pmac", mri="TST-PMAC"
        )
        self.process.get_block.return_value = self.child
        self.o = PMACTrajectoryPart(self.process, self.params)
        list(self.o.create_attributes())

    def check_resolutions_and_use(self, args, useB=True):
        expected = dict(
            resolutionA=0.001,
            offsetA=0.0,
            useA=True,
            useB=useB,
            useC=False,
            useU=False,
            useV=False,
            useW=False,
            useX=False,
            useY=False,
            useZ=False)
        if useB:
            expected.update(dict(
                resolutionB=0.001,
                offsetB=0.0))
        self.assertEqual(args, expected)

    def make_part_info(self, x_pos=0.5, y_pos=0.0):
        part_info = dict(
            xpart=[MotorInfo(
                cs_axis="A",
                cs_port="CS1",
                acceleration=2.5,
                resolution=0.001,
                offset=0,
                max_velocity=1.0,
                current_position=x_pos,
                scannable="x",
<<<<<<< HEAD
                velocity_settle=0.0
=======
                velocity_settle=0.0,
>>>>>>> f5632ee4
            )],
            ypart=[MotorInfo(
                cs_axis="B",
                cs_port="CS1",
                acceleration=2.5,
                resolution=0.001,
                offset=0,
                max_velocity=1.0,
                current_position=y_pos,
                scannable="y",
<<<<<<< HEAD
                velocity_settle=0.0
=======
                velocity_settle=0.0,
>>>>>>> f5632ee4
            )]
        )
        return part_info

    def do_configure(self, axes_to_scan, completed_steps=0, x_pos=0.5,
                     y_pos=0.0, duration=1.0):
        part_info = self.make_part_info(x_pos, y_pos)
        task = Mock()
        steps_to_do = 3 * len(axes_to_scan)
        params = Mock()
        xs = LineGenerator("x", "mm", 0.0, 0.5, 3, alternate=True)
        ys = LineGenerator("y", "mm", 0.0, 0.1, 2)
        params.generator = CompoundGenerator([ys, xs], [], [], duration)
        params.generator.prepare()
        params.axesToMove = axes_to_scan
        self.o.configure(task, completed_steps, steps_to_do, part_info, params)
        return task

    def test_validate(self):
        params = Mock()
        params.generator = CompoundGenerator([], [], [], 0.0102)
        params.axesToMove = ["x"]
        part_info = self.make_part_info()
        ret = self.o.validate(None, part_info, params)
        expected = 0.010166
        self.assertEqual(ret[0].value.duration, expected)

    @patch("malcolm.parts.pmac.pmactrajectorypart.INTERPOLATE_INTERVAL", 0.2)
    def test_configure(self):
        task = self.do_configure(axes_to_scan=["x", "y"])
        self.assertEqual(task.put_many.call_count, 4)
        self.assertEqual(task.post.call_count, 2)
        self.assertEqual(task.post_async.call_count, 1)
        self.assertEqual(task.put.call_count, 2)
        self.assertEqual(task.put.call_args_list[0],
                         call(self.child["numPoints"], 4000000))
        self.assertEqual(task.put.call_args_list[1],
                         call(self.child["cs"], "CS1"))
        self.check_resolutions_and_use(task.put_many.call_args_list[0][0][1])
        self.assertEqual(task.put_many.call_args_list[1][0][1], dict(
            timeArray=[207500]*5,
            velocityMode=[0, 0, 0, 0, 2],
            userPrograms=[8]*5,
            pointsToBuild=5,
            positionsA=[0.44617968749999998,
                        0.28499999999999998,
                        0.077499999999999958,
                        -0.083679687500000072,
                        -0.13750000000000007],
            positionsB=[0.0, 0.0, 0.0, 0.0, 0.0]))
        self.assertEqual(task.post.call_args_list[0],
                         call(self.child["buildProfile"]))
        self.assertEqual(task.post_async.call_args_list[0],
                         call(self.child["executeProfile"]))
        self.assertEqual(task.post.call_args_list[1],
                         call(self.child["buildProfile"]))
        self.check_resolutions_and_use(task.put_many.call_args_list[2][0][1])
        self.assertEqual(task.put_many.call_args_list[3][0][1], dict(
            timeArray=[
                100000, 500000, 500000, 500000, 500000, 500000, 500000, 200000,
                200000, 500000, 500000, 500000, 500000, 500000, 500000, 100000],
            velocityMode=[
                2, 0, 0, 0, 0, 0, 1, 0,
                2, 0, 0, 0, 0, 0, 1, 3],
            userPrograms=[
                3, 4, 3, 4, 3, 4, 2, 8,
                3, 4, 3, 4, 3, 4, 2, 8],
            pointsToBuild=16,
            positionsA=[
                -0.125, 0.0, 0.125, 0.25, 0.375, 0.5, 0.625, 0.6375,
                0.625, 0.5, 0.375, 0.25, 0.125, 0.0, -0.125, -0.1375],
            positionsB=[
                0.0, 0.0, 0.0, 0.0, 0.0, 0.0, 0.0, 0.05,
                0.1, 0.1, 0.1, 0.1, 0.1, 0.1, 0.1, 0.1]))

    @patch("malcolm.parts.pmac.pmactrajectorypart.INTERPOLATE_INTERVAL", 0.2)
    def test_2_axis_move_to_start(self):
        task = self.do_configure(axes_to_scan=["x", "y"], x_pos=0.0, y_pos=0.2)
        self.assertEqual(task.put_many.call_count, 4)
        self.assertEqual(task.post.call_count, 2)
        self.assertEqual(task.post_async.call_count, 1)
        self.check_resolutions_and_use(task.put_many.call_args_list[0][0][1])
        self.assertEqual(task.put_many.call_args_list[1][0][1], dict(
            timeArray=[282843, 282842],
            velocityMode=[0, 2],
            userPrograms=[8, 8],
            pointsToBuild=2,
            positionsA=[-0.068750000000000019, -0.13750000000000001],
            positionsB=[0.10000000000000001, 0.0]))

    @patch("malcolm.parts.pmac.pmactrajectorypart.POINTS_PER_BUILD", 4)
    @patch("malcolm.parts.pmac.pmactrajectorypart.INTERPOLATE_INTERVAL", 0.2)
    def test_update_step(self):
        task = self.do_configure(axes_to_scan=["x", "y"])
        positionsA = task.put_many.call_args_list[3][0][1]["positionsA"]
        self.assertEqual(len(positionsA), 11)
        self.assertEqual(positionsA[-1], 0.375)
        self.assertEqual(self.o.end_index, 4)
        self.assertEqual(len(self.o.completed_steps_lookup), 11)
        update_completed_steps = MagicMock()
        task = MagicMock()
        self.o.update_step(3, update_completed_steps, task)
        update_completed_steps.assert_called_once_with(1, self.o)
        self.assertEqual(self.o.loading, False)
        self.assertEqual(task.put_many.call_count, 2)
        self.assertEqual(task.post.call_count, 1)
        self.check_resolutions_and_use(task.put_many.call_args_list[0][0][1])
        self.assertEqual(task.post.call_args_list[0],
                         call(self.child["appendProfile"]))
        self.assertEqual(task.put_many.call_args_list[1][0][1], dict(
            timeArray=[
                500000, 500000, 500000, 500000, 100000],
            velocityMode=[
                0, 0, 0, 1, 3],
            userPrograms=[
                4, 3, 4, 2, 8],
            pointsToBuild=5,
            positionsA=[
                0.25, 0.125, 0.0, -0.125, -0.1375],
            positionsB=[
                0.1, 0.1, 0.1, 0.1, 0.1]))

    def test_run(self):
        task = Mock()
        update = Mock()
        self.o.run(task, update)
        task.subscribe.assert_called_once_with(
            self.child["pointsScanned"], self.o.update_step, update, task)
        task.post.assert_called_once_with(self.child["executeProfile"])

    def test_multi_run(self):
        self.do_configure(axes_to_scan=["x"])
        self.assertEqual(self.o.completed_steps_lookup,
                         [0, 0, 1, 1, 2, 2, 3, 3])

        task = self.do_configure(
            axes_to_scan=["x"], completed_steps=3, x_pos=0.6375)
        self.assertEqual(task.put_many.call_count, 2)
        self.assertEqual(task.post.call_count, 1)
        self.check_resolutions_and_use(task.put_many.call_args_list[0][0][1],
                                       useB=False)
        self.assertEqual(task.put_many.call_args_list[1][0][1], dict(
            timeArray=[100000, 500000, 500000, 500000, 500000, 500000, 500000, 100000],
            velocityMode=[2, 0, 0, 0, 0, 0, 1, 3],
            userPrograms=[3, 4, 3, 4, 3, 4, 2, 8],
            pointsToBuild=8,
            positionsA=[0.625, 0.5, 0.375, 0.25, 0.125, 0.0,
                                       -0.125, -0.1375],
        ))

    @patch("malcolm.parts.pmac.pmactrajectorypart.INTERPOLATE_INTERVAL", 0.2)
    def test_long_steps_lookup(self):
        task = self.do_configure(
            axes_to_scan=["x"], completed_steps=3, x_pos=0.62506, duration=14.0)
        self.assertEqual(task.put_many.call_args_list[1][0][1], dict(
            timeArray=[7143, 3500000,
                       3500000, 3500000,
                       3500000, 3500000,
                       3500000, 3500000,
                       3500000, 3500000,
                       3500000, 3500000,
                       3500000, 7143],
            velocityMode=[2, 0, 0, 0, 0, 0, 0, 0, 0, 0, 0, 0, 1, 3],
            userPrograms=[3, 0, 4, 0, 3, 0, 4, 0, 3, 0, 4, 0, 2, 8],
            pointsToBuild=14,
            positionsA=[0.625,
                        0.5625,
                        0.5,
                        0.4375,
                        0.375,
                        0.3125,
                        0.25,
                        0.1875,
                        0.125,
                        0.0625,
                        0.0,
                        -0.0625,
                        -0.125,
                        -0.1250637755102041],
        ))
        self.assertEqual(self.o.completed_steps_lookup,
                         [3, 3, 3, 3, 4, 4, 4, 4, 5, 5, 5, 5, 6, 6])


    @patch("malcolm.parts.pmac.pmactrajectorypart.INTERPOLATE_INTERVAL", 2.0)
    def test_long_move(self):
        task = self.do_configure(axes_to_scan=["x"], x_pos=-10.1375)
        self.assertEqual(task.put_many.call_args_list[1][0][1], dict(
            timeArray=[2080000, 2080000, 2080000, 2080000, 2080000],
            velocityMode=[0, 0, 0, 0, 2],
            userPrograms=[8, 8, 8, 8, 8],
            pointsToBuild=5,
            positionsA=[-8.2575,
                        -6.177499999999998,
                        -4.097499999999998,
                        -2.0174999999999983,
                        -0.1374999999999984],
        ))


if __name__ == "__main__":
    unittest.main(verbosity=2)<|MERGE_RESOLUTION|>--- conflicted
+++ resolved
@@ -283,11 +283,7 @@
                 max_velocity=1.0,
                 current_position=x_pos,
                 scannable="x",
-<<<<<<< HEAD
-                velocity_settle=0.0
-=======
                 velocity_settle=0.0,
->>>>>>> f5632ee4
             )],
             ypart=[MotorInfo(
                 cs_axis="B",
@@ -298,11 +294,7 @@
                 max_velocity=1.0,
                 current_position=y_pos,
                 scannable="y",
-<<<<<<< HEAD
-                velocity_settle=0.0
-=======
                 velocity_settle=0.0,
->>>>>>> f5632ee4
             )]
         )
         return part_info
