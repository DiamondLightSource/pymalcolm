--- conflicted
+++ resolved
@@ -294,17 +294,9 @@
 
     sys.path.append(os.path.join(os.path.dirname(__file__), ".."))
 
-<<<<<<< HEAD
-    require("tornado", "numpy", "ruamel.yaml", "cothread==2.14", "vdsgen>=0.3",
-            "pygelf==0.3.1", "scanpointgenerator==2.1.1", "plop", "h5py>=2.8",
-            "annotypes>=0.9")
-=======
-    from pkg_resources import require
-
     require("tornado", "numpy", "ruamel.yaml", "cothread==2.14", "vdsgen>=0.3",
             "pygelf==0.3.1", "scanpointgenerator==2.1.1", "plop", "h5py>=2.8",
             "annotypes>=0.9", "p4p==1.1a39")
->>>>>>> 94d5132f
     #sys.path.append(os.path.join(os.path.dirname(__file__), "..", "..", "cothread"))
     #sys.path.append(os.path.join(os.path.dirname(__file__), "..", "..", "annotypes"))
     main()