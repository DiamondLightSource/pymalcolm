#!/dls_sw/prod/tools/RHEL6-x86_64/defaults/bin/dls-python
<<<<<<< HEAD

=======
#  !/bin/env dls-python
>>>>>>> 03376e73

def make_process():
    import sys
    import threading
    import argparse
    import logging
    from os import environ

    parser = argparse.ArgumentParser(
        description="Interactive shell for malcolm")
    parser.add_argument(
        '--client', '-c',
        help="Add a client to given server, like ws://localhost:8080 or pva")
    parser.add_argument(
        '--log', default="INFO",
        help="Lowest level of logs to see. One of: ERROR, WARNING, INFO, DEBUG "
        "Default is INFO")
    parser.add_argument(
        'yaml', nargs="?",
        help="The YAML file containing the blocks to be loaded"
    )
    args = parser.parse_args()
    # assuming loglevel is bound to the string value obtained from the
    # command line argument. Convert to upper case to allow the user to
    # specify --log=DEBUG or --log=debug
    numeric_level = getattr(logging, args.log.upper(), None)
    if not isinstance(numeric_level, int):
        raise ValueError('Invalid log level: %s' % args.log)
    logging.basicConfig(level=numeric_level)

    from malcolm.core import SyncFactory, Process
    from malcolm.yamlutil import make_include_creator

    sf = SyncFactory("Sync")

    if args.yaml:
        proc_name = os.path.basename(args.yaml).split(".")[-2]
        proc = Process(proc_name, sf)
        with open(args.yaml) as f:
            assembly = make_include_creator(f.read())
        params = assembly.MethodMeta.prepare_input_map()
        assembly(proc, params)
        proc_name = "%s - imalcolm" % proc_name
    else:
        proc = Process("Process", sf)
        proc_name = "imalcolm"
    # set terminal title
    sys.stdout.write("\x1b]0;%s\x07" % proc_name)

    if args.client:
        if args.client.startswith("ws://"):
            from malcolm.controllers.web import WebsocketClientComms
            hostname, port = args.client[5:].split(":")
            comms = WebsocketClientComms(
                proc, dict(hostname=hostname, port=int(port)))
            proc.add_comms(comms)
        else:
            raise ValueError(
                "Don't know how to create client to %s" % args.client)

    def gui(block):
        global opener
        opener.open_gui(block, proc)

    try:
        environ['DISPLAY']
        # If this environment variable doesn't exist then there is probably no
        # X server for us to talk to.
    except KeyError:
        pass
    else:
        from PyQt4.Qt import QApplication

        # Start qt
        def start_qt():
            global app
            app = QApplication(sys.argv)
            app.setQuitOnLastWindowClosed(False)
            from malcolm.gui.guiopener import GuiOpener
            global opener
            opener = GuiOpener()
            app.exec_()

        qt_thread = threading.Thread(target=start_qt)
        qt_thread.start()

    return proc, gui


def main():
    from malcolm.core.profilingsampler import ProfilingSampler
    sampler = ProfilingSampler()

    self, gui = make_process()

    header = """Welcome to iMalcolm.

self.process_block.blocks:
    %s

Try:
hello_block = self.get_block("HELLO")
print hello_block.greet("me")

or

gui(self.get_block("COUNTER"))

or

self.process_block.blocks
""" % (self.process_block.blocks,)

    self.start()
<<<<<<< HEAD

    # Temporary hack for I18 (should be handled by save/restore).
    self.get_block("I18-PANDA01-COUNTER1").outDatasetName = "Iref"
    self.get_block("I18-PANDA01-COUNTER2").outDatasetName = "I0"
    self.get_block("I18-PANDA01-COUNTER3").outDatasetName = "It"

=======
    # TODO Remove this when Toms fixed the config elsewhere
    self.get_block("I08-PANDA01-COUNTER1").outDatasetName = "I0"
    
>>>>>>> 03376e73
    try:
        import IPython
    except ImportError:
        import code
        code.interact(header, local=locals())
    else:
        IPython.embed(header=header)
    global app
    app.quit()


if __name__ == "__main__":
    import os
    import sys

    os.environ["EPICS_CA_MAX_ARRAY_BYTES"] = "6000000"

    sys.path.append(os.path.join(os.path.dirname(__file__), ".."))

    from pkg_resources import require

    require("tornado", "numpy", "cothread", "ruamel.yaml",
            "scanpointgenerator")
    #sys.path.append(os.path.join(os.path.dirname(__file__), "..", "..", "scanpointgenerator"))
    sys.path.append(
        "/dls_sw/work/R3.14.12.3/support/pvaPy/lib/python/2.7/linux-x86_64")

    main()<|MERGE_RESOLUTION|>--- conflicted
+++ resolved
@@ -1,9 +1,4 @@
 #!/dls_sw/prod/tools/RHEL6-x86_64/defaults/bin/dls-python
-<<<<<<< HEAD
-
-=======
-#  !/bin/env dls-python
->>>>>>> 03376e73
 
 def make_process():
     import sys
@@ -118,18 +113,6 @@
 """ % (self.process_block.blocks,)
 
     self.start()
-<<<<<<< HEAD
-
-    # Temporary hack for I18 (should be handled by save/restore).
-    self.get_block("I18-PANDA01-COUNTER1").outDatasetName = "Iref"
-    self.get_block("I18-PANDA01-COUNTER2").outDatasetName = "I0"
-    self.get_block("I18-PANDA01-COUNTER3").outDatasetName = "It"
-
-=======
-    # TODO Remove this when Toms fixed the config elsewhere
-    self.get_block("I08-PANDA01-COUNTER1").outDatasetName = "I0"
-    
->>>>>>> 03376e73
     try:
         import IPython
     except ImportError:
