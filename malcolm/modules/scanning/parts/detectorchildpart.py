from annotypes import add_call_types, Anno, Any, TYPE_CHECKING, stringify_error
from scanpointgenerator import StaticPointGenerator, SquashingExcluder, \
    CompoundGenerator

from malcolm.core import BadValueError, APartName, Future, Put, Request
from malcolm.modules import builtin
from ..infos import DatasetProducedInfo, DetectorMutiframeInfo
from ..hooks import ConfigureHook, PostRunArmedHook, \
    SeekHook, RunHook, ACompletedSteps, AContext, ValidateHook, \
    UParameterTweakInfos, PostRunReadyHook, AbortHook, PreConfigureHook, \
    AGenerator, AAxesToMove, UInfos, AFileDir, AFileTemplate, APartInfo, \
    ABreakpoints
from ..infos import ParameterTweakInfo, RunProgressInfo
from ..util import RunnableStates, DetectorTable, ADetectorTable

if TYPE_CHECKING:
    from typing import Dict, Tuple


with Anno("The initial value of FramesPerStep for this detector at configure"):
    AInitialFramesPerStep = int

# Pull re-used annotypes into our namespace in case we are subclassed
APartName = APartName
AMri = builtin.parts.AMri
AInitialVisibility = builtin.parts.AInitialVisibility

ss = RunnableStates


class DetectorChildPart(builtin.parts.ChildPart):
    """Part controlling a child detector Block that exposes a configure/run
    interface with fileDir and fileTemplate"""

    def __init__(self,
                 name,  # type: APartName
                 mri,  # type: AMri
                 initial_visibility=False,  # type: AInitialVisibility
                 initial_frames_per_step=1,  # type: AInitialFramesPerStep
                 ):
        # type: (...) -> None
        super(DetectorChildPart, self).__init__(name, mri, initial_visibility)
        # frames per scan step given by the detector table at configure()
        self.initial_frames_per_step = initial_frames_per_step
        self.frames_per_step = initial_frames_per_step
        # Stored between runs
        self.run_future = None  # type: Future
        # If it was faulty at init, allow it to exist, and ignore reset commands
        # but don't let it be configured or run
        self.faulty = False

    def setup(self, registrar):
        super(DetectorChildPart, self).setup(registrar)
        # Hooks
        registrar.hook(ValidateHook, self.on_validate)
        registrar.hook(PreConfigureHook, self.reload)
        registrar.hook(ConfigureHook, self.on_configure)
        registrar.hook(RunHook, self.on_run)
        registrar.hook((PostRunArmedHook, PostRunReadyHook), self.on_post_run)
        registrar.hook(SeekHook, self.on_seek)
        registrar.hook(AbortHook, self.on_abort)

    @add_call_types
    def on_layout(self,
                  context,  # type: AContext
                  ports,  # type: builtin.hooks.APortMap
                  layout  # type: builtin.hooks.ALayoutTable
                  ):
        # type: (...) -> builtin.hooks.ULayoutInfos
        ret = super(DetectorChildPart, self).on_layout(context, ports, layout)
        # Tell the controller to expose some extra configure parameters
        configure_info = ConfigureHook.create_info(self.on_configure)
        # Override the detector table defaults and writeable
        rows = []
        if self.visible:
            if self.initial_frames_per_step:
                enable = True
                frames_per_step = self.initial_frames_per_step
            else:
                enable = False
                frames_per_step = 1
            rows.append([
                enable, self.name, self.mri, 0.0, frames_per_step])
        configure_info.defaults["detectors"] = DetectorTable.from_rows(rows)
        columns = configure_info.metas["detectors"].elements
        columns["name"].set_writeable(False)
        columns["mri"].set_writeable(False)
        self.registrar.report(configure_info)
        return ret

    def notify_dispatch_request(self, request):
        # type: (Request) -> None
        if isinstance(request, Put) and request.path[1] == "design":
            # We have hooked self.reload to PreConfigure, and reload() will
            # set design attribute, so explicitly allow this without checking
            # it is in no_save (as it won't be in there)
            pass
        else:
            super(DetectorChildPart, self).notify_dispatch_request(request)

    @add_call_types
    def on_init(self, context):
        # type: (AContext) -> None
        try:
            super(DetectorChildPart, self).on_init(context)
        except BadValueError:
            self.log.exception(
                "Detector %s was faulty at init and is not usable", self.name)
            self.faulty = True

    @add_call_types
    def on_reset(self, context):
        # type: (AContext) -> None
        if not self.faulty:
            child = context.block_view(self.mri)
            if child.abort.meta.writeable:
                child.abort()
            super(DetectorChildPart, self).on_reset(context)

    # Must match those passed in configure() Method, so need to be camelCase
    # noinspection PyPep8Naming
    @add_call_types
    def on_validate(self,
                    context,  # type: AContext
                    part_info,  # type: APartInfo
                    generator,  # type: AGenerator
                    fileDir,  # type: AFileDir
                    detectors=None,  # type: ADetectorTable
                    axesToMove=None,  # type: AAxesToMove
<<<<<<< HEAD
                    breakpoints=None, # type: ABreakpoints
=======
                    breakpoints=None,  # type: ABreakpoints
>>>>>>> f4bc7e54
                    fileTemplate="%s.h5",  # type: AFileTemplate
                    ):
        # type: (...) -> UParameterTweakInfos
        # Work out if we are taking part
        enable, frames_per_step, kwargs = self._configure_args(
            generator, fileDir, detectors, axesToMove, breakpoints,
            fileTemplate)
        ret = []
        tweak_detectors = False
        if self.name not in detectors.name:
            # There isn't a row for us, so add one in on validate, it will be
            # disabled but that is truthful
            tweak_detectors = True

        child = context.block_view(self.mri)
        takes_exposure = "exposure" in child.validate.meta.takes.elements

        def do_validate(**params):
            if not takes_exposure:
                params.pop("exposure", None)
            try:
                return child.validate(**params)
            except Exception as e:
                raise BadValueError("Validate of %s failed: %s" % (
                    self.mri, stringify_error(e)))

        # Check something else is multiplying out triggers
        multiframe = [i for i in DetectorMutiframeInfo.filter_values(part_info)
                      if i.mri == self.mri]
        if enable:
            if self.faulty:
                raise BadValueError(
                    "Detector %s was faulty at init and is unusable. If the "
                    "detector is now working please restart Malcolm" % self.name
                )
            # Check that if we are told to set exposure that we take it
            if "exposure" in kwargs and not multiframe and not takes_exposure:
                raise BadValueError(
                    "Detector %s doesn't take exposure" % self.name)
            # If asked to guess frames per step, do so
            if frames_per_step < 1:
                if kwargs.get("exposure", 0) == 0:
                    # Asked to guess both
                    frames_per_step = 1
                else:
                    # Exposure given, so run a validate once without the
                    # mutiplier and see what the detector gives us
                    exposure = kwargs.pop("exposure")
                    returns = do_validate(**kwargs)
                    dead_time = generator.duration - returns["exposure"]
                    frames_per_step = generator.duration // (
                            exposure + dead_time)
                    kwargs["exposure"] = exposure
                tweak_detectors = True
            if frames_per_step > 1 and not multiframe:
                raise BadValueError(
                    "There are no trigger multipliers setup for Detector '%s' "
                    "so framesPerStep can only be 0 or 1 for this row in the "
                    "detectors table" % self.name)
            # This is a Serializable with the correct entries
            returns = do_validate(**kwargs)
            # Add in the exposure in case it is returned
            exposure = kwargs.setdefault("exposure", 0.0)
            # TODO: this will fail if we split across 2 Malcolm processes as
            # scanpointgenerators don't compare equal, but we don't want to
            # serialize everything as that is expensive for arrays
            for k in returns:
                v = returns[k]
                if kwargs.get(k, v) != v:
                    if k == "exposure":
                        exposure = v
                        tweak_detectors = True
                    else:
                        ret.append(ParameterTweakInfo(k, v))
        else:
            exposure = 0.0
        if tweak_detectors:
            # Detector table changed, make a new onw
            det_row = [enable, self.name, self.mri, exposure, frames_per_step]
            rows = []
            for row in detectors.rows():
                if row[1] == self.name:
                    rows.append(det_row)
                    det_row = None
                else:
                    rows.append(row)
            if det_row:
                rows.append(det_row)
            new_detectors = DetectorTable.from_rows(rows)
            ret.append(ParameterTweakInfo("detectors", new_detectors))
        return ret

    def _configure_args(self,
                        generator,  # type: AGenerator
                        file_dir,  # type: AFileDir
                        detectors=None,  # type: ADetectorTable
                        axes_to_move=None,  # type: AAxesToMove
<<<<<<< HEAD
                        breakpoints=None, # type: ABreakpoints
=======
                        breakpoints=None,  # type: ABreakpoints
>>>>>>> f4bc7e54
                        file_template="%s.h5",  # type: AFileTemplate
                        ):
        # type: (...) -> Tuple[bool, int, Dict[str, Any]]
        # Check the detector table to see what we need to do
        for enable, name, mri, exposure, frames in detectors.rows():
            if name == self.name and enable:
                # Found a row saying to take part
                assert mri == self.mri, \
                    "%s has mri %s, passed %s" % (name, self.mri, mri)
                break
        else:
            # Didn't find a row or no frames, don't take part
            return False, 0, {}
        # If we had more than one frame per point, multiply out
        if frames > 1:
            axis_name = name + "_frames_per_step"
            axes_to_move = list(axes_to_move) + [axis_name]
            # We need to multiply up the last dimension by frames
            serialized = dict(generator.to_dict())
            serialized["generators"] = list(serialized["generators"]) + [
                StaticPointGenerator(frames, axes=[axis_name])
            ]
            # Squash it down with the axes of the fastest generator
            squash_axes = list(generator.generators[-1].axes) + [axis_name]
            serialized["excluders"] = list(serialized["excluders"]) + [
                SquashingExcluder(axes=squash_axes)
            ]
            # Divide it down
            serialized["duration"] = float(serialized["duration"]) / frames
            generator = CompoundGenerator.from_dict(serialized)
        kwargs = dict(
            generator=generator,
            axesToMove=axes_to_move,
            breakpoints=breakpoints,
            fileDir=file_dir,
            # formatName is the unique part of the HDF filename, so use the part
            # name for this
            formatName=self.name,
            fileTemplate=file_template
        )
        if exposure > 0.0:
            kwargs["exposure"] = exposure
        return enable, frames, kwargs

    # Must match those passed in configure() Method, so need to be camelCase
    # noinspection PyPep8Naming
    @add_call_types
    def on_configure(self,
                     context,  # type: AContext
                     generator,  # type: AGenerator
                     fileDir,  # type: AFileDir
                     detectors=None,  # type: ADetectorTable
                     axesToMove=None,  # type: AAxesToMove
<<<<<<< HEAD
                     breakpoints=None, # type: ABreakpoints
=======
                     breakpoints=None,  # type: ABreakpoints
>>>>>>> f4bc7e54
                     fileTemplate="%s.h5",  # type: AFileTemplate
                     ):
        # type: (...) -> UInfos
        # Work out if we are taking part
        enable, self.frames_per_step, kwargs = self._configure_args(
            generator, fileDir, detectors, axesToMove, breakpoints,
            fileTemplate)
        if not enable:
            # We aren't taking part in the scan
            self.frames_per_step = 0
            return
        else:
            assert self.frames_per_step > 0, \
                "Zero frames per step for %s, this shouldn't happen" % self.name
        child = context.block_view(self.mri)
        if "exposure" in kwargs and "exposure" not in \
                child.configure.meta.takes.elements:
            kwargs.pop("exposure")
        child.configure(**kwargs)
        # Report back any datasets the child has to our parent
        assert hasattr(child, "datasets"), \
            "Detector %s doesn't have a dataset table, did you add a " \
            "scanning.parts.DatasetTablePart to it?" % self.mri
        datasets_table = child.datasets.value
        info_list = [DatasetProducedInfo(*row) for
                     row in datasets_table.rows()]
        return info_list

    @add_call_types
    def on_run(self, context):
        # type: (AContext) -> None
        if self.frames_per_step < 1:
            # We aren't taking part in the scan
            return
        context.unsubscribe_all()
        child = context.block_view(self.mri)
        child.completedSteps.subscribe_value(self.update_completed_steps)
        bad_states = [ss.DISABLING, ss.ABORTING, ss.FAULT]
        match_future = child.when_value_matches_async(
            "state", ss.POSTRUN, bad_states)
        if child.state.value == ss.ARMED:
            self.run_future = child.run_async()
        else:
            child.resume()
        try:
            context.wait_all_futures(match_future)
        except BadValueError:
            # If child went into Fault state, raise the friendlier run_future
            # exception
            if child.state.value == ss.FAULT:
                raise self.run_future.exception()
            else:
                raise

    @add_call_types
    def on_post_run(self, context):
        # type: (AContext) -> None
        if self.frames_per_step < 1:
            # We aren't taking part in the scan
            return
        context.wait_all_futures(self.run_future)

    @add_call_types
    def on_seek(self, context, completed_steps):
        # type: (AContext, ACompletedSteps) -> None
        if self.frames_per_step < 1:
            # We aren't taking part in the scan
            return
        # Clear out the update_completed_steps and match_future subscriptions
        context.unsubscribe_all()
        child = context.block_view(self.mri)
        child.pause(lastGoodStep=completed_steps)

    @add_call_types
    def on_abort(self, context):
        # type: (AContext) -> None
        child = context.block_view(self.mri)
        child.abort()

    def update_completed_steps(self, value):
        # type: (int) -> None
        self.registrar.report(RunProgressInfo(value // self.frames_per_step))<|MERGE_RESOLUTION|>--- conflicted
+++ resolved
@@ -127,11 +127,7 @@
                     fileDir,  # type: AFileDir
                     detectors=None,  # type: ADetectorTable
                     axesToMove=None,  # type: AAxesToMove
-<<<<<<< HEAD
-                    breakpoints=None, # type: ABreakpoints
-=======
                     breakpoints=None,  # type: ABreakpoints
->>>>>>> f4bc7e54
                     fileTemplate="%s.h5",  # type: AFileTemplate
                     ):
         # type: (...) -> UParameterTweakInfos
@@ -229,11 +225,7 @@
                         file_dir,  # type: AFileDir
                         detectors=None,  # type: ADetectorTable
                         axes_to_move=None,  # type: AAxesToMove
-<<<<<<< HEAD
-                        breakpoints=None, # type: ABreakpoints
-=======
                         breakpoints=None,  # type: ABreakpoints
->>>>>>> f4bc7e54
                         file_template="%s.h5",  # type: AFileTemplate
                         ):
         # type: (...) -> Tuple[bool, int, Dict[str, Any]]
@@ -287,11 +279,7 @@
                      fileDir,  # type: AFileDir
                      detectors=None,  # type: ADetectorTable
                      axesToMove=None,  # type: AAxesToMove
-<<<<<<< HEAD
-                     breakpoints=None, # type: ABreakpoints
-=======
                      breakpoints=None,  # type: ABreakpoints
->>>>>>> f4bc7e54
                      fileTemplate="%s.h5",  # type: AFileTemplate
                      ):
         # type: (...) -> UInfos
