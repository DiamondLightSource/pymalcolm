from annotypes import add_call_types, Anno, Any, TYPE_CHECKING, stringify_error
from scanpointgenerator import StaticPointGenerator, SquashingExcluder, \
    CompoundGenerator

from malcolm.core import BadValueError, APartName, Future, Put, Request
from malcolm.modules import builtin
from ..infos import DatasetProducedInfo, DetectorMutiframeInfo
from ..hooks import ConfigureHook, PostRunArmedHook, \
    SeekHook, RunHook, ACompletedSteps, AContext, ValidateHook, \
    UParameterTweakInfos, PostRunReadyHook, AbortHook, PreConfigureHook, \
    AGenerator, AAxesToMove, UInfos, AFileDir, AFileTemplate, APartInfo
from ..infos import ParameterTweakInfo, RunProgressInfo
from ..util import RunnableStates, DetectorTable, ADetectorTable

if TYPE_CHECKING:
    from typing import Dict, Tuple


with Anno("The initial value of FramesPerStep for this detector at configure"):
    AInitialFramesPerStep = int

# Pull re-used annotypes into our namespace in case we are subclassed
APartName = APartName
AMri = builtin.parts.AMri
AInitialVisibility = builtin.parts.AInitialVisibility

ss = RunnableStates


class DetectorChildPart(builtin.parts.ChildPart):
    """Part controlling a child detector Block that exposes a configure/run
    interface with fileDir and fileTemplate"""

    def __init__(self,
                 name,  # type: APartName
                 mri,  # type: AMri
                 initial_visibility=False,  # type: AInitialVisibility
                 initial_frames_per_step=1,  # type: AInitialFramesPerStep
                 ):
        # type: (...) -> None
        super(DetectorChildPart, self).__init__(name, mri, initial_visibility)
        # frames per scan step given by the detector table at configure()
        self.frames_per_step = initial_frames_per_step
        # Stored between runs
        self.run_future = None  # type: Future

    def setup(self, registrar):
        super(DetectorChildPart, self).setup(registrar)
        # Hooks
        registrar.hook(ValidateHook, self.validate)
        registrar.hook(PreConfigureHook, self.reload)
        registrar.hook(ConfigureHook, self.configure)
<<<<<<< HEAD
        registrar.hook((RunHook, ResumeHook), self.run)
        registrar.hook((PostRunArmedHook, PostRunReadyHook), self.post_run)
=======
        registrar.hook(RunHook, self.run)
        registrar.hook((PostRunArmedHook, PostRunReadyHook),
                             self.post_run)
>>>>>>> 66e1bcda
        registrar.hook(SeekHook, self.seek)
        registrar.hook(AbortHook, self.abort)
        # Tell the controller to expose some extra configure parameters
        configure_info = ConfigureHook.create_info(self.configure)
        # Override the detector table defaults and writeable
        configure_info.defaults["detectors"] = DetectorTable.from_rows(
            [(True, self.name, self.mri, 0.0, self.frames_per_step)])
        columns = configure_info.metas["detectors"].elements
        columns["name"].set_writeable(False)
        columns["mri"].set_writeable(False)
        registrar.report(configure_info)

    def notify_dispatch_request(self, request):
        # type: (Request) -> None
        if isinstance(request, Put) and request.path[1] == "design":
            # We have hooked self.reload to PreConfigure, and reload() will
            # set design attribute, so explicitly allow this without checking
            # it is in no_save (as it won't be in there)
            pass
        else:
            super(DetectorChildPart, self).notify_dispatch_request(request)

    @add_call_types
    def reset(self, context):
        # type: (AContext) -> None
        child = context.block_view(self.mri)
        if child.abort.meta.writeable:
            child.abort()
        super(DetectorChildPart, self).reset(context)

    # Must match those passed in configure() Method, so need to be camelCase
    # noinspection PyPep8Naming
    @add_call_types
    def validate(self,
                 context,  # type: AContext
                 part_info,  # type: APartInfo
                 generator,  # type: AGenerator
                 fileDir,  # type: AFileDir
                 detectors=None,  # type: ADetectorTable
                 axesToMove=None,  # type: AAxesToMove
                 fileTemplate="%s.h5",  # type: AFileTemplate
                 ):
        # type: (...) -> UParameterTweakInfos
        # Work out if we are taking part
        enable, frames_per_step, kwargs = self._configure_args(
            generator, fileDir, detectors, axesToMove, fileTemplate)
        ret = []
        tweak_detectors = False
        if self.name not in detectors.name:
            # There isn't a row for us, so add one in on validate, it will be
            # disabled but that is truthful
            tweak_detectors = True

        child = context.block_view(self.mri)
        takes_exposure = "exposure" in child.validate.meta.takes.elements

        def do_validate(**params):
            if not takes_exposure:
                params.pop("exposure", None)
            try:
                return child.validate(**params)
            except Exception as e:
                raise BadValueError("Validate of %s failed: %s" % (
                    self.mri, stringify_error(e)))

        # Check something else is multiplying out triggers
        multiframe = [i for i in DetectorMutiframeInfo.filter_values(part_info)
                      if i.mri == self.mri]
        if enable:
            # Check that if we are told to set exposure that we take it
            if "exposure" in kwargs and not multiframe and not takes_exposure:
                raise BadValueError(
                    "Detector %s doesn't take exposure" % self.name)
            # If asked to guess frames per step, do so
            if frames_per_step < 1:
                if kwargs.get("exposure", 0) == 0:
                    # Asked to guess both
                    frames_per_step = 1
                else:
                    # Exposure given, so run a validate once without the
                    # mutiplier and see what the detector gives us
                    exposure = kwargs.pop("exposure")
                    returns = do_validate(**kwargs)
                    dead_time = generator.duration - returns["exposure"]
                    frames_per_step = generator.duration // (
                            exposure + dead_time)
                    kwargs["exposure"] = exposure
                tweak_detectors = True
            if frames_per_step > 1 and not multiframe:
                raise BadValueError(
                    "There are no trigger multipliers setup for Detector '%s' "
                    "so framesPerStep can only be 0 or 1 for this row in the "
                    "detectors table" % self.name)
            # This is a Serializable with the correct entries
            returns = do_validate(**kwargs)
            # Add in the exposure in case it is returned
            exposure = kwargs.setdefault("exposure", 0.0)
            # TODO: this will fail if we split across 2 Malcolm processes as
            # scanpointgenerators don't compare equal, but we don't want to
            # serialize everything as that is expensive for arrays
            for k in returns:
                v = returns[k]
                if kwargs.get(k, v) != v:
                    if k == "exposure":
                        exposure = v
                        tweak_detectors = True
                    else:
                        ret.append(ParameterTweakInfo(k, v))
        else:
            exposure = 0.0
        if tweak_detectors:
            # Detector table changed, make a new onw
            det_row = [enable, self.name, self.mri, exposure, frames_per_step]
            rows = []
            for row in detectors.rows():
                if row[1] == self.name:
                    rows.append(det_row)
                    det_row = None
                else:
                    rows.append(row)
            if det_row:
                rows.append(det_row)
            new_detectors = DetectorTable.from_rows(rows)
            ret.append(ParameterTweakInfo("detectors", new_detectors))
        return ret

    def _configure_args(self,
                        generator,  # type: AGenerator
                        file_dir,  # type: AFileDir
                        detectors=None,  # type: ADetectorTable
                        axes_to_move=None,  # type: AAxesToMove
                        file_template="%s.h5",  # type: AFileTemplate
                        ):
        # type: (...) -> Tuple[bool, int, Dict[str, Any]]
        # Check the detector table to see what we need to do
        for enable, name, mri, exposure, frames in detectors.rows():
            if name == self.name and enable:
                # Found a row saying to take part
                assert mri == self.mri, \
                    "%s has mri %s, passed %s" % (name, self.mri, mri)
                break
        else:
            # Didn't find a row or no frames, don't take part
            return False, 0, {}
        # If we had more than one frame per point, multiply out
        if frames > 1:
            axis_name = name + "_frames_per_step"
            axes_to_move = list(axes_to_move) + [axis_name]
            # We need to multiply up the last dimension by frames
            serialized = dict(generator.to_dict())
            serialized["generators"] = list(serialized["generators"]) + [
                StaticPointGenerator(frames, axes=[axis_name])
            ]
            # Squash it down with the axes of the fastest generator
            squash_axes = list(generator.generators[-1].axes) + [axis_name]
            serialized["excluders"] = list(serialized["excluders"]) + [
                SquashingExcluder(axes=squash_axes)
            ]
            # Divide it down
            serialized["duration"] = float(serialized["duration"]) / frames
            generator = CompoundGenerator.from_dict(serialized)
        kwargs = dict(
            generator=generator,
            axesToMove=axes_to_move,
            fileDir=file_dir,
            # formatName is the unique part of the HDF filename, so use the part
            # name for this
            formatName=self.name,
            fileTemplate=file_template
        )
        if exposure > 0.0:
            kwargs["exposure"] = exposure
        return enable, frames, kwargs

    # Must match those passed in configure() Method, so need to be camelCase
    # noinspection PyPep8Naming
    @add_call_types
    def configure(self,
                  context,  # type: AContext
                  generator,  # type: AGenerator
                  fileDir,  # type: AFileDir
                  detectors=None,  # type: ADetectorTable
                  axesToMove=None,  # type: AAxesToMove
                  fileTemplate="%s.h5",  # type: AFileTemplate
                  ):
        # type: (...) -> UInfos
        # Work out if we are taking part
        enable, self.frames_per_step, kwargs = self._configure_args(
            generator, fileDir, detectors, axesToMove, fileTemplate)
        if not enable:
            # We aren't taking part in the scan
            self.frames_per_step = 0
            return
        else:
            assert self.frames_per_step > 0, \
                "Zero frames per step for %s, this shouldn't happen" % self.name
        child = context.block_view(self.mri)
        if "exposure" in kwargs and "exposure" not in \
                child.configure.meta.takes.elements:
            kwargs.pop("exposure")
        child.configure(**kwargs)
        # Report back any datasets the child has to our parent
        assert hasattr(child, "datasets"), \
            "Detector %s doesn't have a dataset table, did you add a " \
            "scanning.parts.DatasetTablePart to it?" % self.mri
        datasets_table = child.datasets.value
        info_list = [DatasetProducedInfo(*row) for
                     row in datasets_table.rows()]
        return info_list

    @add_call_types
    def run(self, context):
        # type: (AContext) -> None
        if self.frames_per_step < 1:
            # We aren't taking part in the scan
            return
        context.unsubscribe_all()
        child = context.block_view(self.mri)
        child.completedSteps.subscribe_value(self.update_completed_steps)
        bad_states = [ss.DISABLING, ss.ABORTING, ss.FAULT]
        match_future = child.when_value_matches_async(
            "state", ss.POSTRUN, bad_states)
        if child.state.value == ss.ARMED:
            self.run_future = child.run_async()
        else:
            child.resume()
        try:
            context.wait_all_futures(match_future)
        except BadValueError:
            # If child went into Fault state, raise the friendlier run_future
            # exception
            if child.state.value == ss.FAULT:
                raise self.run_future.exception()
            else:
                raise

    @add_call_types
    def post_run(self, context):
        # type: (AContext) -> None
        if self.frames_per_step < 1:
            # We aren't taking part in the scan
            return
        context.wait_all_futures(self.run_future)

    @add_call_types
    def seek(self, context, completed_steps):
        # type: (AContext, ACompletedSteps) -> None
        if self.frames_per_step < 1:
            # We aren't taking part in the scan
            return
        # Clear out the update_completed_steps and match_future subscriptions
        context.unsubscribe_all()
        child = context.block_view(self.mri)
        child.pause(lastGoodStep=completed_steps)

    @add_call_types
    def abort(self, context):
        # type: (AContext) -> None
        child = context.block_view(self.mri)
        child.abort()

    def update_completed_steps(self, value):
        # type: (int) -> None
        self.registrar.report(RunProgressInfo(value // self.frames_per_step))<|MERGE_RESOLUTION|>--- conflicted
+++ resolved
@@ -50,14 +50,8 @@
         registrar.hook(ValidateHook, self.validate)
         registrar.hook(PreConfigureHook, self.reload)
         registrar.hook(ConfigureHook, self.configure)
-<<<<<<< HEAD
-        registrar.hook((RunHook, ResumeHook), self.run)
+        registrar.hook(RunHook, self.run)
         registrar.hook((PostRunArmedHook, PostRunReadyHook), self.post_run)
-=======
-        registrar.hook(RunHook, self.run)
-        registrar.hook((PostRunArmedHook, PostRunReadyHook),
-                             self.post_run)
->>>>>>> 66e1bcda
         registrar.hook(SeekHook, self.seek)
         registrar.hook(AbortHook, self.abort)
         # Tell the controller to expose some extra configure parameters
