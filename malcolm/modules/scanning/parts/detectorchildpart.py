from annotypes import add_call_types, Anno, Any, TYPE_CHECKING, stringify_error
from scanpointgenerator import StaticPointGenerator, SquashingExcluder, \
    CompoundGenerator

from malcolm.core import BadValueError, APartName, Future, Put, Request
from malcolm.modules import builtin
from ..infos import DatasetProducedInfo, DetectorMutiframeInfo
from ..hooks import ConfigureHook, PostRunArmedHook, \
    SeekHook, RunHook, ResumeHook, ACompletedSteps, AContext, ValidateHook, \
    UParameterTweakInfos, PostRunReadyHook, AbortHook, PreConfigureHook, \
    AGenerator, AAxesToMove, UInfos, AFileDir, AFileTemplate, APartInfo
from ..infos import ParameterTweakInfo, RunProgressInfo
from ..util import RunnableStates, DetectorTable, ADetectorTable

if TYPE_CHECKING:
    from typing import Dict, Tuple


with Anno("The initial value of FramesPerStep for this detector at configure"):
    AInitialFramesPerStep = int

# Pull re-used annotypes into our namespace in case we are subclassed
APartName = APartName
AMri = builtin.parts.AMri
AInitialVisibility = builtin.parts.AInitialVisibility

ss = RunnableStates


class DetectorChildPart(builtin.parts.ChildPart):
    """Part controlling a child detector Block that exposes a configure/run
    interface with fileDir and fileTemplate"""

    def __init__(self,
                 name,  # type: APartName
                 mri,  # type: AMri
                 initial_visibility=False,  # type: AInitialVisibility
                 initial_frames_per_step=1,  # type: AInitialFramesPerStep
                 ):
        # type: (...) -> None
        super(DetectorChildPart, self).__init__(name, mri, initial_visibility)
        # frames per scan step given by the detector table at configure()
        self.initial_frames_per_step = initial_frames_per_step
        self.frames_per_step = initial_frames_per_step
        # Stored between runs
        self.run_future = None  # type: Future
        # If it was faulty at init, allow it to exist, and ignore reset commands
        # but don't let it be configured or run
        self.faulty = False

    def setup(self, registrar):
        super(DetectorChildPart, self).setup(registrar)
        # Hooks
        registrar.hook(ValidateHook, self.validate)
        registrar.hook(PreConfigureHook, self.reload)
        registrar.hook(ConfigureHook, self.configure)
<<<<<<< HEAD
        registrar.hook((RunHook, ResumeHook), self.run)
        registrar.hook((PostRunArmedHook, PostRunReadyHook),
                             self.post_run)
=======
        registrar.hook(RunHook, self.run)
        registrar.hook((PostRunArmedHook, PostRunReadyHook), self.post_run)
>>>>>>> 2d72771b
        registrar.hook(SeekHook, self.seek)
        registrar.hook(AbortHook, self.abort)

    @add_call_types
    def layout(self,
               context,  # type: AContext
               ports,  # type: builtin.hooks.APortMap
               layout  # type: builtin.hooks.ALayoutTable
               ):
        # type: (...) -> builtin.hooks.ULayoutInfos
        ret = super(DetectorChildPart, self).layout(context, ports, layout)
        # Tell the controller to expose some extra configure parameters
        configure_info = ConfigureHook.create_info(self.configure)
        # Override the detector table defaults and writeable
        rows = []
        if self.visible:
            rows.append([
                True, self.name, self.mri, 0.0, self.initial_frames_per_step])
        configure_info.defaults["detectors"] = DetectorTable.from_rows(rows)
        columns = configure_info.metas["detectors"].elements
        columns["name"].set_writeable(False)
        columns["mri"].set_writeable(False)
        self.registrar.report(configure_info)
        return ret

    def notify_dispatch_request(self, request):
        # type: (Request) -> None
        if isinstance(request, Put) and request.path[1] == "design":
            # We have hooked self.reload to PreConfigure, and reload() will
            # set design attribute, so explicitly allow this without checking
            # it is in no_save (as it won't be in there)
            pass
        else:
            super(DetectorChildPart, self).notify_dispatch_request(request)

    @add_call_types
    def init(self, context):
        # type: (AContext) -> None
        try:
            super(DetectorChildPart, self).init(context)
        except BadValueError:
            self.log.exception(
                "Detector %s was faulty at init and is not usable", self.name)
            self.faulty = True

    @add_call_types
    def reset(self, context):
        # type: (AContext) -> None
        if not self.faulty:
            child = context.block_view(self.mri)
            if child.abort.meta.writeable:
                child.abort()
            super(DetectorChildPart, self).reset(context)

    # Must match those passed in configure() Method, so need to be camelCase
    # noinspection PyPep8Naming
    @add_call_types
    def validate(self,
                 context,  # type: AContext
                 part_info,  # type: APartInfo
                 generator,  # type: AGenerator
                 fileDir,  # type: AFileDir
                 detectors=None,  # type: ADetectorTable
                 axesToMove=None,  # type: AAxesToMove
                 fileTemplate="%s.h5",  # type: AFileTemplate
                 ):
        # type: (...) -> UParameterTweakInfos
        # Work out if we are taking part
        enable, frames_per_step, kwargs = self._configure_args(
            generator, fileDir, detectors, axesToMove, fileTemplate)
        ret = []
        tweak_detectors = False
        if self.name not in detectors.name:
            # There isn't a row for us, so add one in on validate, it will be
            # disabled but that is truthful
            tweak_detectors = True

        child = context.block_view(self.mri)
        takes_exposure = "exposure" in child.validate.meta.takes.elements

        def do_validate(**params):
            if not takes_exposure:
                params.pop("exposure", None)
            try:
                return child.validate(**params)
            except Exception as e:
                raise BadValueError("Validate of %s failed: %s" % (
                    self.mri, stringify_error(e)))

        # Check something else is multiplying out triggers
        multiframe = [i for i in DetectorMutiframeInfo.filter_values(part_info)
                      if i.mri == self.mri]
        if enable:
            if self.faulty:
                raise BadValueError(
                    "Detector %s was faulty at init and is unusable. If the "
                    "detector is now working please restart Malcolm" % self.name
                )
            # Check that if we are told to set exposure that we take it
            if "exposure" in kwargs and not multiframe and not takes_exposure:
                raise BadValueError(
                    "Detector %s doesn't take exposure" % self.name)
            # If asked to guess frames per step, do so
            if frames_per_step < 1:
                if kwargs.get("exposure", 0) == 0:
                    # Asked to guess both
                    frames_per_step = 1
                else:
                    # Exposure given, so run a validate once without the
                    # mutiplier and see what the detector gives us
                    exposure = kwargs.pop("exposure")
                    returns = do_validate(**kwargs)
                    dead_time = generator.duration - returns["exposure"]
                    frames_per_step = generator.duration // (
                            exposure + dead_time)
                    kwargs["exposure"] = exposure
                tweak_detectors = True
            if frames_per_step > 1 and not multiframe:
                raise BadValueError(
                    "There are no trigger multipliers setup for Detector '%s' "
                    "so framesPerStep can only be 0 or 1 for this row in the "
                    "detectors table" % self.name)
            # This is a Serializable with the correct entries
            returns = do_validate(**kwargs)
            # Add in the exposure in case it is returned
            exposure = kwargs.setdefault("exposure", 0.0)
            # TODO: this will fail if we split across 2 Malcolm processes as
            # scanpointgenerators don't compare equal, but we don't want to
            # serialize everything as that is expensive for arrays
            for k in returns:
                v = returns[k]
                if kwargs.get(k, v) != v:
                    if k == "exposure":
                        exposure = v
                        tweak_detectors = True
                    else:
                        ret.append(ParameterTweakInfo(k, v))
        else:
            exposure = 0.0
        if tweak_detectors:
            # Detector table changed, make a new onw
            det_row = [enable, self.name, self.mri, exposure, frames_per_step]
            rows = []
            for row in detectors.rows():
                if row[1] == self.name:
                    rows.append(det_row)
                    det_row = None
                else:
                    rows.append(row)
            if det_row:
                rows.append(det_row)
            new_detectors = DetectorTable.from_rows(rows)
            ret.append(ParameterTweakInfo("detectors", new_detectors))
        return ret

    def _configure_args(self,
                        generator,  # type: AGenerator
                        file_dir,  # type: AFileDir
                        detectors=None,  # type: ADetectorTable
                        axes_to_move=None,  # type: AAxesToMove
                        file_template="%s.h5",  # type: AFileTemplate
                        ):
        # type: (...) -> Tuple[bool, int, Dict[str, Any]]
        # Check the detector table to see what we need to do
        for enable, name, mri, exposure, frames in detectors.rows():
            if name == self.name and enable:
                # Found a row saying to take part
                assert mri == self.mri, \
                    "%s has mri %s, passed %s" % (name, self.mri, mri)
                break
        else:
            # Didn't find a row or no frames, don't take part
            return False, 0, {}
        # If we had more than one frame per point, multiply out
        if frames > 1:
            axis_name = name + "_frames_per_step"
            axes_to_move = list(axes_to_move) + [axis_name]
            # We need to multiply up the last dimension by frames
            serialized = dict(generator.to_dict())
            serialized["generators"] = list(serialized["generators"]) + [
                StaticPointGenerator(frames, axes=[axis_name])
            ]
            # Squash it down with the axes of the fastest generator
            squash_axes = list(generator.generators[-1].axes) + [axis_name]
            serialized["excluders"] = list(serialized["excluders"]) + [
                SquashingExcluder(axes=squash_axes)
            ]
            # Divide it down
            serialized["duration"] = float(serialized["duration"]) / frames
            generator = CompoundGenerator.from_dict(serialized)
        kwargs = dict(
            generator=generator,
            axesToMove=axes_to_move,
            fileDir=file_dir,
            # formatName is the unique part of the HDF filename, so use the part
            # name for this
            formatName=self.name,
            fileTemplate=file_template
        )
        if exposure > 0.0:
            kwargs["exposure"] = exposure
        return enable, frames, kwargs

    # Must match those passed in configure() Method, so need to be camelCase
    # noinspection PyPep8Naming
    @add_call_types
    def configure(self,
                  context,  # type: AContext
                  generator,  # type: AGenerator
                  fileDir,  # type: AFileDir
                  detectors=None,  # type: ADetectorTable
                  axesToMove=None,  # type: AAxesToMove
                  fileTemplate="%s.h5",  # type: AFileTemplate
                  ):
        # type: (...) -> UInfos
        # Work out if we are taking part
        enable, self.frames_per_step, kwargs = self._configure_args(
            generator, fileDir, detectors, axesToMove, fileTemplate)
        if not enable:
            # We aren't taking part in the scan
            self.frames_per_step = 0
            return
        else:
            assert self.frames_per_step > 0, \
                "Zero frames per step for %s, this shouldn't happen" % self.name
        child = context.block_view(self.mri)
        if "exposure" in kwargs and "exposure" not in \
                child.configure.meta.takes.elements:
            kwargs.pop("exposure")
        child.configure(**kwargs)
        # Report back any datasets the child has to our parent
        assert hasattr(child, "datasets"), \
            "Detector %s doesn't have a dataset table, did you add a " \
            "scanning.parts.DatasetTablePart to it?" % self.mri
        datasets_table = child.datasets.value
        info_list = [DatasetProducedInfo(*row) for
                     row in datasets_table.rows()]
        return info_list

    @add_call_types
    def run(self, context):
        # type: (AContext) -> None
        if self.frames_per_step < 1:
            # We aren't taking part in the scan
            return
        context.unsubscribe_all()
        child = context.block_view(self.mri)
        child.completedSteps.subscribe_value(self.update_completed_steps)
        bad_states = [ss.DISABLING, ss.ABORTING, ss.FAULT]
        match_future = child.when_value_matches_async(
            "state", ss.POSTRUN, bad_states)
        if child.state.value == ss.ARMED:
            self.run_future = child.run_async()
        else:
            child.resume()
        try:
            context.wait_all_futures(match_future)
        except BadValueError:
            # If child went into Fault state, raise the friendlier run_future
            # exception
            if child.state.value == ss.FAULT:
                raise self.run_future.exception()
            else:
                raise

    @add_call_types
    def post_run(self, context):
        # type: (AContext) -> None
        if self.frames_per_step < 1:
            # We aren't taking part in the scan
            return
        context.wait_all_futures(self.run_future)

    @add_call_types
    def seek(self, context, completed_steps):
        # type: (AContext, ACompletedSteps) -> None
        if self.frames_per_step < 1:
            # We aren't taking part in the scan
            return
        # Clear out the update_completed_steps and match_future subscriptions
        context.unsubscribe_all()
        child = context.block_view(self.mri)
        child.pause(lastGoodStep=completed_steps)

    @add_call_types
    def abort(self, context):
        # type: (AContext) -> None
        child = context.block_view(self.mri)
        child.abort()

    def update_completed_steps(self, value):
        # type: (int) -> None
        self.registrar.report(RunProgressInfo(value // self.frames_per_step))<|MERGE_RESOLUTION|>--- conflicted
+++ resolved
@@ -6,7 +6,7 @@
 from malcolm.modules import builtin
 from ..infos import DatasetProducedInfo, DetectorMutiframeInfo
 from ..hooks import ConfigureHook, PostRunArmedHook, \
-    SeekHook, RunHook, ResumeHook, ACompletedSteps, AContext, ValidateHook, \
+    SeekHook, RunHook, ACompletedSteps, AContext, ValidateHook, \
     UParameterTweakInfos, PostRunReadyHook, AbortHook, PreConfigureHook, \
     AGenerator, AAxesToMove, UInfos, AFileDir, AFileTemplate, APartInfo
 from ..infos import ParameterTweakInfo, RunProgressInfo
@@ -54,14 +54,8 @@
         registrar.hook(ValidateHook, self.validate)
         registrar.hook(PreConfigureHook, self.reload)
         registrar.hook(ConfigureHook, self.configure)
-<<<<<<< HEAD
-        registrar.hook((RunHook, ResumeHook), self.run)
-        registrar.hook((PostRunArmedHook, PostRunReadyHook),
-                             self.post_run)
-=======
         registrar.hook(RunHook, self.run)
         registrar.hook((PostRunArmedHook, PostRunReadyHook), self.post_run)
->>>>>>> 2d72771b
         registrar.hook(SeekHook, self.seek)
         registrar.hook(AbortHook, self.abort)
 
