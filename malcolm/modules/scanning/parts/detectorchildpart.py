from typing import Any, Dict, Iterable, List, Optional, Tuple, cast

<<<<<<< HEAD
from malcolm.core import BadValueError, APartName, Future, Put, Request
from malcolm.modules import builtin
from ..infos import DatasetProducedInfo, DetectorMutiframeInfo
from ..hooks import ConfigureHook, PostRunArmedHook, \
    SeekHook, RunHook, ACompletedSteps, AContext, ValidateHook, \
    UParameterTweakInfos, PostRunReadyHook, AbortHook, PreConfigureHook, \
    AGenerator, AAxesToMove, UInfos, AFileDir, AFileTemplate, APartInfo, \
    ABreakpoints
from ..infos import ParameterTweakInfo, RunProgressInfo
from ..util import RunnableStates, DetectorTable, ADetectorTable
=======
from annotypes import Anno, add_call_types, stringify_error
from scanpointgenerator import (
    CompoundGenerator,
    SquashingExcluder,
    StaticPointGenerator,
)
>>>>>>> 08633c52

from malcolm.core import APartName, BadValueError, Future, Put, Request
from malcolm.modules import builtin

from ..hooks import (
    AAxesToMove,
    AbortHook,
    ACompletedSteps,
    AContext,
    AFileDir,
    AFileTemplate,
    AGenerator,
    APartInfo,
    ConfigureHook,
    PostRunArmedHook,
    PostRunReadyHook,
    PreConfigureHook,
    RunHook,
    SeekHook,
    UInfos,
    UParameterTweakInfos,
    ValidateHook,
)
from ..infos import (
    DatasetProducedInfo,
    DetectorMutiframeInfo,
    ParameterTweakInfo,
    RunProgressInfo,
)
from ..util import ADetectorTable, DetectorTable, RunnableStates

with Anno("The initial value of FramesPerStep for this detector at configure"):
    AInitialFramesPerStep = int

# Pull re-used annotypes into our namespace in case we are subclassed
APartName = APartName
AMri = builtin.parts.AMri
AInitialVisibility = builtin.parts.AInitialVisibility

ss = RunnableStates


class DetectorChildPart(builtin.parts.ChildPart):
    """Part controlling a child detector Block that exposes a configure/run
    interface with fileDir and fileTemplate"""

    def __init__(
        self,
        name: APartName,
        mri: AMri,
        initial_visibility: AInitialVisibility = False,
        initial_frames_per_step: AInitialFramesPerStep = 1,
    ) -> None:
        super().__init__(name, mri, initial_visibility)
        # frames per scan step given by the detector table at configure()
        self.initial_frames_per_step = initial_frames_per_step
        self.frames_per_step = initial_frames_per_step
        # Stored between runs
        self.run_future: Optional[Future] = None
        # If it was faulty at init, allow it to exist, and ignore reset commands
        # but don't let it be configured or run
        self.faulty = False

    def setup(self, registrar):
        super().setup(registrar)
        # Hooks
        registrar.hook(ValidateHook, self.on_validate)
        registrar.hook(PreConfigureHook, self.reload)
        registrar.hook(ConfigureHook, self.on_configure)
        registrar.hook(RunHook, self.on_run)
        registrar.hook((PostRunArmedHook, PostRunReadyHook), self.on_post_run)
        registrar.hook(SeekHook, self.on_seek)
        registrar.hook(AbortHook, self.on_abort)

    @add_call_types
    def on_layout(
        self,
        context: AContext,
        ports: builtin.hooks.APortMap,
        layout: builtin.hooks.ALayoutTable,
    ) -> builtin.hooks.ULayoutInfos:
        ret = super().on_layout(context, ports, layout)
        # Tell the controller to expose some extra configure parameters
        configure_info = ConfigureHook.create_info(self.on_configure)
        # Override the detector table defaults and writeable
        rows = []
        if self.visible:
            if self.initial_frames_per_step:
                enable = True
                frames_per_step = self.initial_frames_per_step
            else:
                enable = False
                frames_per_step = 1
            rows.append([enable, self.name, self.mri, 0.0, frames_per_step])
        configure_info.defaults["detectors"] = DetectorTable.from_rows(rows)
        columns = configure_info.metas["detectors"].elements
        columns["name"].set_writeable(False)
        columns["mri"].set_writeable(False)
        assert self.registrar, "No registrar found"
        self.registrar.report(configure_info)
        return ret

    def notify_dispatch_request(self, request: Request) -> None:
        if isinstance(request, Put) and request.path[1] == "design":
            # We have hooked self.reload to PreConfigure, and reload() will
            # set design attribute, so explicitly allow this without checking
            # it is in no_save (as it won't be in there)
            pass
        else:
            super().notify_dispatch_request(request)

    @add_call_types
    def on_init(self, context: AContext) -> None:
        try:
            super().on_init(context)
        except BadValueError:
            self.log.exception(
                f"Detector {self.name} was faulty at init and is not usable"
            )
            self.faulty = True

    @add_call_types
    def on_reset(self, context: AContext) -> None:
        if not self.faulty:
            child = context.block_view(self.mri)
            if child.abort.meta.writeable:
                child.abort()
            super().on_reset(context)

    # Must match those passed in configure() Method, so need to be camelCase
    # noinspection PyPep8Naming
    @add_call_types
<<<<<<< HEAD
    def on_validate(self,
                    context,  # type: AContext
                    part_info,  # type: APartInfo
                    generator,  # type: AGenerator
                    fileDir,  # type: AFileDir
                    detectors=None,  # type: ADetectorTable
                    axesToMove=None,  # type: AAxesToMove
                    breakpoints=None,  # type: ABreakpoints
                    fileTemplate="%s.h5",  # type: AFileTemplate
                    ):
        # type: (...) -> UParameterTweakInfos
        # Work out if we are taking part
        enable, frames_per_step, kwargs = self._configure_args(
            generator, fileDir, detectors, axesToMove, breakpoints,
            fileTemplate)
=======
    def on_validate(
        self,
        context: AContext,
        part_info: APartInfo,
        generator: AGenerator,
        fileDir: AFileDir,
        detectors: ADetectorTable = None,
        axesToMove: AAxesToMove = None,
        fileTemplate: AFileTemplate = "%s.h5",
    ) -> UParameterTweakInfos:
        # Work out if we are taking part
        enable, frames_per_step, kwargs = self._configure_args(
            generator, fileDir, detectors, axesToMove, fileTemplate
        )
>>>>>>> 08633c52
        ret = []
        tweak_detectors = False
        assert detectors, "No detectors"
        if self.name not in detectors.name:
            # There isn't a row for us, so add one in on validate, it will be
            # disabled but that is truthful
            tweak_detectors = True

        child = context.block_view(self.mri)
        takes_exposure = "exposure" in child.validate.meta.takes.elements

        def do_validate(**params):
            if not takes_exposure:
                params.pop("exposure", None)
            try:
                return child.validate(**params)
            except Exception as e:
                raise BadValueError(
                    "Validate of %s failed: %s" % (self.mri, stringify_error(e))
                )

        # Check something else is multiplying out triggers
        multiframe: List[DetectorMutiframeInfo] = []
        info: DetectorMutiframeInfo
        for info in DetectorMutiframeInfo.filter_values(part_info):
            if cast(DetectorMutiframeInfo, info).mri == self.mri:
                multiframe.append(info)

        if enable:
            if self.faulty:
                raise BadValueError(
                    "Detector %s was faulty at init and is unusable. If the "
                    "detector is now working please restart Malcolm" % self.name
                )
            # Check that if we are told to set exposure that we take it
            if "exposure" in kwargs and not multiframe and not takes_exposure:
                raise BadValueError("Detector %s doesn't take exposure" % self.name)
            # If asked to guess frames per step, do so
            if frames_per_step < 1:
                if kwargs.get("exposure", 0) == 0:
                    # Asked to guess both
                    frames_per_step = 1
                else:
                    # Exposure given, so run a validate once without the
                    # mutiplier and see what the detector gives us
                    exposure = kwargs.pop("exposure")
                    returns = do_validate(**kwargs)
                    dead_time = generator.duration - returns["exposure"]
                    frames_per_step = generator.duration // (exposure + dead_time)
                    kwargs["exposure"] = exposure
                tweak_detectors = True
            if frames_per_step > 1 and not multiframe:
                raise BadValueError(
                    "There are no trigger multipliers setup for Detector '%s' "
                    "so framesPerStep can only be 0 or 1 for this row in the "
                    "detectors table" % self.name
                )
            # This is a Serializable with the correct entries
            returns = do_validate(**kwargs)
            # Add in the exposure in case it is returned
            exposure = kwargs.setdefault("exposure", 0.0)
            # TODO: this will fail if we split across 2 Malcolm processes as
            # scanpointgenerators don't compare equal, but we don't want to
            # serialize everything as that is expensive for arrays
            for k in returns:
                v = returns[k]
                if kwargs.get(k, v) != v:
                    if k == "exposure":
                        exposure = v
                        tweak_detectors = True
                    else:
                        ret.append(ParameterTweakInfo(k, v))
        else:
            exposure = 0.0
        if tweak_detectors:
            # Detector table changed, make a new onw
            det_row = [enable, self.name, self.mri, exposure, frames_per_step]
            rows = []
            assert detectors, "No detectors"
            append_det_row = True
            for row in detectors.rows():
                if row[1] == self.name:
                    rows.append(det_row)
                    append_det_row = False
                else:
                    rows.append(row)
            if append_det_row:
                rows.append(det_row)
            new_detectors = DetectorTable.from_rows(rows)
            ret.append(ParameterTweakInfo("detectors", new_detectors))
        return ret

<<<<<<< HEAD
    def _configure_args(self,
                        generator,  # type: AGenerator
                        file_dir,  # type: AFileDir
                        detectors=None,  # type: ADetectorTable
                        axes_to_move=None,  # type: AAxesToMove
                        breakpoints=None,  # type: ABreakpoints
                        file_template="%s.h5",  # type: AFileTemplate
                        ):
        # type: (...) -> Tuple[bool, int, Dict[str, Any]]
=======
    def _configure_args(
        self,
        generator: AGenerator,
        file_dir: AFileDir,
        detectors: ADetectorTable = None,
        axes_to_move: AAxesToMove = None,
        file_template: AFileTemplate = "%s.h5",
    ) -> Tuple[bool, int, Dict[str, Any]]:
>>>>>>> 08633c52
        # Check the detector table to see what we need to do
        assert detectors, "No detectors"
        for enable, name, mri, exposure, frames in detectors.rows():
            if name == self.name and enable:
                # Found a row saying to take part
                assert mri == self.mri, "%s has mri %s, passed %s" % (
                    name,
                    self.mri,
                    mri,
                )
                break
        else:
            # Didn't find a row or no frames, don't take part
            return False, 0, {}
        # If we had more than one frame per point, multiply out
        if frames > 1:
            axis_name = name + "_frames_per_step"
            axes_to_move = list(cast(Iterable, axes_to_move)) + [axis_name]
            # We need to multiply up the last dimension by frames
            serialized = dict(generator.to_dict())
            serialized["generators"] = list(serialized["generators"]) + [
                StaticPointGenerator(frames, axes=[axis_name])
            ]
            # Squash it down with the axes of the fastest generator
            squash_axes = list(generator.generators[-1].axes) + [axis_name]
            serialized["excluders"] = list(serialized["excluders"]) + [
                SquashingExcluder(axes=squash_axes)
            ]
            # Divide it down
            serialized["duration"] = float(serialized["duration"]) / frames
            generator = CompoundGenerator.from_dict(serialized)
        kwargs = dict(
            generator=generator,
            axesToMove=axes_to_move,
            breakpoints=breakpoints,
            fileDir=file_dir,
            # formatName is the unique part of the HDF filename, so use the part
            # name for this
            formatName=self.name,
            fileTemplate=file_template,
        )
        if exposure > 0.0:
            kwargs["exposure"] = exposure
        return enable, frames, kwargs

    # Must match those passed in configure() Method, so need to be camelCase
    # noinspection PyPep8Naming
    @add_call_types
<<<<<<< HEAD
    def on_configure(self,
                     context,  # type: AContext
                     generator,  # type: AGenerator
                     fileDir,  # type: AFileDir
                     detectors=None,  # type: ADetectorTable
                     axesToMove=None,  # type: AAxesToMove
                     breakpoints=None,  # type: ABreakpoints
                     fileTemplate="%s.h5",  # type: AFileTemplate
                     ):
        # type: (...) -> UInfos
        # Work out if we are taking part
        enable, self.frames_per_step, kwargs = self._configure_args(
            generator, fileDir, detectors, axesToMove, breakpoints,
            fileTemplate)
=======
    def on_configure(
        self,
        context: AContext,
        generator: AGenerator,
        fileDir: AFileDir,
        detectors: ADetectorTable = None,
        axesToMove: AAxesToMove = None,
        fileTemplate: AFileTemplate = "%s.h5",
    ) -> UInfos:
        # Work out if we are taking part
        enable, self.frames_per_step, kwargs = self._configure_args(
            generator, fileDir, detectors, axesToMove, fileTemplate
        )
>>>>>>> 08633c52
        if not enable:
            # We aren't taking part in the scan
            self.frames_per_step = 0
            return None
        else:
            assert self.frames_per_step > 0, (
                "Zero frames per step for %s, this shouldn't happen" % self.name
            )
        child = context.block_view(self.mri)
        if (
            "exposure" in kwargs
            and "exposure" not in child.configure.meta.takes.elements
        ):
            kwargs.pop("exposure")
        child.configure(**kwargs)
        # Report back any datasets the child has to our parent
        assert hasattr(child, "datasets"), (
            "Detector %s doesn't have a dataset table, did you add a "
            "scanning.parts.DatasetTablePart to it?" % self.mri
        )
        datasets_table = child.datasets.value
        info_list = [DatasetProducedInfo(*row) for row in datasets_table.rows()]
        return info_list

    @add_call_types
    def on_run(self, context: AContext) -> None:
        if self.frames_per_step < 1:
            # We aren't taking part in the scan
            return
        context.unsubscribe_all()
        child = context.block_view(self.mri)
        child.completedSteps.subscribe_value(self.update_completed_steps)
        bad_states = [ss.DISABLING, ss.ABORTING, ss.FAULT]
        match_future = child.when_value_matches_async("state", ss.POSTRUN, bad_states)
        if child.state.value == ss.ARMED:
            self.run_future = child.run_async()
        else:
            child.resume()
        try:
            context.wait_all_futures(match_future)
        except BadValueError:
            # If child went into Fault state, raise the friendlier run_future
            # exception
            if child.state.value == ss.FAULT:
                assert self.run_future, "No run future"
                raise self.run_future.exception()
            else:
                raise

    @add_call_types
    def on_post_run(self, context: AContext) -> None:
        if self.frames_per_step < 1:
            # We aren't taking part in the scan
            return
        context.wait_all_futures(self.run_future)

    @add_call_types
    def on_seek(self, context: AContext, completed_steps: ACompletedSteps) -> None:
        if self.frames_per_step < 1:
            # We aren't taking part in the scan
            return
        # Clear out the update_completed_steps and match_future subscriptions
        context.unsubscribe_all()
        child = context.block_view(self.mri)
        child.pause(lastGoodStep=completed_steps)

    @add_call_types
    def on_abort(self, context: AContext) -> None:
        child = context.block_view(self.mri)
        child.abort()

    def update_completed_steps(self, value: int) -> None:
        assert self.registrar, "No registrar"
        self.registrar.report(RunProgressInfo(value // self.frames_per_step))<|MERGE_RESOLUTION|>--- conflicted
+++ resolved
@@ -1,24 +1,11 @@
 from typing import Any, Dict, Iterable, List, Optional, Tuple, cast
 
-<<<<<<< HEAD
-from malcolm.core import BadValueError, APartName, Future, Put, Request
-from malcolm.modules import builtin
-from ..infos import DatasetProducedInfo, DetectorMutiframeInfo
-from ..hooks import ConfigureHook, PostRunArmedHook, \
-    SeekHook, RunHook, ACompletedSteps, AContext, ValidateHook, \
-    UParameterTweakInfos, PostRunReadyHook, AbortHook, PreConfigureHook, \
-    AGenerator, AAxesToMove, UInfos, AFileDir, AFileTemplate, APartInfo, \
-    ABreakpoints
-from ..infos import ParameterTweakInfo, RunProgressInfo
-from ..util import RunnableStates, DetectorTable, ADetectorTable
-=======
 from annotypes import Anno, add_call_types, stringify_error
 from scanpointgenerator import (
     CompoundGenerator,
     SquashingExcluder,
     StaticPointGenerator,
 )
->>>>>>> 08633c52
 
 from malcolm.core import APartName, BadValueError, Future, Put, Request
 from malcolm.modules import builtin
@@ -26,6 +13,7 @@
 from ..hooks import (
     AAxesToMove,
     AbortHook,
+    ABreakpoints,
     ACompletedSteps,
     AContext,
     AFileDir,
@@ -151,23 +139,6 @@
     # Must match those passed in configure() Method, so need to be camelCase
     # noinspection PyPep8Naming
     @add_call_types
-<<<<<<< HEAD
-    def on_validate(self,
-                    context,  # type: AContext
-                    part_info,  # type: APartInfo
-                    generator,  # type: AGenerator
-                    fileDir,  # type: AFileDir
-                    detectors=None,  # type: ADetectorTable
-                    axesToMove=None,  # type: AAxesToMove
-                    breakpoints=None,  # type: ABreakpoints
-                    fileTemplate="%s.h5",  # type: AFileTemplate
-                    ):
-        # type: (...) -> UParameterTweakInfos
-        # Work out if we are taking part
-        enable, frames_per_step, kwargs = self._configure_args(
-            generator, fileDir, detectors, axesToMove, breakpoints,
-            fileTemplate)
-=======
     def on_validate(
         self,
         context: AContext,
@@ -176,13 +147,13 @@
         fileDir: AFileDir,
         detectors: ADetectorTable = None,
         axesToMove: AAxesToMove = None,
+        breakpoints: ABreakpoints = None,
         fileTemplate: AFileTemplate = "%s.h5",
     ) -> UParameterTweakInfos:
         # Work out if we are taking part
         enable, frames_per_step, kwargs = self._configure_args(
-            generator, fileDir, detectors, axesToMove, fileTemplate
+            generator, fileDir, detectors, axesToMove, breakpoints, fileTemplate
         )
->>>>>>> 08633c52
         ret = []
         tweak_detectors = False
         assert detectors, "No detectors"
@@ -275,26 +246,15 @@
             ret.append(ParameterTweakInfo("detectors", new_detectors))
         return ret
 
-<<<<<<< HEAD
-    def _configure_args(self,
-                        generator,  # type: AGenerator
-                        file_dir,  # type: AFileDir
-                        detectors=None,  # type: ADetectorTable
-                        axes_to_move=None,  # type: AAxesToMove
-                        breakpoints=None,  # type: ABreakpoints
-                        file_template="%s.h5",  # type: AFileTemplate
-                        ):
-        # type: (...) -> Tuple[bool, int, Dict[str, Any]]
-=======
     def _configure_args(
         self,
         generator: AGenerator,
         file_dir: AFileDir,
         detectors: ADetectorTable = None,
         axes_to_move: AAxesToMove = None,
+        breakpoints: ABreakpoints = None,
         file_template: AFileTemplate = "%s.h5",
     ) -> Tuple[bool, int, Dict[str, Any]]:
->>>>>>> 08633c52
         # Check the detector table to see what we need to do
         assert detectors, "No detectors"
         for enable, name, mri, exposure, frames in detectors.rows():
@@ -343,22 +303,6 @@
     # Must match those passed in configure() Method, so need to be camelCase
     # noinspection PyPep8Naming
     @add_call_types
-<<<<<<< HEAD
-    def on_configure(self,
-                     context,  # type: AContext
-                     generator,  # type: AGenerator
-                     fileDir,  # type: AFileDir
-                     detectors=None,  # type: ADetectorTable
-                     axesToMove=None,  # type: AAxesToMove
-                     breakpoints=None,  # type: ABreakpoints
-                     fileTemplate="%s.h5",  # type: AFileTemplate
-                     ):
-        # type: (...) -> UInfos
-        # Work out if we are taking part
-        enable, self.frames_per_step, kwargs = self._configure_args(
-            generator, fileDir, detectors, axesToMove, breakpoints,
-            fileTemplate)
-=======
     def on_configure(
         self,
         context: AContext,
@@ -366,13 +310,13 @@
         fileDir: AFileDir,
         detectors: ADetectorTable = None,
         axesToMove: AAxesToMove = None,
+        breakpoints: ABreakpoints = None,
         fileTemplate: AFileTemplate = "%s.h5",
     ) -> UInfos:
         # Work out if we are taking part
         enable, self.frames_per_step, kwargs = self._configure_args(
-            generator, fileDir, detectors, axesToMove, fileTemplate
+            generator, fileDir, detectors, axesToMove, breakpoints, fileTemplate
         )
->>>>>>> 08633c52
         if not enable:
             # We aren't taking part in the scan
             self.frames_per_step = 0
