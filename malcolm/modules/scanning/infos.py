from enum import Enum

from annotypes import TYPE_CHECKING

from malcolm.core import Info, VMeta

if TYPE_CHECKING:
    from typing import Any, Dict, List


class DatasetType(Enum):
    """NeXus type of a produced dataset"""
    #: Detector data, like the 2D data from an imaging detector
    PRIMARY = "primary"
    #: Calculated from detector data, like the sum of each frame
    SECONDARY = "secondary"
    #: Data that only makes sense when considered with detector data, like a
    #: measure of beam current with an ion chamber
    MONITOR = "monitor"
    #: The demand positions of an axis as specified by the generator
    POSITION_SET = "position_set"
    #: The readback positions of an axis that moves during the scan
    POSITION_VALUE = "position_value"
<<<<<<< HEAD
    #: The maximum readback position of an axis that moves during the sacn
    POSITION_MAX = "position_max"
    #: The minimum readback position of an axis that moves during the sacn
    POSITION_MIN = "position_min"
=======
    #: The minimum value of the readback position of an axis in each frame
    POSITION_MIN = "position_min"
    #: The maximum value of the readback position of an axis in each frame
    POSITION_MAX = "position_max"
>>>>>>> b0d05ea5


class ParameterTweakInfo(Info):
    """Info about a configure() parameter that needs to be tweaked

    Args:
        parameter: Parameter name, e.g. "generator"
        value: The value it should be changed to
    """
    def __init__(self, parameter, value):
        # type: (str, Any) -> None
        self.parameter = parameter
        self.value = value


class ConfigureParamsInfo(Info):
    """Info about the parameters that should be passed to the Part in configure.
    The Controller will validate these when Block.configure() is called, and
    pass them to all Parts that have registered interest in them.

    Args:
        metas: Metas for the extra parameters
        required: List of required parameters
        defaults: Default values for parameters
    """
    def __init__(self, metas, required, defaults):
        # type: (Dict[str, VMeta], List[str], Dict[str, Any]) -> None
        self.metas = metas
        self.required = required
        self.defaults = defaults


class RunProgressInfo(Info):
    """Info about how far the current run has progressed

    Args:
        steps: The number of completed steps
    """
    def __init__(self, steps):
        # type: (int) -> None
        self.steps = steps


class MinTurnaroundInfo(Info):
    """Info about the minimum time gap that should be left between points
    that are not joined together

    Args:
        gap: The minimum time gap in seconds
        interval: the minimum interval between two turnaround points
    """
    def __init__(self, gap, interval):
        # type: (float, float) -> None
        self.gap = gap
        self.interval = interval


class DatasetProducedInfo(Info):
    """Declare that we will write the following dataset to file

    Args:
        name: Dataset name
        filename: Filename relative to the fileDir we were given
        type: What NeXuS dataset type it produces
        rank: The rank of the dataset including generator dims
        path: The path of the dataset within the file
        uniqueid: The path of the UniqueID dataset within the file
    """

    def __init__(self, name, filename, type, rank, path, uniqueid):
        # type: (str, str, DatasetType, int, str, str) -> None
        self.name = name
        self.filename = filename
        self.type = type
        self.rank = rank
        self.path = path
        self.uniqueid = uniqueid


class MotionTrigger(Enum):
    """Request from a trigger source to the motion controller of what triggers
    it needs"""
    NONE = 0  #: No Triggers required
    ROW_GATE = 1  #: Trigger that spans each continuous joined section
    EVERY_POINT = 2  #: One trigger for each point


class MotionTriggerInfo(Info):
    """Declare that we need triggers of a certain sort from the motor controller

    Args:
        trigger: What type is required
    """
    def __init__(self, trigger):
        # type: (MotionTrigger) -> None
        self.trigger = trigger


class DetectorMutiframeInfo(Info):
    """Declare that we are able to produce mutiple frames per point for this
    detector

    Args:
        mri: The mri of the detector in the DetectorTable
    """
    def __init__(self, mri):
        # type: (str) -> None
        self.mri = mri


class ExposureDeadtimeInfo(Info):
    """Detector exposure time should be generator.duration - deadtime

    Args:
        readout_time: The per frame readout time of the detector
        frequency_accuracy: The crystal accuracy in ppm
        min_exposure: The minimum exposure time this detector supports
    """
    def __init__(self, readout_time, frequency_accuracy, min_exposure):
        # type: (float, float, float) -> None
        self.readout_time = readout_time
        self.frequency_accuracy = frequency_accuracy
        self.min_exposure = min_exposure

    def calculate_exposure(self, duration, exposure=0.0):
        # type: (float, float) -> float
        """Calculate the exposure to set the detector to given the duration of
        the frame and the readout_time and frequency_accuracy"""
        assert duration > 0, \
            "Duration %s for generator must be >0 to signify constant " \
            "exposure" % duration
        max_exposure = duration - self.readout_time - (
                self.frequency_accuracy * duration / 1000000.0)
        # If exposure time is 0, then use the max_exposure for this duration
        if exposure <= 0.0 or exposure > max_exposure:
            exposure = max_exposure
        elif exposure < self.min_exposure:
            exposure = self.min_exposure
        return exposure<|MERGE_RESOLUTION|>--- conflicted
+++ resolved
@@ -21,17 +21,10 @@
     POSITION_SET = "position_set"
     #: The readback positions of an axis that moves during the scan
     POSITION_VALUE = "position_value"
-<<<<<<< HEAD
-    #: The maximum readback position of an axis that moves during the sacn
-    POSITION_MAX = "position_max"
-    #: The minimum readback position of an axis that moves during the sacn
-    POSITION_MIN = "position_min"
-=======
     #: The minimum value of the readback position of an axis in each frame
     POSITION_MIN = "position_min"
     #: The maximum value of the readback position of an axis in each frame
     POSITION_MAX = "position_max"
->>>>>>> b0d05ea5
 
 
 class ParameterTweakInfo(Info):
