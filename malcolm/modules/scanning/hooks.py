<<<<<<< HEAD
import numpy as np
from annotypes import Anno, Any, Array, Mapping, TYPE_CHECKING, NO_DEFAULT, \
    Sequence, Union
=======
from typing import Any, Callable, Dict, Mapping, Sequence, TypeVar, Union
>>>>>>> 08633c52

from annotypes import NO_DEFAULT, Anno, Array
from scanpointgenerator import CompoundGenerator

from malcolm.compat import OrderedDict
from malcolm.core import VMeta
from malcolm.modules import builtin

from .infos import ConfigureParamsInfo, Info, ParameterTweakInfo

T = TypeVar("T")

with Anno("The Infos returned from other Parts"):
    APartInfo = Mapping[str, Array[Info]]
UPartInfo = Union[APartInfo, Mapping[str, Sequence[Info]]]
with Anno("Infos about current Part status to be passed to other parts"):
    AInfos = Union[Array[Info]]

with Anno("Generator instance providing specification for scan"):
    AGenerator = Union[CompoundGenerator]
with Anno("List of axes in inner dimension of generator that should be moved"):
    AAxesToMove = Union[Array[str]]
UAxesToMove = Union[AAxesToMove, Sequence[str]]
with Anno("List of points at which the run will return in Armed state"):
    ABreakpoints = Array[np.int32]
UBreakpoints = Union[ABreakpoints, Sequence[int]]
with Anno("Parameters that need to be changed to make them compatible"):
    AParameterTweakInfos = Union[Array[ParameterTweakInfo]]
UInfos = Union[AInfos, Sequence[Info], Info, None]
UParameterTweakInfos = Union[
    AParameterTweakInfos, Sequence[ParameterTweakInfo], ParameterTweakInfo, None
]
with Anno("Directory to write data to"):
    AFileDir = str
with Anno("Argument for fileTemplate, normally filename without extension"):
    AFormatName = str
with Anno(
    """Printf style template to generate filename relative to fileDir.
Arguments are:
  1) %s: the value of formatName"""
):
    AFileTemplate = str
with Anno("The demand exposure time of this scan, 0 for the maximum possible"):
    AExposure = float

# Pull re-used annotypes into our namespace in case we are subclassed
APart = builtin.hooks.APart
AContext = builtin.hooks.AContext
# also bring in superclass which a subclasses may refer to
ControllerHook = builtin.hooks.ControllerHook


def check_array_info(anno: Array, value: Any) -> T:
    assert anno.is_array and issubclass(anno.typ, Info), (
        "Expected Anno wrapping Array[something], got %s" % anno
    )
    ret = anno(value)
    bad = [x for x in ret if not isinstance(x, anno.typ)]
    assert not bad, "Passed objects %s that are not of type %s" % (bad, anno.typ)
    return ret


class ValidateHook(ControllerHook[UParameterTweakInfos]):
    """Called at validate() to check parameters are valid"""

    # Allow CamelCase for axesToMove as it must match ConfigureParams which
    # will become a configure argument, so must be camelCase to match EPICS
    # normative types conventions
    # noinspection PyPep8Naming
<<<<<<< HEAD
    def __init__(self,
                 part,  # type: APart
                 context,  # type: AContext
                 part_info,  # type: UPartInfo
                 generator,  # type: AGenerator
                 axesToMove,  # type: AAxesToMove
                 breakpoints, # type: ABreakpoints
                 **kwargs  # type: Any
                 ):
        # type: (...) -> None
        super(ValidateHook, self).__init__(
            part, context, part_info=part_info, generator=generator,
            axesToMove=axesToMove, breakpoints=breakpoints, **kwargs)

    def validate_return(self, ret):
        # type: (UParameterTweakInfos) -> AParameterTweakInfos
=======
    def __init__(
        self,
        part: APart,
        context: AContext,
        part_info: UPartInfo,
        generator: AGenerator,
        axesToMove: AAxesToMove,
        **kwargs: Any,
    ) -> None:
        super().__init__(
            part,
            context,
            part_info=part_info,
            generator=generator,
            axesToMove=axesToMove,
            **kwargs,
        )

    def validate_return(self, ret: UParameterTweakInfos) -> AParameterTweakInfos:
>>>>>>> 08633c52
        """Check that all returned infos are ParameterTweakInfo that list
        the parameters that need to be changed to make them compatible with
        this part. ValidateHook will be re-run with the modified parameters."""
        return check_array_info(AParameterTweakInfos, ret)


class ReportStatusHook(ControllerHook[UInfos]):
    """Called before Validate, Configure, PostRunArmed and Seek hooks to report
    the current configuration of all parts"""

    def validate_return(self, ret: UInfos) -> AInfos:
        """Check that all parts return Info objects relevant to other parts"""
        return check_array_info(AInfos, ret)


with Anno("Number of steps already completed"):
    ACompletedSteps = int
with Anno("Number of steps we should configure for"):
    AStepsToDo = int


class PreConfigureHook(ControllerHook[None]):
    """Called before configure() to get the device into a suitable state to
    report status and run configure. Typically will load a saved design."""


class ConfigureHook(ControllerHook[UInfos]):
    """Called at configure() to configure child block for a run"""

    # Allow CamelCase for axesToMove as it must match ConfigureParams which
    # will become a configure argument, so must be camelCase to match EPICS
    # normative types conventions
    # noinspection PyPep8Naming
<<<<<<< HEAD
    def __init__(self,
                 part,  # type: APart
                 context,  # type: AContext
                 completed_steps,  # type: ACompletedSteps
                 steps_to_do,  # type: AStepsToDo
                 part_info,  # type: APartInfo
                 generator,  # type: AGenerator
                 axesToMove,  # type: AAxesToMove
                 breakpoints,  # type: ABreakpoints
                 **kwargs  # type: **Any
                 ):
        # type: (...) -> None
        super(ConfigureHook, self).__init__(
            part, context, completed_steps=completed_steps,
            steps_to_do=steps_to_do, part_info=part_info, generator=generator,
            axesToMove=axesToMove, breakpoints=breakpoints, **kwargs)
=======
    def __init__(
        self,
        part: APart,
        context: AContext,
        completed_steps: ACompletedSteps,
        steps_to_do: AStepsToDo,
        part_info: APartInfo,
        generator: AGenerator,
        axesToMove: AAxesToMove,
        **kwargs: Any,
    ) -> None:
        super().__init__(
            part,
            context,
            completed_steps=completed_steps,
            steps_to_do=steps_to_do,
            part_info=part_info,
            generator=generator,
            axesToMove=axesToMove,
            **kwargs,
        )
>>>>>>> 08633c52

    @classmethod
    def create_info(cls, configure_func: Callable) -> ConfigureParamsInfo:
        """Create a `ConfigureParamsInfo` describing the extra parameters
        that should be passed at configure"""
        call_types: Dict[str, Anno] = getattr(configure_func, "call_types", {})
        metas = OrderedDict()
        required = []
        defaults = OrderedDict()
        for k, anno in call_types.items():
            if k not in cls.call_types:
                scls = VMeta.lookup_annotype_converter(anno)
                metas[k] = scls.from_annotype(anno, writeable=True)
                if anno.default is NO_DEFAULT:
                    required.append(k)
                elif anno.default is not None:
                    defaults[k] = anno.default
        return ConfigureParamsInfo(metas, required, defaults)

    def validate_return(self, ret: UInfos) -> AInfos:
        """Check that all parts return Info objects for storing as attributes
        """
        return check_array_info(AInfos, ret)


class PostConfigureHook(ControllerHook[None]):
    """Called at the end of configure() to store configuration info calculated
    in the Configure hook"""

    def __init__(self, part: APart, context: AContext, part_info: APartInfo) -> None:
        super().__init__(part, context, part_info=part_info)


class PreRunHook(ControllerHook[None]):
    """Called at the start of run()"""


class RunHook(ControllerHook[None]):
    """Called at run() to start the configured steps running"""


class PostRunArmedHook(ControllerHook[None]):
    """Called at the end of run() when there are more steps to be run"""

    # Allow CamelCase for axesToMove as it must match ConfigureParams which
    # will become a configure argument, so must be camelCase to match EPICS
    # normative types conventions
    # noinspection PyPep8Naming
    def __init__(
        self,
        part: APart,
        context: AContext,
        completed_steps: ACompletedSteps,
        steps_to_do: AStepsToDo,
        part_info: UPartInfo,
        generator: AGenerator,
        axesToMove: AAxesToMove,
        **kwargs: Any,
    ) -> None:
        super().__init__(
            part,
            context,
            completed_steps=completed_steps,
            steps_to_do=steps_to_do,
            part_info=part_info,
            generator=generator,
            axesToMove=axesToMove,
            **kwargs,
        )


class PostRunReadyHook(ControllerHook[None]):
    """Called at the end of run() when there are no more steps to be run"""


class PauseHook(ControllerHook[None]):
    """Called at pause() to pause the current scan before Seek is called"""


class SeekHook(ControllerHook[None]):
    """Called at seek() or at the end of pause() to reconfigure for a different
    number of completed_steps"""

    # Allow CamelCase for axesToMove as it must match ConfigureParams which
    # will become a configure argument, so must be camelCase to match EPICS
    # normative types conventions
    # noinspection PyPep8Naming
    def __init__(
        self,
        part: APart,
        context: AContext,
        completed_steps: ACompletedSteps,
        steps_to_do: AStepsToDo,
        part_info: APartInfo,
        generator: AGenerator,
        axesToMove: AAxesToMove,
        **kwargs: Any,
    ) -> None:
        super().__init__(
            part,
            context,
            completed_steps=completed_steps,
            steps_to_do=steps_to_do,
            part_info=part_info,
            generator=generator,
            axesToMove=axesToMove,
            **kwargs,
        )


class AbortHook(ControllerHook[None]):
    """Called at abort() to stop the current scan"""<|MERGE_RESOLUTION|>--- conflicted
+++ resolved
@@ -1,11 +1,6 @@
-<<<<<<< HEAD
+from typing import Any, Callable, Dict, Mapping, Sequence, TypeVar, Union
+
 import numpy as np
-from annotypes import Anno, Any, Array, Mapping, TYPE_CHECKING, NO_DEFAULT, \
-    Sequence, Union
-=======
-from typing import Any, Callable, Dict, Mapping, Sequence, TypeVar, Union
->>>>>>> 08633c52
-
 from annotypes import NO_DEFAULT, Anno, Array
 from scanpointgenerator import CompoundGenerator
 
@@ -29,7 +24,7 @@
     AAxesToMove = Union[Array[str]]
 UAxesToMove = Union[AAxesToMove, Sequence[str]]
 with Anno("List of points at which the run will return in Armed state"):
-    ABreakpoints = Array[np.int32]
+    ABreakpoints = Union[Array[np.int32]]
 UBreakpoints = Union[ABreakpoints, Sequence[int]]
 with Anno("Parameters that need to be changed to make them compatible"):
     AParameterTweakInfos = Union[Array[ParameterTweakInfo]]
@@ -74,24 +69,6 @@
     # will become a configure argument, so must be camelCase to match EPICS
     # normative types conventions
     # noinspection PyPep8Naming
-<<<<<<< HEAD
-    def __init__(self,
-                 part,  # type: APart
-                 context,  # type: AContext
-                 part_info,  # type: UPartInfo
-                 generator,  # type: AGenerator
-                 axesToMove,  # type: AAxesToMove
-                 breakpoints, # type: ABreakpoints
-                 **kwargs  # type: Any
-                 ):
-        # type: (...) -> None
-        super(ValidateHook, self).__init__(
-            part, context, part_info=part_info, generator=generator,
-            axesToMove=axesToMove, breakpoints=breakpoints, **kwargs)
-
-    def validate_return(self, ret):
-        # type: (UParameterTweakInfos) -> AParameterTweakInfos
-=======
     def __init__(
         self,
         part: APart,
@@ -99,19 +76,20 @@
         part_info: UPartInfo,
         generator: AGenerator,
         axesToMove: AAxesToMove,
-        **kwargs: Any,
-    ) -> None:
-        super().__init__(
-            part,
-            context,
-            part_info=part_info,
-            generator=generator,
-            axesToMove=axesToMove,
+        breakpoints: ABreakpoints,
+        **kwargs: Any,
+    ) -> None:
+        super().__init__(
+            part,
+            context,
+            part_info=part_info,
+            generator=generator,
+            axesToMove=axesToMove,
+            breakpoints=breakpoints,
             **kwargs,
         )
 
     def validate_return(self, ret: UParameterTweakInfos) -> AParameterTweakInfos:
->>>>>>> 08633c52
         """Check that all returned infos are ParameterTweakInfo that list
         the parameters that need to be changed to make them compatible with
         this part. ValidateHook will be re-run with the modified parameters."""
@@ -145,24 +123,6 @@
     # will become a configure argument, so must be camelCase to match EPICS
     # normative types conventions
     # noinspection PyPep8Naming
-<<<<<<< HEAD
-    def __init__(self,
-                 part,  # type: APart
-                 context,  # type: AContext
-                 completed_steps,  # type: ACompletedSteps
-                 steps_to_do,  # type: AStepsToDo
-                 part_info,  # type: APartInfo
-                 generator,  # type: AGenerator
-                 axesToMove,  # type: AAxesToMove
-                 breakpoints,  # type: ABreakpoints
-                 **kwargs  # type: **Any
-                 ):
-        # type: (...) -> None
-        super(ConfigureHook, self).__init__(
-            part, context, completed_steps=completed_steps,
-            steps_to_do=steps_to_do, part_info=part_info, generator=generator,
-            axesToMove=axesToMove, breakpoints=breakpoints, **kwargs)
-=======
     def __init__(
         self,
         part: APart,
@@ -172,6 +132,7 @@
         part_info: APartInfo,
         generator: AGenerator,
         axesToMove: AAxesToMove,
+        breakpoints: ABreakpoints,
         **kwargs: Any,
     ) -> None:
         super().__init__(
@@ -182,9 +143,9 @@
             part_info=part_info,
             generator=generator,
             axesToMove=axesToMove,
-            **kwargs,
-        )
->>>>>>> 08633c52
+            breakpoints=breakpoints,
+            **kwargs,
+        )
 
     @classmethod
     def create_info(cls, configure_func: Callable) -> ConfigureParamsInfo:
