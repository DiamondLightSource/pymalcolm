from annotypes import Anno, Any, Array, Mapping, TYPE_CHECKING, NO_DEFAULT, \
    Sequence, Union

from scanpointgenerator import CompoundGenerator
from .infos import ParameterTweakInfo, Info

from malcolm.compat import OrderedDict
from malcolm.core import VMeta
from malcolm.modules import builtin
from .infos import ConfigureParamsInfo

if TYPE_CHECKING:
    from typing import Dict, Callable, TypeVar
    T = TypeVar("T")

with Anno("The Infos returned from other Parts"):
    APartInfo = Mapping[str, Array[Info]]
UPartInfo = Union[APartInfo, Mapping[str, Sequence[Info]]]
with Anno("Infos about current Part status to be passed to other parts"):
    AInfos = Array[Info]

with Anno("Generator instance providing specification for scan"):
    AGenerator = CompoundGenerator
with Anno("List of axes in inner dimension of generator that should be moved"):
    AAxesToMove = Array[str]
UAxesToMove = Union[AAxesToMove, Sequence[str]]
with Anno("List of points at which the run will return in Armed state"):
    ABreakpoints = Array[int]
UBreakpoints = Union[ABreakpoints, Sequence[int]]
with Anno("Parameters that need to be changed to make them compatible"):
    AParameterTweakInfos = Array[ParameterTweakInfo]
UInfos = Union[AInfos, Sequence[Info], Info, None]
UParameterTweakInfos = Union[AParameterTweakInfos, Sequence[ParameterTweakInfo],
                             ParameterTweakInfo, None]
with Anno("Directory to write data to"):
    AFileDir = str
with Anno("Argument for fileTemplate, normally filename without extension"):
    AFormatName = str
with Anno("""Printf style template to generate filename relative to fileDir.
Arguments are:
  1) %s: the value of formatName"""):
    AFileTemplate = str
with Anno("The demand exposure time of this scan, 0 for the maximum possible"):
    AExposure = float

# Pull re-used annotypes into our namespace in case we are subclassed
APart = builtin.hooks.APart
AContext = builtin.hooks.AContext
# also bring in superclass which a subclasses may refer to
ControllerHook = builtin.hooks.ControllerHook


def check_array_info(anno, value):
    # type: (T, Any) -> T
    assert anno.is_array and issubclass(anno.typ, Info), \
        "Expected Anno wrapping Array[something], got %s" % anno
    ret = anno(value)
    bad = [x for x in ret if not isinstance(x, anno.typ)]
    assert not bad, \
        "Passed objects %s that are not of type %s" % (bad, anno.typ)
    return ret


class ValidateHook(ControllerHook[UParameterTweakInfos]):
    """Called at validate() to check parameters are valid"""

    # Allow CamelCase for axesToMove as it must match ConfigureParams which
    # will become a configure argument, so must be camelCase to match EPICS
    # normative types conventions
    # noinspection PyPep8Naming
    def __init__(self,
                 part,  # type: APart
                 context,  # type: AContext
                 part_info,  # type: UPartInfo
                 generator,  # type: AGenerator
                 axesToMove,  # type: AAxesToMove
                 breakpoints, # type: ABreakpoints
                 **kwargs  # type: Any
                 ):
        # type: (...) -> None
        super(ValidateHook, self).__init__(
            part, context, part_info=part_info, generator=generator,
            axesToMove=axesToMove, breakpoints=breakpoints, **kwargs)

    def validate_return(self, ret):
        # type: (UParameterTweakInfos) -> AParameterTweakInfos
        """Check that all returned infos are ParameterTweakInfo that list
        the parameters that need to be changed to make them compatible with
        this part. ValidateHook will be re-run with the modified parameters."""
        return check_array_info(AParameterTweakInfos, ret)


class ReportStatusHook(ControllerHook[UInfos]):
    """Called before Validate, Configure, PostRunArmed and Seek hooks to report
    the current configuration of all parts"""

    def validate_return(self, ret):
        # type: (UInfos) -> AInfos
        """Check that all parts return Info objects relevant to other parts"""
        return check_array_info(AInfos, ret)


with Anno("Number of steps already completed"):
    ACompletedSteps = int
with Anno("Number of steps we should configure for"):
    AStepsToDo = int


class PreConfigureHook(ControllerHook[None]):
    """Called before configure() to get the device into a suitable state to
    report status and run configure. Typically will load a saved design."""


class ConfigureHook(ControllerHook[UInfos]):
    """Called at configure() to configure child block for a run"""

    # Allow CamelCase for axesToMove as it must match ConfigureParams which
    # will become a configure argument, so must be camelCase to match EPICS
    # normative types conventions
    # noinspection PyPep8Naming
    def __init__(self,
                 part,  # type: APart
                 context,  # type: AContext
                 completed_steps,  # type: ACompletedSteps
                 steps_to_do,  # type: AStepsToDo
                 part_info,  # type: APartInfo
                 generator,  # type: AGenerator
                 axesToMove,  # type: AAxesToMove
<<<<<<< HEAD
                 breakpoints, # type: ABreakpoints
=======
                 breakpoints,  # type: ABreakpoints
>>>>>>> f4bc7e54
                 **kwargs  # type: **Any
                 ):
        # type: (...) -> None
        super(ConfigureHook, self).__init__(
            part, context, completed_steps=completed_steps,
            steps_to_do=steps_to_do, part_info=part_info, generator=generator,
            axesToMove=axesToMove, breakpoints=breakpoints, **kwargs)

    @classmethod
    def create_info(cls, configure_func):
        # type: (Callable) -> ConfigureParamsInfo
        """Create a `ConfigureParamsInfo` describing the extra parameters
        that should be passed at configure"""
        call_types = getattr(configure_func, "call_types",
                             {})  # type: Dict[str, Anno]
        metas = OrderedDict()
        required = []
        defaults = OrderedDict()
        for k, anno in call_types.items():
            if k not in cls.call_types:
                scls = VMeta.lookup_annotype_converter(anno)
                metas[k] = scls.from_annotype(anno, writeable=True)
                if anno.default is NO_DEFAULT:
                    required.append(k)
                elif anno.default is not None:
                    defaults[k] = anno.default
        return ConfigureParamsInfo(metas, required, defaults)

    def validate_return(self, ret):
        # type: (UInfos) -> AInfos
        """Check that all parts return Info objects for storing as attributes
        """
        return check_array_info(AInfos, ret)


class PostConfigureHook(ControllerHook[None]):
    """Called at the end of configure() to store configuration info calculated
    in the Configure hook"""

    def __init__(self, part, context, part_info):
        # type: (APart, AContext, APartInfo) -> None
        super(PostConfigureHook, self).__init__(
            part, context, part_info=part_info)


class PreRunHook(ControllerHook[None]):
    """Called at the start of run()"""


class RunHook(ControllerHook[None]):
    """Called at run() to start the configured steps running"""


class PostRunArmedHook(ControllerHook[None]):
    """Called at the end of run() when there are more steps to be run"""

    # Allow CamelCase for axesToMove as it must match ConfigureParams which
    # will become a configure argument, so must be camelCase to match EPICS
    # normative types conventions
    # noinspection PyPep8Naming
    def __init__(self,
                 part,  # type: APart
                 context,  # type: AContext
                 completed_steps,  # type: ACompletedSteps
                 steps_to_do,  # type: AStepsToDo
                 part_info,  # type: UPartInfo
                 generator,  # type: AGenerator
                 axesToMove,  # type: AAxesToMove
                 **kwargs  # type: Any
                 ):
        # type: (...) -> None
        super(PostRunArmedHook, self).__init__(
            part, context, completed_steps=completed_steps,
            steps_to_do=steps_to_do, part_info=part_info, generator=generator,
            axesToMove=axesToMove, **kwargs)


class PostRunReadyHook(ControllerHook[None]):
    """Called at the end of run() when there are no more steps to be run"""


class PauseHook(ControllerHook[None]):
    """Called at pause() to pause the current scan before Seek is called"""


class SeekHook(ControllerHook[None]):
    """Called at seek() or at the end of pause() to reconfigure for a different
    number of completed_steps"""

    # Allow CamelCase for axesToMove as it must match ConfigureParams which
    # will become a configure argument, so must be camelCase to match EPICS
    # normative types conventions
    # noinspection PyPep8Naming
    def __init__(self,
                 part,  # type: APart
                 context,  # type: AContext
                 completed_steps,  # type: ACompletedSteps
                 steps_to_do,  # type: AStepsToDo
                 part_info,  # type: APartInfo
                 generator,  # type: AGenerator
                 axesToMove,  # type: AAxesToMove
                 **kwargs  # type: **Any
                 ):
        # type: (...) -> None
        super(SeekHook, self).__init__(
            part, context, completed_steps=completed_steps,
            steps_to_do=steps_to_do, part_info=part_info, generator=generator,
            axesToMove=axesToMove, **kwargs)


class AbortHook(ControllerHook[None]):
    """Called at abort() to stop the current scan"""<|MERGE_RESOLUTION|>--- conflicted
+++ resolved
@@ -126,11 +126,7 @@
                  part_info,  # type: APartInfo
                  generator,  # type: AGenerator
                  axesToMove,  # type: AAxesToMove
-<<<<<<< HEAD
-                 breakpoints, # type: ABreakpoints
-=======
                  breakpoints,  # type: ABreakpoints
->>>>>>> f4bc7e54
                  **kwargs  # type: **Any
                  ):
         # type: (...) -> None
