from annotypes import Anno, TYPE_CHECKING, add_call_types, Any
from scanpointgenerator import CompoundGenerator

<<<<<<< HEAD
from malcolm.core import AbortedError, Queue, Context, TimeoutError, AMri, \
    NumberMeta, Widget, Part, DEFAULT_TIMEOUT
=======
from malcolm.core import AbortedError, MethodModel, Queue, Context, \
    TimeoutError, AMri, NumberMeta, Widget, Part, DEFAULT_TIMEOUT, UnexpectedError
>>>>>>> 68328254
from malcolm.compat import OrderedDict
from malcolm.core.models import MapMeta, MethodMeta, TableMeta
from malcolm.modules.builtin.controllers import ManagerController, \
    AConfigDir, AInitialDesign, ADescription, AUseGit
from malcolm.modules.builtin.hooks import ResetHook
from ..infos import ParameterTweakInfo, RunProgressInfo, ConfigureParamsInfo
from ..util import RunnableStates, AGenerator, AAxesToMove, ConfigureParams
from ..hooks import ConfigureHook, ValidateHook, PostConfigureHook, \
    RunHook, PostRunArmedHook, PostRunReadyHook, ResumeHook, ReportStatusHook, \
    AbortHook, PauseHook, SeekHook, ControllerHook, PreConfigureHook

if TYPE_CHECKING:
    from typing import Dict, Tuple, List, Iterable, Type, Callable

    PartContextParams = Iterable[Tuple[Part, Context, Dict[str, Any]]]
    PartConfigureParams = Dict[Part, ConfigureParamsInfo]

ss = RunnableStates

with Anno("The validated configure parameters"):
    AConfigureParams = ConfigureParams
with Anno("Step to mark as the last completed step, -1 for current"):
    ALastGoodStep = int


def get_steps_per_run(generator, axes_to_move):
    # type: (CompoundGenerator, List[str]) -> int
    steps = 1
    axes_set = set(axes_to_move)
    for dim in reversed(generator.dimensions):
        # If the axes_set is empty then we are done
        if not axes_set:
            break
        # Consume the axes that this generator scans
        for axis in dim.axes:
            assert axis in axes_set, \
                "Axis %s is not in %s" % (axis, axes_to_move)
            axes_set.remove(axis)
        # Now multiply by the dimensions to get the number of steps
        steps *= dim.size
    return steps


def update_configure_model(configure_model, part_configure_infos):
    # type: (MethodMeta, List[ConfigureParamsInfo]) -> MethodMeta
    # These will not be inserted as they already exist
    ignored = list(ConfigureHook.call_types)

    # Re-calculate the following
    required = []
    metas = OrderedDict()
    defaults = OrderedDict()

    # First do the required arguments
    for k in configure_model.takes.required:
        required.append(k)
        metas[k] = configure_model.takes.elements[k]
    for info in part_configure_infos:
        for k in info.required:
            if k not in required + ignored:
                required.append(k)
                # TODO: moan about type changes, when != works...
                metas[k] = info.metas[k]

    # Now the default and optional
    for k in configure_model.takes.elements:
        if k not in required:
            metas[k] = configure_model.takes.elements[k]
    for info in part_configure_infos:
        for k, meta in info.metas.items():
            if k not in required + ignored:
                # TODO: moan about type changes, when != works...
                metas[k] = meta
                if k in info.defaults:
                    if isinstance(meta, TableMeta) and min(
                            m.writeable for m in meta.elements.values()):
                        # This is a table with non-writeable rows, merge the
                        # defaults together row by row
                        rows = []
                        if k in defaults:
                            rows += defaults[k].rows()
                        rows += info.defaults[k].rows()
                        defaults[k] = meta.table_cls.from_rows(rows)
                    else:
                        defaults[k] = info.defaults[k]

    # Set the values
    configure_model.takes.set_elements(metas)
    configure_model.takes.set_required(required)
    configure_model.set_defaults(defaults)
    return configure_model


class RunnableController(ManagerController):
    """RunnableDevice implementer that also exposes GUI for child parts"""
    # The state_set that this controller implements
    state_set = ss()

    def __init__(self,
                 mri,  # type: AMri
                 config_dir,  # type: AConfigDir
                 initial_design="",  # type: AInitialDesign
                 description="",  # type: ADescription
                 use_git=True,  # type: AUseGit
                 ):
        # type: (...) -> None
        super(RunnableController, self).__init__(
            mri, config_dir, initial_design, description, use_git)
        # Shared contexts between Configure, Run, Pause, Seek, Resume
        self.part_contexts = {}  # type: Dict[Part, Context]
        # Any custom ConfigureParams subclasses requested by Parts
        self.part_configure_params = {}  # type: PartConfigureParams
        # Params passed to configure()
        self.configure_params = None  # type: ConfigureParams
        # Progress reporting dict of completed_steps for each part
        self.progress_updates = None  # type: Dict[Part, int]
        # Queue so that do_run can wait to see why it was aborted and resume if
        # needed
        self.resume_queue = None  # type: Queue
        # Queue so we can wait for aborts to complete
        self.abort_queue = None  # type: Queue
        # Stored for pause
        self.steps_per_run = 0  # type: int
        # Create sometimes writeable attribute for the current completed scan
        # step
        self.completed_steps = NumberMeta(
            "int32", "Readback of number of scan steps",
            tags=[Widget.TEXTINPUT.tag()]
        ).create_attribute_model(0)
        self.field_registry.add_attribute_model(
            "completedSteps", self.completed_steps, self.pause)
        self.set_writeable_in(self.completed_steps, ss.PAUSED, ss.ARMED)
        # Create read-only attribute for the number of configured scan steps
        self.configured_steps = NumberMeta(
            "int32", "Number of steps currently configured",
            tags=[Widget.TEXTUPDATE.tag()]
        ).create_attribute_model(0)
        self.field_registry.add_attribute_model(
            "configuredSteps", self.configured_steps)
        # Create read-only attribute for the total number scan steps
        self.total_steps = NumberMeta(
            "int32", "Readback of number of scan steps",
            tags=[Widget.TEXTUPDATE.tag()]
        ).create_attribute_model(0)
        self.field_registry.add_attribute_model("totalSteps", self.total_steps)
        # Create the method models
        self.field_registry.add_method_model(self.validate)
        self.set_writeable_in(
            self.field_registry.add_method_model(self.configure),
            ss.READY, ss.FINISHED)
        self.set_writeable_in(
            self.field_registry.add_method_model(self.run), ss.ARMED)
        self.set_writeable_in(
            self.field_registry.add_method_model(self.abort),
            ss.READY, ss.CONFIGURING, ss.ARMED, ss.RUNNING, ss.POSTRUN,
            ss.PAUSED, ss.SEEKING, ss.FINISHED)
        self.set_writeable_in(
            self.field_registry.add_method_model(self.pause),
            ss.ARMED, ss.PAUSED, ss.RUNNING, ss.POSTRUN, ss.FINISHED)
        self.set_writeable_in(
            self.field_registry.add_method_model(self.resume), ss.PAUSED)
        # Override reset to work from aborted too
        self.set_writeable_in(
            self.field_registry.get_field("reset"),
            ss.FAULT, ss.DISABLED, ss.ABORTED, ss.ARMED, ss.FINISHED)
        # Allow Parts to report their status
        self.info_registry.add_reportable(
            RunProgressInfo, self.update_completed_steps)
        # Allow Parts to request extra items from configure
        self.info_registry.add_reportable(
            ConfigureParamsInfo, self.update_configure_params)

    def do_reset(self):
        super(RunnableController, self).do_reset()
        self.configured_steps.set_value(0)
        self.completed_steps.set_value(0)
        self.total_steps.set_value(0)

    def update_configure_params(self, part=None, info=None):
        # type: (Part, ConfigureParamsInfo) -> None
        """Tell controller part needs different things passed to Configure"""
        with self.changes_squashed:
            # Update the dict
            if part:
                self.part_configure_params[part] = info

            # No process yet, so don't do this yet
            if self.process is None:
                return

            # Get the model of our configure method as the starting point
            configure_model = MethodMeta.from_callable(self.configure)

            # And a list of all the infos that the parts have contributed
            part_configure_infos = []
            for part in self.parts.values():
                info = self.part_configure_params.get(part, None)
                if info:
                    part_configure_infos.append(info)

            # Make an update configure mode
            update_configure_model(configure_model, part_configure_infos)

            # Update methods from the new metas
            self._block.configure.meta.set_takes(configure_model.takes)
            self._block.configure.meta.set_defaults(configure_model.defaults)
            self._block.configure.set_took()

            # Now make a validate model with returns
            validate_model = MethodMeta.from_dict(configure_model.to_dict())
            returns = MapMeta.from_dict(validate_model.takes.to_dict())
            for v in returns.elements.values():
                v.set_writeable(False)
            self._block.validate.meta.set_takes(validate_model.takes)
            self._block.validate.meta.set_defaults(validate_model.defaults)
            self._block.validate.meta.set_returns(returns)
            self._block.validate.set_took()
            self._block.validate.set_returned()

    def update_block_endpoints(self):
        super(RunnableController, self).update_block_endpoints()
        self.update_configure_params()

    def _part_params(self, part_contexts=None, params=None):
        # type: (Dict[Part, Context], ConfigureParams) -> PartContextParams
        if part_contexts is None:
            part_contexts = self.part_contexts
        if params is None:
            params = self.configure_params
        for part, context in part_contexts.items():
            args = {}
            for k in params.call_types:
                args[k] = getattr(params, k)
            yield part, context, args

    # This will be serialized, so maintain camelCase for axesToMove
    # noinspection PyPep8Naming
    @add_call_types
    def validate(self, generator, axesToMove=None, **kwargs):
        # type: (AGenerator, AAxesToMove, **Any) -> AConfigureParams
        """Validate configuration parameters and return validated parameters.

        Doesn't take device state into account so can be run in any state
        """
        iterations = 10
        # We will return this, so make sure we fill in defaults
        for k, default in self._block.configure.meta.defaults.items():
            if k not in kwargs:
                kwargs[k] = default
        # The validated parameters we will eventually return
        params = ConfigureParams(generator, axesToMove, **kwargs)
        # Make some tasks just for validate
        part_contexts = self.create_part_contexts()
        # Get any status from all parts
        status_part_info = self.run_hooks(
            ReportStatusHook(p, c) for p, c in part_contexts.items())
        while iterations > 0:
            # Try up to 10 times to get a valid set of parameters
            iterations -= 1
            # Validate the params with all the parts
            validate_part_info = self.run_hooks(
                ValidateHook(p, c, status_part_info, **kwargs)
                for p, c, kwargs in self._part_params(part_contexts, params))
            tweaks = ParameterTweakInfo.filter_values(validate_part_info)
            if tweaks:
                for tweak in tweaks:
                    deserialized = self._block.configure.takes.elements[
                        tweak.parameter].validate(tweak.value)
                    setattr(params, tweak.parameter, deserialized)
                    self.log.debug(
                        "Tweaking %s to %s", tweak.parameter, deserialized)
            else:
                # Consistent set, just return the params
                return params
        raise ValueError("Could not get a consistent set of parameters")

    def abortable_transition(self, state):
        with self._lock:
            # We might have been aborted just now, so this will fail
            # with an AbortedError if we were
            self_ctx = self.part_contexts.get(self, None)
            if self_ctx:
                self_ctx.sleep(0)
            self.transition(state)

    # This will be serialized, so maintain camelCase for axesToMove
    # noinspection PyPep8Naming
    @add_call_types
    def configure(self, generator, axesToMove=None, **kwargs):
        # type: (AGenerator, AAxesToMove, **Any) -> None
        """Validate the params then configure the device ready for run().

        Try to prepare the device as much as possible so that run() is quick to
        start, this may involve potentially long running activities like moving
        motors.

        Normally it will return in Armed state. If the user aborts then it will
        return in Aborted state. If something goes wrong it will return in Fault
        state. If the user disables then it will return in Disabled state.
        """
        params = self.validate(generator, axesToMove, **kwargs)
        state = self.state.value
        try:
            self.transition(ss.CONFIGURING)
            self.do_configure(state, params)
            self.abortable_transition(ss.ARMED)
        except AbortedError:
            self.abort_queue.put(None)
            raise
        except Exception as e:
            self.go_to_error_state(e)
            raise

    def do_configure(self, state, params):
        # type: (str, ConfigureParams) -> None
        if state == ss.FINISHED:
            # If we were finished then do a reset before configuring
            self.run_hooks(
                ResetHook(p, c) for p, c in self.create_part_contexts().items())
        # Clear out any old part contexts now rather than letting gc do it
        for context in self.part_contexts.values():
            context.unsubscribe_all()
        # These are the part tasks that abort() and pause() will operate on
        self.part_contexts = self.create_part_contexts()
        # So add one for ourself too so we can be aborted
        self.part_contexts[self] = Context(self.process)
        # Store the params for use in seek()
        self.configure_params = params
        # Tell everything to get into the right state to Configure
        self.run_hooks(PreConfigureHook(p, c)
                       for p, c in self.part_contexts.items())
        # This will calculate what we need from the generator, possibly a long
        # call
        params.generator.prepare()
        # Set the steps attributes that we will do across many run() calls
        self.total_steps.set_value(params.generator.size)
        self.completed_steps.set_value(0)
        self.configured_steps.set_value(0)
        # TODO: We can be cleverer about this and support a different number
        # of steps per run for each run by examining the generator structure
        self.steps_per_run = get_steps_per_run(
            params.generator, params.axesToMove)
        # Get any status from all parts
        part_info = self.run_hooks(ReportStatusHook(p, c)
                                   for p, c in self.part_contexts.items())
        # Run the configure command on all parts, passing them info from
        # ReportStatus. Parts should return any reporting info for PostConfigure
        completed_steps = 0
        steps_to_do = self.steps_per_run
        part_info = self.run_hooks(
            ConfigureHook(p, c, completed_steps, steps_to_do, part_info, **kw)
            for p, c, kw in self._part_params())
        # Take configuration info and reflect it as attribute updates
        self.run_hooks(PostConfigureHook(p, c, part_info)
                       for p, c in self.part_contexts.items())
        # Update the completed and configured steps
        self.configured_steps.set_value(steps_to_do)
        # Reset the progress of all child parts
        self.progress_updates = {}
        self.resume_queue = Queue()

    @add_call_types
    def run(self):
        # type: () -> None
        """Run a device where configure() has already be called

        Normally it will return in Ready state. If setup for multiple-runs with
        a single configure() then it will return in Armed state. If the user
        aborts then it will return in Aborted state. If something goes wrong it
        will return in Fault state. If the user disables then it will return in
        Disabled state.
        """

        if self.configured_steps.value < self.total_steps.value:
            next_state = ss.ARMED
        else:
            next_state = ss.FINISHED
        try:
            self.transition(ss.RUNNING)
            hook = RunHook
            going = True
            while going:
                try:
                    self.do_run(hook)
                    self.abortable_transition(next_state)
                except AbortedError:
                    self.abort_queue.put(None)
                    # Wait for a response on the resume_queue
                    should_resume = self.resume_queue.get()
                    if should_resume:
                        # we need to resume
                        hook = ResumeHook
                        self.log.debug("Resuming run")
                    else:
                        # we don't need to resume, just drop out
                        raise
                else:
                    going = False
        except AbortedError:
            raise
        except Exception as e:
            self.go_to_error_state(e)
            raise

    def do_run(self, hook):
        # type: (Type[ControllerHook]) -> None
        self.run_hooks(hook(p, c) for p, c in self.part_contexts.items())
        self.abortable_transition(ss.POSTRUN)
        completed_steps = self.configured_steps.value
        if completed_steps < self.total_steps.value:
            steps_to_do = self.steps_per_run
            part_info = self.run_hooks(
                ReportStatusHook(p, c) for p, c in self.part_contexts.items())
            self.completed_steps.set_value(completed_steps)
            self.run_hooks(
                PostRunArmedHook(
                    p, c, completed_steps, steps_to_do, part_info, **kwargs)
                for p, c, kwargs in self._part_params())
            self.configured_steps.set_value(completed_steps + steps_to_do)
        else:
            self.run_hooks(
                PostRunReadyHook(p, c) for p, c in self.part_contexts.items())

    def update_completed_steps(self, part, completed_steps):
        # type: (object, RunProgressInfo) -> None
        with self._lock:
            # Update
            self.progress_updates[part] = completed_steps.steps
            min_completed_steps = min(self.progress_updates.values())
            if min_completed_steps > self.completed_steps.value:
                self.completed_steps.set_value(min_completed_steps)

    @add_call_types
    def abort(self):
        # type: () -> None
        """Abort the current operation and block until aborted

        Normally it will return in Aborted state. If something goes wrong it
        will return in Fault state. If the user disables then it will return in
        Disabled state.
        """
        # Tell _call_do_run not to resume
        if self.resume_queue:
            self.resume_queue.put(False)
        self.try_aborting_function(ss.ABORTING, ss.ABORTED, self.do_abort)

    def do_abort(self):
        # type: () -> None
        self.run_hooks(
            AbortHook(p, c) for p, c in self.create_part_contexts().items())

    def try_aborting_function(self, start_state, end_state, func, *args):
        # type: (str, str, Callable[..., None], *Any) -> None
        try:
            # To make the running function fail we need to stop any running
            # contexts (if running a hook) or make transition() fail with
            # AbortedError. Both of these are accomplished here
            with self._lock:
                original_state = self.state.value
                self.abort_queue = Queue()
                self.transition(start_state)
                for context in self.part_contexts.values():
                    context.stop()
            if original_state not in (ss.READY, ss.ARMED, ss.PAUSED, ss.FINISHED):
                # Something was running, let it finish aborting
                try:
                    self.abort_queue.get(timeout=DEFAULT_TIMEOUT)
                except TimeoutError:
                    self.log.warning("Timeout waiting while %s" % start_state)
            with self._lock:
                # Now we've waited for a while we can remove the error state
                # for transition in case a hook triggered it rather than a
                # transition
                self_ctx = self.part_contexts.get(self, None)
                if self_ctx:
                    self_ctx.ignore_stops_before_now()
            func(*args)
            self.abortable_transition(end_state)
        except AbortedError:
            self.abort_queue.put(None)
            raise
        except Exception as e:  # pylint:disable=broad-except
            self.go_to_error_state(e)
            raise

    # Allow camelCase as this will be serialized
    # noinspection PyPep8Naming
    @add_call_types
    def pause(self, lastGoodStep=-1):
        # type: (ALastGoodStep) -> None
        """Pause a run() so that resume() can be called later, or seek within
        an Armed or Paused state.

        The original call to run() will not be interrupted by pause(), it will
        wait until the scan completes or is aborted.

        Normally it will return in Paused state. If the user aborts then it will
        return in Aborted state. If something goes wrong it will return in Fault
        state. If the user disables then it will return in Disabled state.
        """
        current_state = self.state.value
        total_steps = self.total_steps.value
        configured_steps = self.configured_steps.value

        # Always cap lastGoodStep to bounds of scan
        if lastGoodStep < 0:
            lastGoodStep = self.completed_steps.value
        elif lastGoodStep >= total_steps:
            lastGoodStep = total_steps - 1

        if current_state in [ss.ARMED, ss.FINISHED]:
            # We don't have a run process, free to go anywhere we want
            next_state = ss.ARMED
        else:
            # Need to pause within the bounds of the current run
            if lastGoodStep == self.configured_steps.value:
                lastGoodStep -= 1
            next_state = ss.PAUSED

        self.try_aborting_function(
            ss.SEEKING, next_state, self.do_pause, lastGoodStep)

    def do_pause(self, completed_steps):
        # type: (int) -> None
        self.run_hooks(
            PauseHook(p, c) for p, c in self.create_part_contexts().items())
        in_run_steps = completed_steps % self.steps_per_run
        steps_to_do = self.steps_per_run - in_run_steps
        part_info = self.run_hooks(
            ReportStatusHook(p, c) for p, c in self.part_contexts.items())
        self.completed_steps.set_value(completed_steps)
        self.run_hooks(
            SeekHook(p, c, completed_steps, steps_to_do, part_info, **kwargs)
            for p, c, kwargs in self._part_params())
        self.configured_steps.set_value(completed_steps + steps_to_do)

    @add_call_types
    def resume(self):
        # type: () -> None
        """Resume a paused scan.

        Normally it will return in Running state. If something goes wrong it
        will return in Fault state.
        """
        self.transition(ss.RUNNING)
        self.resume_queue.put(True)
        # self.run will now take over

    def do_disable(self):
        # type: () -> None
        # Abort anything that is currently running, but don't wait
        for context in self.part_contexts.values():
            context.stop()
        if self.resume_queue:
            self.resume_queue.put(False)
        super(RunnableController, self).do_disable()

    def go_to_error_state(self, exception):
        if self.resume_queue:
            self.resume_queue.put(False)
        super(RunnableController, self).go_to_error_state(exception)<|MERGE_RESOLUTION|>--- conflicted
+++ resolved
@@ -1,13 +1,8 @@
 from annotypes import Anno, TYPE_CHECKING, add_call_types, Any
 from scanpointgenerator import CompoundGenerator
 
-<<<<<<< HEAD
 from malcolm.core import AbortedError, Queue, Context, TimeoutError, AMri, \
-    NumberMeta, Widget, Part, DEFAULT_TIMEOUT
-=======
-from malcolm.core import AbortedError, MethodModel, Queue, Context, \
-    TimeoutError, AMri, NumberMeta, Widget, Part, DEFAULT_TIMEOUT, UnexpectedError
->>>>>>> 68328254
+    NumberMeta, Widget, Part, DEFAULT_TIMEOUT, UnexpectedError
 from malcolm.compat import OrderedDict
 from malcolm.core.models import MapMeta, MethodMeta, TableMeta
 from malcolm.modules.builtin.controllers import ManagerController, \
@@ -508,9 +503,7 @@
         return in Aborted state. If something goes wrong it will return in Fault
         state. If the user disables then it will return in Disabled state.
         """
-        current_state = self.state.value
         total_steps = self.total_steps.value
-        configured_steps = self.configured_steps.value
 
         # Always cap lastGoodStep to bounds of scan
         if lastGoodStep < 0:
@@ -518,7 +511,7 @@
         elif lastGoodStep >= total_steps:
             lastGoodStep = total_steps - 1
 
-        if current_state in [ss.ARMED, ss.FINISHED]:
+        if self.state.value in [ss.ARMED, ss.FINISHED]:
             # We don't have a run process, free to go anywhere we want
             next_state = ss.ARMED
         else:
