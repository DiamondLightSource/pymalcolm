--- conflicted
+++ resolved
@@ -13,10 +13,7 @@
     PreRunHook, RunHook, PostRunArmedHook, PostRunReadyHook, \
     ReportStatusHook, AbortHook, PauseHook, SeekHook, ControllerHook, \
     PreConfigureHook, AAxesToMove, ABreakpoints
-<<<<<<< HEAD
-=======
-
->>>>>>> f4bc7e54
+
 
 if TYPE_CHECKING:
     from typing import Dict, Tuple, List, Iterable, Type, Callable
@@ -39,34 +36,6 @@
 ATemplateDesigns = builtin.controllers.ATemplateDesigns
 
 
-<<<<<<< HEAD
-def get_steps_per_run(generator, axes_to_move, breakpoints):
-    # type: (CompoundGenerator, List[str], List[int]) -> (List[int], bool)
-    use_breakpoints = False
-    steps = [1]
-    axes_set = set(axes_to_move)
-    for dim in reversed(generator.dimensions):
-        # If the axes_set is empty and the dimension has axes then we have done
-        # as many dimensions as we can, so return
-        if dim.axes and not axes_set:
-            break
-        # Consume the axes that this generator scans
-        for axis in dim.axes:
-            assert axis in axes_set, \
-                "Axis %s is not in %s" % (axis, axes_to_move)
-            axes_set.remove(axis)
-        # Now multiply by the dimensions to get the number of steps
-        steps[0] *= dim.size
-
-    if len(breakpoints) > 0 and sum(breakpoints) <= steps[0]:
-        use_breakpoints = True
-        steps = breakpoints
-
-    return steps, use_breakpoints
-
-
-=======
->>>>>>> f4bc7e54
 def update_configure_model(configure_model, part_configure_infos):
     # type: (MethodMeta, List[ConfigureParamsInfo]) -> None
     # These will not be inserted as they already exist
@@ -185,12 +154,6 @@
         self.resume_queue = None  # type: Queue
         # Queue so we can wait for aborts to complete
         self.abort_queue = None  # type: Queue
-<<<<<<< HEAD
-        # Stored for pause
-        self.steps_per_run = []  # type: List[int]
-        # If the list of breakpoints is not empty, this will be true
-        self.use_breakpoints = False  # type: bool
-=======
         # Stored for pause. If using breakpoints, it is a list of steps
         self.steps_per_run = []  # type: List[int]
         # If the list of breakpoints is not empty, this will be true
@@ -199,7 +162,6 @@
         self.breakpoint_steps = []  # type: List[int]
         # Breakpoint index, modified in run() and pause()
         self.iBreakpoint = 0
->>>>>>> f4bc7e54
         # Create sometimes writeable attribute for the current completed scan
         # step
         self.completed_steps = NumberMeta(
@@ -222,7 +184,6 @@
             tags=[Widget.TEXTUPDATE.tag()]
         ).create_attribute_model(0)
         self.field_registry.add_attribute_model("totalSteps", self.total_steps)
-        self.iBreakpoint = 0
         # Create the method models
         self.field_registry.add_method_model(self.validate)
         self.set_writeable_in(
@@ -347,10 +308,6 @@
     # This will be serialized, so maintain camelCase for axesToMove
     # noinspection PyPep8Naming
     @add_call_types
-<<<<<<< HEAD
-    def validate(self, generator, axesToMove=None, breakpoints=None, **kwargs):
-        # type: (AGenerator, AAxesToMove, ABreakpoints, **Any) -> AConfigureParams
-=======
     def validate(self,
                  generator,  # type: AGenerator
                  axesToMove=None,  # type: AAxesToMove
@@ -358,7 +315,6 @@
                  **kwargs  # type: Any
                  ):
         # type: (...) -> AConfigureParams
->>>>>>> f4bc7e54
         """Validate configuration parameters and return validated parameters.
 
         Doesn't take device state into account so can be run in any state
@@ -407,17 +363,10 @@
     # noinspection PyPep8Naming
     @add_call_types
     def configure(self,
-<<<<<<< HEAD
-                  generator, # type: AGenerator
-                  axesToMove=None, # type: AAxesToMove
-                  breakpoints=None, # type: ABreakpoints
-                  **kwargs, # type: Any
-=======
                   generator,  # type: AGenerator
                   axesToMove=None,  # type: AAxesToMove
                   breakpoints=None,  # type: ABreakpoints
                   **kwargs  # type: Any
->>>>>>> f4bc7e54
                   ):
         # type: (...) -> AConfigureParams
         """Validate the params then configure the device ready for run().
@@ -473,11 +422,7 @@
         self.configured_steps.set_value(0)
         # TODO: We can be cleverer about this and support a different number
         # of steps per run for each run by examining the generator structure
-<<<<<<< HEAD
-        self.steps_per_run, self.use_breakpoints = get_steps_per_run(
-=======
         self.steps_per_run = self.get_steps_per_run(
->>>>>>> f4bc7e54
             params.generator, params.axesToMove, params.breakpoints)
         # Get any status from all parts
         part_info = self.run_hooks(ReportStatusHook(p, c)
@@ -516,10 +461,7 @@
         hook = PreRunHook
         self.do_pre_run(hook)
 
-<<<<<<< HEAD
-=======
         # TODO this is temporary split, probably not needed
->>>>>>> f4bc7e54
         if self.use_breakpoints:
             if self.configured_steps.value < self.total_steps.value:
                 next_state = ss.ARMED
@@ -587,22 +529,14 @@
                 self.completed_steps.set_value(completed_steps)
                 self.run_hooks(
                     PostRunReadyHook(p, c) for p, c in
-<<<<<<< HEAD
-                               self.part_contexts.items())
-=======
                     self.part_contexts.items())
->>>>>>> f4bc7e54
         else:
             completed_steps = self.configured_steps.value
             if completed_steps < self.total_steps.value:
                 steps_to_do = self.steps_per_run[self.iBreakpoint]
                 part_info = self.run_hooks(
                     ReportStatusHook(p, c) for p, c in
-<<<<<<< HEAD
-                                           self.part_contexts.items())
-=======
                     self.part_contexts.items())
->>>>>>> f4bc7e54
                 self.completed_steps.set_value(completed_steps)
                 self.run_hooks(
                     PostRunArmedHook(p, c, completed_steps, steps_to_do,
@@ -613,11 +547,7 @@
                 self.completed_steps.set_value(completed_steps)
                 self.run_hooks(
                     PostRunReadyHook(p, c) for p, c in
-<<<<<<< HEAD
-                               self.part_contexts.items())
-=======
                     self.part_contexts.items())
->>>>>>> f4bc7e54
 
     def update_completed_steps(self, part, completed_steps):
         # type: (object, RunProgressInfo) -> None
@@ -705,10 +635,7 @@
         elif lastGoodStep >= total_steps:
             lastGoodStep = total_steps - 1
 
-<<<<<<< HEAD
-=======
         # TODO
->>>>>>> f4bc7e54
         if self.use_breakpoints:
             if self.state.value in [ss.ARMED, ss.FINISHED]:
                 # We don't have a run process, free to go anywhere we want
@@ -745,20 +672,12 @@
 
         if self.use_breakpoints:
             self.iBreakpoint -= 1
-<<<<<<< HEAD
-            offset = sum(self.steps_per_run[0:self.iBreakpoint])
-            assert offset < completed_steps
-            in_run_steps = (completed_steps - offset) % \
-                self.steps_per_run[self.iBreakpoint]
-            steps_to_do = self.steps_per_run[self.iBreakpoint] - in_run_steps
-=======
             # offset = sum(self.steps_per_run[0:self.iBreakpoint])
             # assert offset < completed_steps
             in_run_steps = completed_steps % \
                 self.breakpoint_steps[self.iBreakpoint]
             steps_to_do = self.breakpoint_steps[self.iBreakpoint] - \
                           in_run_steps
->>>>>>> f4bc7e54
             part_info = self.run_hooks(
                 ReportStatusHook(p, c) for p, c in self.part_contexts.items())
             self.completed_steps.set_value(completed_steps)
@@ -770,10 +689,6 @@
         else:
             in_run_steps = completed_steps % \
                 self.steps_per_run[self.iBreakpoint]
-<<<<<<< HEAD
-
-=======
->>>>>>> f4bc7e54
             steps_to_do = self.steps_per_run[self.iBreakpoint] - in_run_steps
             part_info = self.run_hooks(
                 ReportStatusHook(p, c) for p, c in self.part_contexts.items())
