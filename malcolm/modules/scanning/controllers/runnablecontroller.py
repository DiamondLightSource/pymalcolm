<<<<<<< HEAD
from annotypes import Anno, Array, to_array, TYPE_CHECKING, add_call_types, Any, json_encode, \
    deserialize_object
=======
from typing import Any, Callable, Dict, Iterable, List, Optional, Tuple, Type

from annotypes import Anno, add_call_types, deserialize_object, json_encode
>>>>>>> 08633c52
from scanpointgenerator import CompoundGenerator
import numpy as np

from malcolm.compat import OrderedDict
<<<<<<< HEAD
from malcolm.core.models import MethodMeta, TableMeta, VMeta
from malcolm.modules import builtin
from ..infos import ParameterTweakInfo, RunProgressInfo, ConfigureParamsInfo
from ..util import RunnableStates, AGenerator, ConfigureParams
from ..hooks import ConfigureHook, ValidateHook, PostConfigureHook, \
    PreRunHook, RunHook, PostRunArmedHook, PostRunReadyHook, \
    ReportStatusHook, AbortHook, PauseHook, SeekHook, ControllerHook, \
    PreConfigureHook, AAxesToMove, ABreakpoints


if TYPE_CHECKING:
    from typing import Dict, Tuple, List, Iterable, Type, Callable
=======
from malcolm.core import (
    DEFAULT_TIMEOUT,
    AbortedError,
    AMri,
    Context,
    NumberMeta,
    Part,
    Queue,
    Table,
    TimeoutError,
    Widget,
)
from malcolm.core.models import MethodMeta, TableMeta, VMeta
from malcolm.modules import builtin
>>>>>>> 08633c52

from ..hooks import (
    AAxesToMove,
    AbortHook,
    ConfigureHook,
    ControllerHook,
    PauseHook,
    PostConfigureHook,
    PostRunArmedHook,
    PostRunReadyHook,
    PreConfigureHook,
    PreRunHook,
    ReportStatusHook,
    RunHook,
    SeekHook,
    ValidateHook,
)
from ..infos import ConfigureParamsInfo, ParameterTweakInfo, RunProgressInfo
from ..util import AGenerator, ConfigureParams, RunnableStates

PartContextParams = Iterable[Tuple[Part, Context, Dict[str, Any]]]
PartConfigureParams = Dict[Part, ConfigureParamsInfo]

ss = RunnableStates

with Anno("The validated configure parameters"):
    AConfigureParams = ConfigureParams
with Anno("Step to mark as the last completed step, -1 for current"):
    ALastGoodStep = int

# Pull re-used annotypes into our namespace in case we are subclassed
AConfigDir = builtin.controllers.AConfigDir
AInitialDesign = builtin.controllers.AInitialDesign
ADescription = builtin.controllers.ADescription
AUseGit = builtin.controllers.AUseGit
ATemplateDesigns = builtin.controllers.ATemplateDesigns


<<<<<<< HEAD
def update_configure_model(configure_model, part_configure_infos):
    # type: (MethodMeta, List[ConfigureParamsInfo]) -> None
=======
def get_steps_per_run(generator: CompoundGenerator, axes_to_move: List[str]) -> int:
    steps = 1
    axes_set = set(axes_to_move)
    for dim in reversed(generator.dimensions):
        # If the axes_set is empty and the dimension has axes then we have done
        # as many dimensions as we can, so return
        if dim.axes and not axes_set:
            break
        # Consume the axes that this generator scans
        for axis in dim.axes:
            assert axis in axes_set, "Axis %s is not in %s" % (axis, axes_to_move)
            axes_set.remove(axis)
        # Now multiply by the dimensions to get the number of steps
        steps *= dim.size
    return steps


def update_configure_model(
    configure_model: MethodMeta, part_configure_infos: List[ConfigureParamsInfo]
) -> None:
>>>>>>> 08633c52
    # These will not be inserted as they already exist

    ignored = list(ConfigureHook.call_types)

    # Re-calculate the following
    required = []
    metas = OrderedDict()
    defaults = OrderedDict()

    # First do the required arguments
    for k in configure_model.takes.required:
        required.append(k)
        metas[k] = configure_model.takes.elements[k]
    for info in part_configure_infos:
        for k in info.required:
            if k not in required + ignored:
                required.append(k)
                # TODO: moan about type changes, when != works...
                metas[k] = info.metas[k]

    # Now the default and optional
    for k in configure_model.takes.elements:
        if k not in required:
            metas[k] = configure_model.takes.elements[k]
    for info in part_configure_infos:
        for k, meta in info.metas.items():
            if k not in required + ignored:
                # TODO: moan about type changes, when != works...
                metas[k] = meta
                if k in info.defaults:
                    if isinstance(meta, TableMeta) and not min(
                        m.writeable for m in meta.elements.values()
                    ):
                        # This is a table with non-writeable rows, merge the
                        # defaults together row by row
                        rows = []
                        if k in defaults:
                            rows += defaults[k].rows()
                        rows += info.defaults[k].rows()
                        assert meta.table_cls, "No Meta table class"
                        defaults[k] = meta.table_cls.from_rows(rows)
                    else:
                        defaults[k] = info.defaults[k]

    # Copy and prepare values for takes and returns
    takes_metas = OrderedDict()
    returns_metas = OrderedDict()
    for k, v in metas.items():
        takes_metas[k] = deserialize_object(v.to_dict(), VMeta)
        returns_metas[k] = deserialize_object(v.to_dict(), VMeta)
        returns_metas[k].set_writeable(False)

    # Set them on the model
    configure_model.takes.set_elements(takes_metas)
    configure_model.takes.set_required(required)
    configure_model.returns.set_elements(returns_metas)
    configure_model.returns.set_required(required)
    configure_model.set_defaults(defaults)


def merge_non_writeable_table(
    default: Table, supplied: Table, non_writeable: List[int]
) -> Table:
    default_rows = list(default.rows())
    for supplied_row in supplied.rows():
        key = [supplied_row[i] for i in non_writeable]
        for default_row in default_rows:
            if key == [default_row[i] for i in non_writeable]:
                break
        else:
            d = OrderedDict()
            for i, k in enumerate(supplied.call_types):
                if i in non_writeable:
                    d[k] = supplied_row[i]
            raise ValueError(
                "Table row with %s doesn't match a row in the default table"
                % json_encode(d)
            )
        for i, v in enumerate(supplied_row):
            if i not in non_writeable:
                default_row[i] = v
    table = default.from_rows(default_rows)
    return table


class RunnableController(builtin.controllers.ManagerController):
    """RunnableDevice implementer that also exposes GUI for child parts"""

    # The state_set that this controller implements
    state_set = ss()

    def __init__(
        self,
        mri: AMri,
        config_dir: AConfigDir,
        template_designs: ATemplateDesigns = "",
        initial_design: AInitialDesign = "",
        use_git: AUseGit = True,
        description: ADescription = "",
    ) -> None:
        super().__init__(
            mri=mri,
            config_dir=config_dir,
            template_designs=template_designs,
            initial_design=initial_design,
            use_git=use_git,
            description=description,
        )
        # Shared contexts between Configure, Run, Pause, Seek, Resume
        self.part_contexts: Dict[Part, Context] = {}
        # Any custom ConfigureParams subclasses requested by Parts
        self.part_configure_params: PartConfigureParams = {}
        # Params passed to configure()
        self.configure_params: Optional[ConfigureParams] = None
        # Progress reporting dict of completed_steps for each part
        self.progress_updates: Optional[Dict[Part, int]] = None
        # Queue so that do_run can wait to see why it was aborted and resume if
        # needed
        self.resume_queue: Optional[Queue] = None
        # Queue so we can wait for aborts to complete
<<<<<<< HEAD
        self.abort_queue = None  # type: Queue
        # Stored for pause. If using breakpoints, it is a list of steps
        self.steps_per_run = []  # type: List[int]
        # If the list of breakpoints is not empty, this will be true
        self.use_breakpoints = False  # type: bool
        # Absolute steps where the run() returns
        self.breakpoint_steps = []  # type: List[int]
        # Breakpoint index, modified in run() and pause()
        self.breakpoint_index = 0
=======
        self.abort_queue: Optional[Queue] = None
        # Stored for pause
        self.steps_per_run: int = 0
>>>>>>> 08633c52
        # Create sometimes writeable attribute for the current completed scan
        # step
        self.completed_steps = NumberMeta(
            "int32",
            "Readback of number of scan steps",
            tags=[Widget.METER.tag()],  # Widget.TEXTINPUT.tag()]
        ).create_attribute_model(0)
        self.field_registry.add_attribute_model(
            "completedSteps", self.completed_steps, self.pause
        )
        self.set_writeable_in(self.completed_steps, ss.PAUSED, ss.ARMED)
        # Create read-only attribute for the number of configured scan steps
        self.configured_steps = NumberMeta(
            "int32",
            "Number of steps currently configured",
            tags=[Widget.TEXTUPDATE.tag()],
        ).create_attribute_model(0)
        self.field_registry.add_attribute_model(
            "configuredSteps", self.configured_steps
        )
        # Create read-only attribute for the total number scan steps
        self.total_steps = NumberMeta(
            "int32", "Readback of number of scan steps", tags=[Widget.TEXTUPDATE.tag()]
        ).create_attribute_model(0)
        self.field_registry.add_attribute_model("totalSteps", self.total_steps)
        # Create the method models
        self.field_registry.add_method_model(self.validate)
        self.set_writeable_in(
            self.field_registry.add_method_model(self.configure), ss.READY, ss.FINISHED
        )
        self.set_writeable_in(self.field_registry.add_method_model(self.run), ss.ARMED)
        self.set_writeable_in(
            self.field_registry.add_method_model(self.abort),
            ss.READY,
            ss.CONFIGURING,
            ss.ARMED,
            ss.RUNNING,
            ss.POSTRUN,
            ss.PAUSED,
            ss.SEEKING,
            ss.FINISHED,
        )
        self.set_writeable_in(
            self.field_registry.add_method_model(self.pause),
            ss.ARMED,
            ss.PAUSED,
            ss.RUNNING,
            ss.POSTRUN,
            ss.FINISHED,
        )
        self.set_writeable_in(
            self.field_registry.add_method_model(self.resume), ss.PAUSED
        )
        # Override reset to work from aborted too
        self.set_writeable_in(
            self.field_registry.get_field("reset"),
            ss.FAULT,
            ss.DISABLED,
            ss.ABORTED,
            ss.ARMED,
            ss.FINISHED,
        )
        # Allow Parts to report their status
        self.info_registry.add_reportable(RunProgressInfo, self.update_completed_steps)
        # Allow Parts to request extra items from configure
        self.info_registry.add_reportable(
            ConfigureParamsInfo, self.update_configure_params
        )

    def get_steps_per_run(self, generator, axes_to_move, breakpoints):
        # type: (CompoundGenerator, List[str], List[int]) -> List[int]
        self.use_breakpoints = False
        steps = [1]
        axes_set = set(axes_to_move)
        for dim in reversed(generator.dimensions):
            # If the axes_set is empty and the dimension has axes then we have
            # done as many dimensions as we can, so return
            if dim.axes and not axes_set:
                break
            # Consume the axes that this generator scans
            for axis in dim.axes:
                assert axis in axes_set, \
                    "Axis %s is not in %s" % (axis, axes_to_move)
                axes_set.remove(axis)
            # Now multiply by the dimensions to get the number of steps
            steps[0] *= dim.size

        # If we have breakpoints we make a list of steps
        if len(breakpoints) > 0:
            total_breakpoint_steps = sum(breakpoints)
            assert total_breakpoint_steps <= steps[0], \
                "Sum of breakpoints greater than steps in scan"
            self.use_breakpoints = True

            # Cast to list so we can append
            breakpoints_list = list(breakpoints)

            # Check if we need to add the final breakpoint to the inner scan
            if total_breakpoint_steps < steps[0]:
                last_breakpoint = steps[0] - total_breakpoint_steps
                breakpoints_list += [last_breakpoint]

            # Repeat the set of breakpoints for each outer step
            breakpoints_list *= self._get_outer_steps(generator, axes_to_move)

            steps = breakpoints_list

            # List of steps completed at end of each run
            self.breakpoint_steps = [
                sum(steps[:i]) for i in range(1, len(steps) + 1)
            ]

        return steps
    
    def _get_outer_steps(self, generator, axes_to_move):
        outer_steps = 1
        for dim in reversed(generator.dimensions):
            outer_axis = True
            for axis in dim.axes:
                if axis in axes_to_move:
                    outer_axis = False
            if outer_axis:
                outer_steps *= dim.size
        return outer_steps

    def do_reset(self):
        super().do_reset()
        self.configured_steps.set_value(0)
        self.completed_steps.set_value(0)
        self.total_steps.set_value(0)

<<<<<<< HEAD
        self.breakpoint_index = 0

    def update_configure_params(self, part=None, info=None):
        # type: (Part, ConfigureParamsInfo) -> None
=======
    def update_configure_params(
        self, part: Part = None, info: ConfigureParamsInfo = None
    ) -> None:
>>>>>>> 08633c52
        """Tell controller part needs different things passed to Configure"""
        with self.changes_squashed:
            # Update the dict
            if part:
                assert info, "No info for part"
                self.part_configure_params[part] = info

            # No process yet, so don't do this yet
            if self.process is None:
                return

            # Make a list of all the infos that the parts have contributed
            part_configure_infos = []
            for part in self.parts.values():
                info = self.part_configure_params.get(part, None)
                if info:
                    part_configure_infos.append(info)

            # Update methods from the updated configure model
            for method_name in ("configure", "validate"):
                # Get the model of our configure method as the starting point
                method_meta = MethodMeta.from_callable(self.configure)
                # Update the configure model from the infos
                update_configure_model(method_meta, part_configure_infos)
                # Put the created metas onto our block meta
                method = self._block[method_name]
                method.meta.takes.set_elements(method_meta.takes.elements)
                method.meta.takes.set_required(method_meta.takes.required)
                method.meta.returns.set_elements(method_meta.returns.elements)
                method.meta.returns.set_required(method_meta.returns.required)
                method.meta.set_defaults(method_meta.defaults)
                method.set_took()
                method.set_returned()

    def update_block_endpoints(self):
        super().update_block_endpoints()
        self.update_configure_params()

    def _part_params(
        self, part_contexts: Dict[Part, Context] = None, params: ConfigureParams = None
    ) -> PartContextParams:
        if part_contexts is None:
            part_contexts = self.part_contexts
        if params is None:
            params = self.configure_params
        for part, context in part_contexts.items():
            args = {}
            assert params, "No params"
            for k in params.call_types:
                args[k] = getattr(params, k)
            yield part, context, args

    # This will be serialized, so maintain camelCase for axesToMove
    # noinspection PyPep8Naming
    @add_call_types
<<<<<<< HEAD
    def validate(self,
                 generator,  # type: AGenerator
                 axesToMove=None,  # type: AAxesToMove
                 breakpoints=None,  # type: ABreakpoints
                 **kwargs  # type: Any
                 ):
        # type: (...) -> AConfigureParams
=======
    def validate(
        self, generator: AGenerator, axesToMove: AAxesToMove = None, **kwargs: Any
    ) -> AConfigureParams:
>>>>>>> 08633c52
        """Validate configuration parameters and return validated parameters.

        Doesn't take device state into account so can be run in any state
        """
        iterations = 10
        # We will return this, so make sure we fill in defaults
        for k, default in self._block.configure.meta.defaults.items():
            kwargs.setdefault(k, default)
        # The validated parameters we will eventually return
        params = ConfigureParams(generator, axesToMove, breakpoints, **kwargs)
        # Make some tasks just for validate
        part_contexts = self.create_part_contexts()
        # Get any status from all parts
        status_part_info = self.run_hooks(
            ReportStatusHook(p, c) for p, c in part_contexts.items()
        )
        while iterations > 0:
            # Try up to 10 times to get a valid set of parameters
            iterations -= 1
            # Validate the params with all the parts
            validate_part_info = self.run_hooks(
                ValidateHook(p, c, status_part_info, **kwargs)
                for p, c, kwargs in self._part_params(part_contexts, params)
            )
            tweaks: List[ParameterTweakInfo] = ParameterTweakInfo.filter_values(
                validate_part_info
            )
            if tweaks:
                for tweak in tweaks:
                    deserialized = self._block.configure.meta.takes.elements[
                        tweak.parameter
                    ].validate(tweak.value)
                    setattr(params, tweak.parameter, deserialized)
                    self.log.debug("Tweaking {tweak.parameter} to {deserialized}")
            else:
                # Consistent set, just return the params
                return params
        raise ValueError("Could not get a consistent set of parameters")

    def abortable_transition(self, state):
        with self._lock:
            # We might have been aborted just now, so this will fail
            # with an AbortedError if we were
            self_ctx = self.part_contexts.get(self, None)
            if self_ctx:
                self_ctx.sleep(0)
            self.transition(state)

    # This will be serialized, so maintain camelCase for axesToMove
    # noinspection PyPep8Naming
    @add_call_types
<<<<<<< HEAD
    def configure(self,
                  generator,  # type: AGenerator
                  axesToMove=None,  # type: AAxesToMove
                  breakpoints=None,  # type: ABreakpoints
                  **kwargs  # type: Any
                  ):
        # type: (...) -> AConfigureParams
=======
    def configure(
        self, generator: AGenerator, axesToMove: AAxesToMove = None, **kwargs: Any
    ) -> AConfigureParams:
>>>>>>> 08633c52
        """Validate the params then configure the device ready for run().

        Try to prepare the device as much as possible so that run() is quick to
        start, this may involve potentially long running activities like moving
        motors.

        Normally it will return in Armed state. If the user aborts then it will
        return in Aborted state. If something goes wrong it will return in Fault
        state. If the user disables then it will return in Disabled state.
        """
        params = self.validate(generator, axesToMove, breakpoints, **kwargs)
        state = self.state.value
        try:
            self.transition(ss.CONFIGURING)
            self.do_configure(state, params)
            self.abortable_transition(ss.ARMED)
        except AbortedError:
            assert self.abort_queue, "No abort queue"
            self.abort_queue.put(None)
            raise
        except Exception as e:
            self.go_to_error_state(e)
            raise
        else:
            return params

    def do_configure(self, state: str, params: ConfigureParams) -> None:
        if state == ss.FINISHED:
            # If we were finished then do a reset before configuring
            self.run_hooks(
                builtin.hooks.ResetHook(p, c)
                for p, c in self.create_part_contexts().items()
            )
        # Clear out any old part contexts now rather than letting gc do it
        for context in self.part_contexts.values():
            context.unsubscribe_all()
        # These are the part tasks that abort() and pause() will operate on
        self.part_contexts = self.create_part_contexts()
        # So add one for ourself too so we can be aborted
        assert self.process, "No attached process"
        self.part_contexts[self] = Context(self.process)
        # Store the params for use in seek()
        self.configure_params = params
        # Tell everything to get into the right state to Configure
        self.run_hooks(PreConfigureHook(p, c) for p, c in self.part_contexts.items())
        # This will calculate what we need from the generator, possibly a long
        # call
        params.generator.prepare()
        # Set the steps attributes that we will do across many run() calls
        self.total_steps.set_value(params.generator.size)
        self.completed_steps.set_value(0)
        self.configured_steps.set_value(0)
        # TODO: We can be cleverer about this and support a different number
        # of steps per run for each run by examining the generator structure
<<<<<<< HEAD
        self.steps_per_run = self.get_steps_per_run(
            params.generator, params.axesToMove, params.breakpoints)
=======
        self.steps_per_run = get_steps_per_run(params.generator, params.axesToMove)
>>>>>>> 08633c52
        # Get any status from all parts
        part_info = self.run_hooks(
            ReportStatusHook(p, c) for p, c in self.part_contexts.items()
        )
        # Run the configure command on all parts, passing them info from
        # ReportStatus. Parts should return any reporting info for PostConfigure
        completed_steps = 0
        self.breakpoint_index = 0
        steps_to_do = self.steps_per_run[self.breakpoint_index]
        part_info = self.run_hooks(
            ConfigureHook(p, c, completed_steps, steps_to_do, part_info, **kw)
            for p, c, kw in self._part_params()
        )
        # Take configuration info and reflect it as attribute updates
        self.run_hooks(
            PostConfigureHook(p, c, part_info) for p, c in self.part_contexts.items()
        )
        # Update the completed and configured steps
        self.configured_steps.set_value(steps_to_do)
        self.completed_steps.meta.display.set_limitHigh(steps_to_do)
        # Reset the progress of all child parts
        self.progress_updates = {}
        self.resume_queue = Queue()

    @add_call_types
    def run(self) -> None:
        """Run a device where configure() has already be called

        Normally it will return in Ready state. If setup for multiple-runs with
        a single configure() then it will return in Armed state. If the user
        aborts then it will return in Aborted state. If something goes wrong it
        will return in Fault state. If the user disables then it will return in
        Disabled state.
        """

        # Run all PreRunHooks
        hook = PreRunHook
        self.do_pre_run(hook)

        if self.configured_steps.value < self.total_steps.value:
            next_state = ss.ARMED
        else:
            next_state = ss.FINISHED
        try:
            self.transition(ss.RUNNING)
            hook = RunHook
            going = True
            while going:
                try:
                    self.do_run(hook)
                    self.abortable_transition(next_state)
                except AbortedError:
                    assert self.abort_queue, "No abort queue"
                    self.abort_queue.put(None)
                    # Wait for a response on the resume_queue
                    assert self.resume_queue, "No resume queue"
                    should_resume = self.resume_queue.get()
                    if should_resume:
                        # we need to resume
                        self.log.debug("Resuming run")
                    else:
                        # we don't need to resume, just drop out
                        raise
                else:
                    going = False
        except AbortedError:
            raise
        except Exception as e:
            self.go_to_error_state(e)
            raise

    def do_pre_run(self, hook: Type[ControllerHook]) -> None:
        self.run_hooks(hook(p, c) for p, c in self.part_contexts.items())

    def do_run(self, hook: Type[ControllerHook]) -> None:
        self.run_hooks(hook(p, c) for p, c in self.part_contexts.items())
        self.abortable_transition(ss.POSTRUN)
        completed_steps = self.configured_steps.value
        if completed_steps < self.total_steps.value:
            if self.use_breakpoints:
                self.breakpoint_index += 1
            steps_to_do = self.steps_per_run[self.breakpoint_index]
            part_info = self.run_hooks(
<<<<<<< HEAD
                ReportStatusHook(p, c) for p, c in
                self.part_contexts.items())
            self.completed_steps.set_value(completed_steps)
            self.run_hooks(
                PostRunArmedHook(p, c, completed_steps, steps_to_do,
                                    part_info, **kwargs)
                for p, c, kwargs in self._part_params())
=======
                ReportStatusHook(p, c) for p, c in self.part_contexts.items()
            )
            self.completed_steps.set_value(completed_steps)
            self.run_hooks(
                PostRunArmedHook(
                    p, c, completed_steps, steps_to_do, part_info, **kwargs
                )
                for p, c, kwargs in self._part_params()
            )
>>>>>>> 08633c52
            self.configured_steps.set_value(completed_steps + steps_to_do)
        else:
            self.completed_steps.set_value(completed_steps)
            self.run_hooks(
<<<<<<< HEAD
                PostRunReadyHook(p, c) for p, c in
                self.part_contexts.items())
=======
                PostRunReadyHook(p, c) for p, c in self.part_contexts.items()
            )
>>>>>>> 08633c52

    def update_completed_steps(
        self, part: Part, completed_steps: RunProgressInfo
    ) -> None:
        with self._lock:
            # Update
            assert self.progress_updates is not None, "No progress updates"
            self.progress_updates[part] = completed_steps.steps
            min_completed_steps = min(self.progress_updates.values())
            if min_completed_steps > self.completed_steps.value:
                self.completed_steps.set_value(min_completed_steps)

    @add_call_types
    def abort(self) -> None:
        """Abort the current operation and block until aborted

        Normally it will return in Aborted state. If something goes wrong it
        will return in Fault state. If the user disables then it will return in
        Disabled state.
        """
        self.try_aborting_function(ss.ABORTING, ss.ABORTED, self.do_abort)
        # Tell _call_do_run not to resume
        if self.resume_queue:
            self.resume_queue.put(False)

    def do_abort(self) -> None:
        self.run_hooks(AbortHook(p, c) for p, c in self.create_part_contexts().items())

    def try_aborting_function(
        self, start_state: str, end_state: str, func: Callable[..., None], *args: Any
    ) -> None:
        try:
            # To make the running function fail we need to stop any running
            # contexts (if running a hook) or make transition() fail with
            # AbortedError. Both of these are accomplished here
            with self._lock:
                original_state = self.state.value
                self.abort_queue = Queue()
                self.transition(start_state)
                for context in self.part_contexts.values():
                    context.stop()
            if original_state not in (ss.READY, ss.ARMED, ss.PAUSED, ss.FINISHED):
                # Something was running, let it finish aborting
                try:
                    self.abort_queue.get(timeout=DEFAULT_TIMEOUT)
                except TimeoutError:
                    self.log.warning("Timeout waiting while {start_state}")
            with self._lock:
                # Now we've waited for a while we can remove the error state
                # for transition in case a hook triggered it rather than a
                # transition
                self_ctx = self.part_contexts.get(self, None)
                if self_ctx:
                    self_ctx.ignore_stops_before_now()
            func(*args)
            self.abortable_transition(end_state)
        except AbortedError:
            assert self.abort_queue, "No abort queue"
            self.abort_queue.put(None)
            raise
        except Exception as e:  # pylint:disable=broad-except
            self.go_to_error_state(e)
            raise

    # Allow camelCase as this will be serialized
    # noinspection PyPep8Naming
    @add_call_types
    def pause(self, lastGoodStep: ALastGoodStep = -1) -> None:
        """Pause a run() so that resume() can be called later, or seek within
        an Armed or Paused state.

        The original call to run() will not be interrupted by pause(), it will
        wait until the scan completes or is aborted.

        Normally it will return in Paused state. If the user aborts then it will
        return in Aborted state. If something goes wrong it will return in Fault
        state. If the user disables then it will return in Disabled state.
        """
        total_steps = self.total_steps.value

        # Always cap lastGoodStep to bounds of scan
        if lastGoodStep < 0:
            lastGoodStep = self.completed_steps.value
        elif lastGoodStep >= total_steps:
            lastGoodStep = total_steps - 1

        # TODO
        if self.use_breakpoints:
            if self.state.value in [ss.ARMED, ss.FINISHED]:
                # We don't have a run process, free to go anywhere we want
                next_state = ss.ARMED
            else:
                # Need to pause within the bounds of the current run
                if lastGoodStep == self.configured_steps.value:
                    lastGoodStep -= 1
                next_state = ss.PAUSED

            self.try_aborting_function(
                ss.SEEKING, next_state, self.do_pause, lastGoodStep)
        else:
            if self.state.value in [ss.ARMED, ss.FINISHED]:
                # We don't have a run process, free to go anywhere we want
                next_state = ss.ARMED
            else:
                # Need to pause within the bounds of the current run
                if lastGoodStep == self.configured_steps.value:
                    lastGoodStep -= 1
                next_state = ss.PAUSED

<<<<<<< HEAD
            self.try_aborting_function(
                ss.SEEKING, next_state, self.do_pause, lastGoodStep)

    def do_pause(self, completed_steps):
        # type: (int) -> None
        """Recalculates the number of configured steps
        Arguments:
        completed_steps -- Last good step performed
        """
        self.run_hooks(
            PauseHook(p, c) for p, c in self.create_part_contexts().items())

        if self.use_breakpoints:
            self.breakpoint_index -= 1
            # offset = sum(self.steps_per_run[0:self.iBreakpoint])
            # assert offset < completed_steps
            in_run_steps = completed_steps % \
                self.breakpoint_steps[self.breakpoint_index]
            steps_to_do = self.breakpoint_steps[self.breakpoint_index] - \
                          in_run_steps
            part_info = self.run_hooks(
                ReportStatusHook(p, c) for p, c in self.part_contexts.items())
            self.completed_steps.set_value(completed_steps)
            self.run_hooks(
                SeekHook(p, c, completed_steps, steps_to_do, part_info,
                         **kwargs)
                for p, c, kwargs in self._part_params())
            self.configured_steps.set_value(completed_steps + steps_to_do)
        else:
            in_run_steps = completed_steps % \
                self.steps_per_run[self.breakpoint_index]
            steps_to_do = self.steps_per_run[self.breakpoint_index] - in_run_steps
            part_info = self.run_hooks(
                ReportStatusHook(p, c) for p, c in self.part_contexts.items())
            self.completed_steps.set_value(completed_steps)
            self.run_hooks(
                SeekHook(p, c, completed_steps, steps_to_do, part_info,
                         **kwargs)
                for p, c, kwargs in self._part_params())
            self.configured_steps.set_value(completed_steps + steps_to_do)
=======
        self.try_aborting_function(ss.SEEKING, next_state, self.do_pause, lastGoodStep)

    def do_pause(self, completed_steps: int) -> None:
        self.run_hooks(PauseHook(p, c) for p, c in self.create_part_contexts().items())
        in_run_steps = completed_steps % self.steps_per_run
        steps_to_do = self.steps_per_run - in_run_steps
        part_info = self.run_hooks(
            ReportStatusHook(p, c) for p, c in self.part_contexts.items()
        )
        self.completed_steps.set_value(completed_steps)
        self.run_hooks(
            SeekHook(p, c, completed_steps, steps_to_do, part_info, **kwargs)
            for p, c, kwargs in self._part_params()
        )
        self.configured_steps.set_value(completed_steps + steps_to_do)
>>>>>>> 08633c52

    @add_call_types
    def resume(self) -> None:
        """Resume a paused scan.

        Normally it will return in Running state. If something goes wrong it
        will return in Fault state.
        """
        self.transition(ss.RUNNING)
        assert self.resume_queue, "No resume queue"
        self.resume_queue.put(True)
        # self.run will now take over

    def do_disable(self) -> None:
        # Abort anything that is currently running, but don't wait
        for context in self.part_contexts.values():
            context.stop()
        if self.resume_queue:
            self.resume_queue.put(False)
        super().do_disable()

    def go_to_error_state(self, exception):
        if self.resume_queue:
            self.resume_queue.put(False)
        super().go_to_error_state(exception)<|MERGE_RESOLUTION|>--- conflicted
+++ resolved
@@ -1,29 +1,9 @@
-<<<<<<< HEAD
-from annotypes import Anno, Array, to_array, TYPE_CHECKING, add_call_types, Any, json_encode, \
-    deserialize_object
-=======
 from typing import Any, Callable, Dict, Iterable, List, Optional, Tuple, Type
 
 from annotypes import Anno, add_call_types, deserialize_object, json_encode
->>>>>>> 08633c52
 from scanpointgenerator import CompoundGenerator
-import numpy as np
 
 from malcolm.compat import OrderedDict
-<<<<<<< HEAD
-from malcolm.core.models import MethodMeta, TableMeta, VMeta
-from malcolm.modules import builtin
-from ..infos import ParameterTweakInfo, RunProgressInfo, ConfigureParamsInfo
-from ..util import RunnableStates, AGenerator, ConfigureParams
-from ..hooks import ConfigureHook, ValidateHook, PostConfigureHook, \
-    PreRunHook, RunHook, PostRunArmedHook, PostRunReadyHook, \
-    ReportStatusHook, AbortHook, PauseHook, SeekHook, ControllerHook, \
-    PreConfigureHook, AAxesToMove, ABreakpoints
-
-
-if TYPE_CHECKING:
-    from typing import Dict, Tuple, List, Iterable, Type, Callable
-=======
 from malcolm.core import (
     DEFAULT_TIMEOUT,
     AbortedError,
@@ -38,11 +18,11 @@
 )
 from malcolm.core.models import MethodMeta, TableMeta, VMeta
 from malcolm.modules import builtin
->>>>>>> 08633c52
 
 from ..hooks import (
     AAxesToMove,
     AbortHook,
+    ABreakpoints,
     ConfigureHook,
     ControllerHook,
     PauseHook,
@@ -77,10 +57,6 @@
 ATemplateDesigns = builtin.controllers.ATemplateDesigns
 
 
-<<<<<<< HEAD
-def update_configure_model(configure_model, part_configure_infos):
-    # type: (MethodMeta, List[ConfigureParamsInfo]) -> None
-=======
 def get_steps_per_run(generator: CompoundGenerator, axes_to_move: List[str]) -> int:
     steps = 1
     axes_set = set(axes_to_move)
@@ -101,7 +77,6 @@
 def update_configure_model(
     configure_model: MethodMeta, part_configure_infos: List[ConfigureParamsInfo]
 ) -> None:
->>>>>>> 08633c52
     # These will not be inserted as they already exist
 
     ignored = list(ConfigureHook.call_types)
@@ -221,9 +196,6 @@
         # Queue so that do_run can wait to see why it was aborted and resume if
         # needed
         self.resume_queue: Optional[Queue] = None
-        # Queue so we can wait for aborts to complete
-<<<<<<< HEAD
-        self.abort_queue = None  # type: Queue
         # Stored for pause. If using breakpoints, it is a list of steps
         self.steps_per_run = []  # type: List[int]
         # If the list of breakpoints is not empty, this will be true
@@ -232,11 +204,8 @@
         self.breakpoint_steps = []  # type: List[int]
         # Breakpoint index, modified in run() and pause()
         self.breakpoint_index = 0
-=======
+        # Queue so we can wait for aborts to complete
         self.abort_queue: Optional[Queue] = None
-        # Stored for pause
-        self.steps_per_run: int = 0
->>>>>>> 08633c52
         # Create sometimes writeable attribute for the current completed scan
         # step
         self.completed_steps = NumberMeta(
@@ -318,8 +287,7 @@
                 break
             # Consume the axes that this generator scans
             for axis in dim.axes:
-                assert axis in axes_set, \
-                    "Axis %s is not in %s" % (axis, axes_to_move)
+                assert axis in axes_set, "Axis %s is not in %s" % (axis, axes_to_move)
                 axes_set.remove(axis)
             # Now multiply by the dimensions to get the number of steps
             steps[0] *= dim.size
@@ -327,8 +295,9 @@
         # If we have breakpoints we make a list of steps
         if len(breakpoints) > 0:
             total_breakpoint_steps = sum(breakpoints)
-            assert total_breakpoint_steps <= steps[0], \
-                "Sum of breakpoints greater than steps in scan"
+            assert (
+                total_breakpoint_steps <= steps[0]
+            ), "Sum of breakpoints greater than steps in scan"
             self.use_breakpoints = True
 
             # Cast to list so we can append
@@ -345,12 +314,10 @@
             steps = breakpoints_list
 
             # List of steps completed at end of each run
-            self.breakpoint_steps = [
-                sum(steps[:i]) for i in range(1, len(steps) + 1)
-            ]
+            self.breakpoint_steps = [sum(steps[:i]) for i in range(1, len(steps) + 1)]
 
         return steps
-    
+
     def _get_outer_steps(self, generator, axes_to_move):
         outer_steps = 1
         for dim in reversed(generator.dimensions):
@@ -367,17 +334,11 @@
         self.configured_steps.set_value(0)
         self.completed_steps.set_value(0)
         self.total_steps.set_value(0)
-
-<<<<<<< HEAD
         self.breakpoint_index = 0
 
-    def update_configure_params(self, part=None, info=None):
-        # type: (Part, ConfigureParamsInfo) -> None
-=======
     def update_configure_params(
         self, part: Part = None, info: ConfigureParamsInfo = None
     ) -> None:
->>>>>>> 08633c52
         """Tell controller part needs different things passed to Configure"""
         with self.changes_squashed:
             # Update the dict
@@ -433,19 +394,13 @@
     # This will be serialized, so maintain camelCase for axesToMove
     # noinspection PyPep8Naming
     @add_call_types
-<<<<<<< HEAD
-    def validate(self,
-                 generator,  # type: AGenerator
-                 axesToMove=None,  # type: AAxesToMove
-                 breakpoints=None,  # type: ABreakpoints
-                 **kwargs  # type: Any
-                 ):
-        # type: (...) -> AConfigureParams
-=======
     def validate(
-        self, generator: AGenerator, axesToMove: AAxesToMove = None, **kwargs: Any
+        self,
+        generator: AGenerator,
+        axesToMove: AAxesToMove = None,
+        breakpoints: ABreakpoints = None,
+        **kwargs: Any
     ) -> AConfigureParams:
->>>>>>> 08633c52
         """Validate configuration parameters and return validated parameters.
 
         Doesn't take device state into account so can be run in any state
@@ -497,19 +452,13 @@
     # This will be serialized, so maintain camelCase for axesToMove
     # noinspection PyPep8Naming
     @add_call_types
-<<<<<<< HEAD
-    def configure(self,
-                  generator,  # type: AGenerator
-                  axesToMove=None,  # type: AAxesToMove
-                  breakpoints=None,  # type: ABreakpoints
-                  **kwargs  # type: Any
-                  ):
-        # type: (...) -> AConfigureParams
-=======
     def configure(
-        self, generator: AGenerator, axesToMove: AAxesToMove = None, **kwargs: Any
+        self,
+        generator: AGenerator,
+        axesToMove: AAxesToMove = None,
+        breakpoints: ABreakpoints = None,
+        **kwargs: Any
     ) -> AConfigureParams:
->>>>>>> 08633c52
         """Validate the params then configure the device ready for run().
 
         Try to prepare the device as much as possible so that run() is quick to
@@ -564,12 +513,9 @@
         self.configured_steps.set_value(0)
         # TODO: We can be cleverer about this and support a different number
         # of steps per run for each run by examining the generator structure
-<<<<<<< HEAD
         self.steps_per_run = self.get_steps_per_run(
-            params.generator, params.axesToMove, params.breakpoints)
-=======
-        self.steps_per_run = get_steps_per_run(params.generator, params.axesToMove)
->>>>>>> 08633c52
+            params.generator, params.axesToMove, params.breakpoints
+        )
         # Get any status from all parts
         part_info = self.run_hooks(
             ReportStatusHook(p, c) for p, c in self.part_contexts.items()
@@ -653,15 +599,6 @@
                 self.breakpoint_index += 1
             steps_to_do = self.steps_per_run[self.breakpoint_index]
             part_info = self.run_hooks(
-<<<<<<< HEAD
-                ReportStatusHook(p, c) for p, c in
-                self.part_contexts.items())
-            self.completed_steps.set_value(completed_steps)
-            self.run_hooks(
-                PostRunArmedHook(p, c, completed_steps, steps_to_do,
-                                    part_info, **kwargs)
-                for p, c, kwargs in self._part_params())
-=======
                 ReportStatusHook(p, c) for p, c in self.part_contexts.items()
             )
             self.completed_steps.set_value(completed_steps)
@@ -671,18 +608,12 @@
                 )
                 for p, c, kwargs in self._part_params()
             )
->>>>>>> 08633c52
             self.configured_steps.set_value(completed_steps + steps_to_do)
         else:
             self.completed_steps.set_value(completed_steps)
             self.run_hooks(
-<<<<<<< HEAD
-                PostRunReadyHook(p, c) for p, c in
-                self.part_contexts.items())
-=======
                 PostRunReadyHook(p, c) for p, c in self.part_contexts.items()
             )
->>>>>>> 08633c52
 
     def update_completed_steps(
         self, part: Part, completed_steps: RunProgressInfo
@@ -781,7 +712,8 @@
                 next_state = ss.PAUSED
 
             self.try_aborting_function(
-                ss.SEEKING, next_state, self.do_pause, lastGoodStep)
+                ss.SEEKING, next_state, self.do_pause, lastGoodStep
+            )
         else:
             if self.state.value in [ss.ARMED, ss.FINISHED]:
                 # We don't have a run process, free to go anywhere we want
@@ -792,64 +724,46 @@
                     lastGoodStep -= 1
                 next_state = ss.PAUSED
 
-<<<<<<< HEAD
             self.try_aborting_function(
-                ss.SEEKING, next_state, self.do_pause, lastGoodStep)
-
-    def do_pause(self, completed_steps):
-        # type: (int) -> None
+                ss.SEEKING, next_state, self.do_pause, lastGoodStep
+            )
+
+    def do_pause(self, completed_steps: int) -> None:
         """Recalculates the number of configured steps
         Arguments:
         completed_steps -- Last good step performed
         """
-        self.run_hooks(
-            PauseHook(p, c) for p, c in self.create_part_contexts().items())
+        self.run_hooks(PauseHook(p, c) for p, c in self.create_part_contexts().items())
 
         if self.use_breakpoints:
             self.breakpoint_index -= 1
             # offset = sum(self.steps_per_run[0:self.iBreakpoint])
             # assert offset < completed_steps
-            in_run_steps = completed_steps % \
-                self.breakpoint_steps[self.breakpoint_index]
-            steps_to_do = self.breakpoint_steps[self.breakpoint_index] - \
-                          in_run_steps
+            in_run_steps = (
+                completed_steps % self.breakpoint_steps[self.breakpoint_index]
+            )
+            steps_to_do = self.breakpoint_steps[self.breakpoint_index] - in_run_steps
             part_info = self.run_hooks(
-                ReportStatusHook(p, c) for p, c in self.part_contexts.items())
+                ReportStatusHook(p, c) for p, c in self.part_contexts.items()
+            )
             self.completed_steps.set_value(completed_steps)
             self.run_hooks(
-                SeekHook(p, c, completed_steps, steps_to_do, part_info,
-                         **kwargs)
-                for p, c, kwargs in self._part_params())
+                SeekHook(p, c, completed_steps, steps_to_do, part_info, **kwargs)
+                for p, c, kwargs in self._part_params()
+            )
             self.configured_steps.set_value(completed_steps + steps_to_do)
         else:
-            in_run_steps = completed_steps % \
-                self.steps_per_run[self.breakpoint_index]
+            in_run_steps = completed_steps % self.steps_per_run[self.breakpoint_index]
             steps_to_do = self.steps_per_run[self.breakpoint_index] - in_run_steps
             part_info = self.run_hooks(
-                ReportStatusHook(p, c) for p, c in self.part_contexts.items())
+                ReportStatusHook(p, c) for p, c in self.part_contexts.items()
+            )
             self.completed_steps.set_value(completed_steps)
             self.run_hooks(
-                SeekHook(p, c, completed_steps, steps_to_do, part_info,
-                         **kwargs)
-                for p, c, kwargs in self._part_params())
+                SeekHook(p, c, completed_steps, steps_to_do, part_info, **kwargs)
+                for p, c, kwargs in self._part_params()
+            )
             self.configured_steps.set_value(completed_steps + steps_to_do)
-=======
-        self.try_aborting_function(ss.SEEKING, next_state, self.do_pause, lastGoodStep)
-
-    def do_pause(self, completed_steps: int) -> None:
-        self.run_hooks(PauseHook(p, c) for p, c in self.create_part_contexts().items())
-        in_run_steps = completed_steps % self.steps_per_run
-        steps_to_do = self.steps_per_run - in_run_steps
-        part_info = self.run_hooks(
-            ReportStatusHook(p, c) for p, c in self.part_contexts.items()
-        )
-        self.completed_steps.set_value(completed_steps)
-        self.run_hooks(
-            SeekHook(p, c, completed_steps, steps_to_do, part_info, **kwargs)
-            for p, c, kwargs in self._part_params()
-        )
-        self.configured_steps.set_value(completed_steps + steps_to_do)
->>>>>>> 08633c52
 
     @add_call_types
     def resume(self) -> None:
