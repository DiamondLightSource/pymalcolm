--- conflicted
+++ resolved
@@ -29,14 +29,6 @@
             autoPixelsPerBuffer="Manual",
             pixelsPerBuffer=1,
             binsInSpectrum=2048,
-<<<<<<< HEAD
-            inputLogicPolarity="Normal")
-=======
-            dxp1MaxEnergy=4.096,
-            dxp2MaxEnergy=4.096,
-            dxp3MaxEnergy=4.096,
-            dxp4MaxEnergy=4.096,
             inputLogicPolarity="Normal",
             **kwargs
-        )
->>>>>>> bac116d0
+        )