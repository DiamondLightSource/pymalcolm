--- conflicted
+++ resolved
@@ -427,18 +427,9 @@
             time_intervals.append(t - prev_time)
             prev_time = t
 
-<<<<<<< HEAD
         # generate the profile positions in a temporary list of dict:
         turnaround_profile = [{} for n in range(num_intervals)]
-=======
-        self.profile["timeArray"] += time_intervals
-        self.profile["velocityMode"] += \
-            [VelocityModes.REAL_PREV_TO_CURRENT] * num_intervals
-        user_program = self.get_user_program(PointType.TURNAROUND)
-        self.profile["userPrograms"] += [user_program] * num_intervals
-        self.completed_steps_lookup += [completed_steps] * num_intervals
-
->>>>>>> d9662711
+
         # Do this for each axis' velocity and time arrays
         for axis_name, motor_info in self.axis_mapping.items():
             axis_times = time_arrays[axis_name]
@@ -482,7 +473,7 @@
         for i in range(num_intervals):
             self.add_profile_point(
                 time_intervals[i],
-                VelocityModes.PREV_TO_CURRENT,
+                VelocityModes.REAL_PREV_TO_CURRENT,
                 user_program,
                 completed_steps,
                 turnaround_profile[i]
@@ -531,11 +522,7 @@
         user_program = self.get_user_program(PointType.MID_POINT)
         self.add_profile_point(
             point.duration / 2.0,
-<<<<<<< HEAD
-            VelocityModes.PREV_TO_NEXT, user_program, point_num,
-=======
             VelocityModes.AVERAGE_PREV_TO_NEXT, user_program, point_num,
->>>>>>> d9662711
             {name: point.positions[name] for name in self.axis_mapping}
         )
 
@@ -607,9 +594,9 @@
                 user_program = self.get_user_program(PointType.END_OF_ROW)
                 if self.time_since_last_pvt > 0:
                     # if we have previously skipped points in this row then we
-                    # use AVERAGE_PREV_TO_CURRENT at the end of the row this breaks
-                    # the continuous line of REAL_PREV_TO_CURRENT which would
-                    # accumulate errors over the scan
+                    # use AVERAGE_PREV_TO_CURRENT at the end of the row this
+                    # breaks the continuous line of REAL_PREV_TO_CURRENT which
+                    # would accumulate errors over the scan
                     velocity_point = VelocityModes.AVERAGE_PREV_TO_CURRENT
                 else:
                     velocity_point = VelocityModes.REAL_PREV_TO_CURRENT
