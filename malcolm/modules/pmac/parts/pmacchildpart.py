--- conflicted
+++ resolved
@@ -7,11 +7,7 @@
 from annotypes import add_call_types, TYPE_CHECKING
 from scanpointgenerator import CompoundGenerator
 
-<<<<<<< HEAD
-from malcolm.core import Future, Block, PartRegistrar
-=======
-from malcolm.core import Future, Block, Put, Request
->>>>>>> fd545be5
+from malcolm.core import Future, Block, PartRegistrar, Put, Request
 from malcolm.modules import builtin, scanning
 from ..infos import MotorInfo
 from ..util import cs_axis_mapping, points_joined, point_velocities, MIN_TIME, \
