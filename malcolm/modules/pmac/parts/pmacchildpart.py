--- conflicted
+++ resolved
@@ -588,9 +588,6 @@
                 )
             else:
                 points_are_joined = False
-                #if point.delay_after is not None:
-                #    next_point = point
-                #else:
                 next_point = None
 
             if self.output_triggers != scanning.infos.MotionTrigger.ROW_GATE:
@@ -635,12 +632,8 @@
         min_turnaround = max(self.min_turnaround,
                              getattr(point, "delay_after", None))
         time_arrays, velocity_arrays = profile_between_points(
-<<<<<<< HEAD
-            self.axis_mapping, point, next_point, min_turnaround)
-=======
-            self.axis_mapping, point, next_point, self.min_turnaround,
+            self.axis_mapping, point, next_point, min_turnaround,
             self.min_interval)
->>>>>>> ef3feb64
 
         start_positions = {}
         for axis_name in self.axis_mapping:
