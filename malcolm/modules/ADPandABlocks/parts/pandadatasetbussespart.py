--- conflicted
+++ resolved
@@ -69,27 +69,6 @@
         for i, capture in enumerate(pos_table.capture):
             ds_name = pos_table.datasetName[i]
             if ds_name and capture != pandablocks.util.PositionCapture.NO:
-<<<<<<< HEAD
-                info = None
-                capture_split = capture.value.split(" ")
-                for suffix in capture_split:
-                    info = ADCore.infos.NDAttributeDatasetInfo.\
-                        from_attribute_type(
-                            name=ds_name,
-                            type=pos_table.datasetType[i],
-                            attr="%s.%s" % (pos_table.name[i], suffix),
-                            rank=2)
-                    # Override special cases
-                    if type == ADCore.infos.AttributeDatasetType.POSITION:
-                        if suffix == "Min":
-                            info.name = "%s.min" % ds_name
-                            info.type = scanning.infos.DatasetType.POSITION_MIN
-                        if suffix == "Max":
-                            info.name = "%s.max" % ds_name
-                            info.type = scanning.infos.DatasetType.POSITION_MAX
-                if info:
-                    ret.append(info)
-=======
                 suffixes = capture.value.split(" ")  # type: List[str]
                 # If we have multiple values, export Min and Max as such
                 if len(suffixes) > 1:
@@ -110,5 +89,4 @@
                             name=ds_name,
                             type=pos_table.datasetType[i],
                             attr="%s.%s" % (pos_table.name[i], suffix)))
->>>>>>> b0d05ea5
         return ret