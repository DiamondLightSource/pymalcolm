--- conflicted
+++ resolved
@@ -1,7 +1,7 @@
 import collections
 import os
 from shutil import copyfile
-from typing import Dict, List, Optional
+from typing import TYPE_CHECKING, Optional
 
 import h5py
 import numpy as np
@@ -11,14 +11,10 @@
 from malcolm.modules import builtin, pandablocks, pmac, scanning
 from malcolm.modules.builtin.util import LayoutTable
 
-<<<<<<< HEAD
-PartInfo = Dict[str, List[Info]]
-=======
 if TYPE_CHECKING:
     from typing import Dict, List
 
     PartInfo = Dict[str, List[Info]]
->>>>>>> 345494bc
 
 # Pull re-used annotypes into our namespace in case we are subclassed
 APartName = APartName
