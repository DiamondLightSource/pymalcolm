--- conflicted
+++ resolved
@@ -7,15 +7,7 @@
 
 from malcolm.core import APartName, Block, Context, PartRegistrar
 from malcolm.modules import builtin, pmac, scanning
-<<<<<<< HEAD
-from malcolm.modules.scanning.infos import MinTurnaroundInfo
-=======
-from malcolm.modules.pmac.util import (
-    MinTurnaround,
-    all_points_joined,
-    get_min_turnaround,
-)
->>>>>>> 8b81adf1
+from malcolm.modules.pmac.util import MinTurnaround, get_min_turnaround
 
 from ..doublebuffer import MIN_PULSE, TICK, DoubleBuffer, SequencerRows
 from ..util import Trigger
@@ -44,13 +36,11 @@
         axis_mapping: Dict[str, pmac.infos.MotorInfo],
         trigger_enums: Dict[Tuple[str, bool], str],
         min_turnaround: float,
-        min_interval: float,
     ) -> None:
         self.generator: CompoundGenerator = generator
         self.axis_mapping: Dict[str, pmac.infos.MotorInfo] = axis_mapping
         self.trigger_enums: Dict[Tuple[str, bool], str] = trigger_enums
         self.min_turnaround: float = min_turnaround
-        self.min_interval: float = min_interval
         self.last_point: Point = None
 
     @staticmethod
@@ -86,9 +76,14 @@
     ) -> float:
         """Return the duration that the given axis is moving in the opposite direction from
         that required for `point`, during the prior turnaround."""
-        min_turnaround = max(self.min_turnaround, point.delay_after)
+        assert self.min_turnaround, f"{self.name}: no MinTurnaround assigned"
+        min_turnaround = max(self.min_turnaround.time, point.delay_after)
         time_arrays, velocity_arrays = pmac.util.profile_between_points(
-            self.axis_mapping, self.last_point, point, min_turnaround, self.min_interval
+            self.axis_mapping,
+            self.last_point,
+            point,
+            min_turnaround,
+            self.min_turnaround.interval,
         )
         info = self.axis_mapping[axis_name]
         time_array = time_arrays[info.scannable]
@@ -338,13 +333,7 @@
         # What is the mapping of scannable name to MotorInfo
         self.axis_mapping: Dict[str, pmac.infos.MotorInfo] = {}
         # The minimum turnaround time for non-joined points
-<<<<<<< HEAD
-        self.min_turnaround: float = 0.0
-        # The minimum time between turnaround points
-        self.min_interval: float = 0.0
-=======
         self.min_turnaround: Optional[MinTurnaround] = None
->>>>>>> 8b81adf1
         # {(scannable, increasing): trigger_enum}
         self.trigger_enums: Dict[Tuple[str, bool], str] = {}
         # The panda Block we will be prodding
@@ -503,149 +492,11 @@
         assert seqa
         assert seqb
 
-<<<<<<< HEAD
         seq_triggers = SeqTriggers(
             self.generator,
             self.axis_mapping,
             self.trigger_enums,
             self.min_turnaround,
-            self.min_interval,
-=======
-        # load up the first SEQ
-        self._fill_sequencer(self.panda[SEQ_TABLES[0]])
-
-    def _how_long_moving_wrong_way(
-        self, axis_name: str, point: Point, increasing: bool
-    ) -> float:
-        """Work out the turnaround for the axis with the given MotorInfo, and
-        how long it is moving in the opposite direction from where we want it to
-        be going for point"""
-        assert self.min_turnaround, f"{self.name}: no MinTurnaround assigned"
-        min_turnaround = max(self.min_turnaround.time, point.delay_after)
-        time_arrays, velocity_arrays = pmac.util.profile_between_points(
-            self.axis_mapping,
-            self.last_point,
-            point,
-            min_turnaround,
-            self.min_turnaround.interval,
-        )
-        info = self.axis_mapping[axis_name]
-        time_array = time_arrays[info.scannable]
-        velocity_array = velocity_arrays[info.scannable]
-
-        # Work backwards through the velocity array until we are going the
-        # opposite way
-        i = 0
-        for i, v in reversed(list(enumerate(velocity_array))):
-            # Divide v by resolution so it is in counts
-            v /= info.resolution
-            if (increasing and v <= 0) or (not increasing and v >= 0):
-                # The axis is stationary or going the wrong way at this
-                # point, so we should be blind before then
-                assert i < len(velocity_array) - 1, (
-                    "Last point of %s is wrong direction" % velocity_array
-                )
-                break
-        blind = time_array[i]
-        return blind
-
-    @staticmethod
-    def _get_row_indices(points) -> Tuple[np.ndarray, np.ndarray]:
-        """Generate list of start and end indices for separate rows
-
-        This excludes the initial row, which is handled separately.
-        """
-        points_joined = all_points_joined(points)
-
-        if points_joined is not None and len(points_joined) > 0:
-            results = np.nonzero(np.invert(points_joined))[0]
-            results += 1
-            start_indices = results
-        else:
-            start_indices = np.array([])
-
-        # end_index = start_index + size
-        end_indices = np.empty(len(start_indices), dtype=int)
-        if start_indices.size:
-            end_indices[:-1] = start_indices[1:]
-            end_indices[-1] = len(points)
-
-        return start_indices, end_indices
-
-    @staticmethod
-    def _generate_immediate_rows(durations):
-        """Create a series of immediate rows from `durations`"""
-        if len(durations) == 0:
-            return []
-
-        pairwise_equal = np.empty(len(durations), dtype=bool)
-        pairwise_equal[0] = True  # Initial duration starts first row
-
-        np.not_equal(durations[:-1], durations[1:], out=pairwise_equal[1:])
-        start_indices = np.nonzero(pairwise_equal)
-        seq_durations = durations[start_indices]
-        seq_lengths = np.diff(np.append(start_indices, len(durations)))
-
-        rows = []
-        for duration, count in zip(seq_durations, seq_lengths):
-            half_frame = int(round(duration / TICK / 2))
-            complete_rows = count // MAX_REPEATS
-            remaining = count % MAX_REPEATS
-
-            rows = [
-                seq_row(repeats=MAX_REPEATS, half_duration=half_frame, live=1)
-            ] * complete_rows
-            rows.append(seq_row(repeats=remaining, half_duration=half_frame, live=1))
-
-        return rows
-
-    def _generate_triggered_rows(self, points, start_index, end_index, add_blind):
-        """Generate sequencer rows corresponding to a triggered points row"""
-        rows = []
-        initial_point = points[start_index]
-        half_frame = int(round(initial_point.duration / TICK / 2))
-
-        if self.trigger_enums:
-            # Position compare
-            # First row, or rows not joined
-            # Work out which axis moves most during this point
-            axis_name, compare_cts, increasing = _what_moves_most(
-                initial_point, self.axis_mapping
-            )
-
-            if add_blind:
-                # How long to be blind for during the turnaround
-                blind = self._how_long_moving_wrong_way(
-                    axis_name, initial_point, increasing
-                )
-                half_blind = int(round(blind / TICK / 2))
-                rows.append(seq_row(half_duration=half_blind, dead=1))
-
-            # Create a compare point for the next row
-            rows.append(
-                seq_row(
-                    trigger=self.trigger_enums[(axis_name, increasing)],
-                    position=compare_cts,
-                    half_duration=half_frame,
-                    live=1,
-                )
-            )
-        else:
-            # Row trigger coming in on BITA
-
-            if add_blind:
-                # Produce dead pulse as soon as row has finished
-                rows.append(
-                    seq_row(half_duration=MIN_PULSE, dead=1, trigger=Trigger.BITA_0)
-                )
-
-            rows.append(
-                seq_row(trigger=Trigger.BITA_1, half_duration=half_frame, live=1)
-            )
-
-        rows.extend(
-            self._generate_immediate_rows(points.duration[start_index + 1 : end_index])
->>>>>>> 8b81adf1
         )
 
         rows_gen = seq_triggers.get_rows(self.loaded_up_to, self.scan_up_to)
