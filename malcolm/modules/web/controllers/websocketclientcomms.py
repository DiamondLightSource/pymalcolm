--- conflicted
+++ resolved
@@ -149,8 +149,6 @@
         done_queue = Queue()
 
         def handle_response(response):
-<<<<<<< HEAD
-            # type: (Response) -> None
             # Called from tornado
             if not isinstance(response, Delta):
                 # Return or Error is the end of our subscription, log and ignore
@@ -159,11 +157,6 @@
             else:
                 cothread.Callback(
                     self._handle_response, response, block, done_queue)
-=======
-            self._response_queue.put((response, block))
-            self.spawn(self._handle_response).get()
-            done_queue.put(None)
->>>>>>> 94d5132f
 
         subscribe.set_callback(handle_response)
         IOLoopHelper.call(self._send_request, subscribe)
