--- conflicted
+++ resolved
@@ -20,11 +20,7 @@
     name: imageMode
     description: Whether to take 1, many, or unlimited images at start
     pv: $(prefix):TriggerMode
-<<<<<<< HEAD
     rbv_suff: _RBV
-=======
-    widget: combo
->>>>>>> 1b680818
 
 - ca.parts.CALongPart:
     name: numImages
@@ -32,17 +28,11 @@
     pv: $(prefix):TriggerCount
     rbv_suff: _RBV
 
-
 - ca.parts.CADoublePart:
     name: postCount
     description: How many samples to take after each trigger
     pv: $(prefix):POSTCOUNT
-<<<<<<< HEAD
     rbv_suff: _RBV
-
-=======
-    widget: textinput
->>>>>>> 1b680818
 
 - ca.parts.CAActionPart:
     name: start
