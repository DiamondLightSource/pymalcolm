--- conflicted
+++ resolved
@@ -52,14 +52,8 @@
         # Hooks
         registrar.hook(scanning.hooks.ConfigureHook, self.on_configure)
         registrar.hook((scanning.hooks.PostRunArmedHook,
-<<<<<<< HEAD
-                        scanning.hooks.SeekHook), self.seek)
-        registrar.hook((scanning.hooks.RunHook,
-                        scanning.hooks.ResumeHook), self.run)
-=======
                         scanning.hooks.SeekHook), self.on_seek)
         registrar.hook(scanning.hooks.RunHook, self.on_run)
->>>>>>> 8abe2e68
         registrar.hook((scanning.hooks.AbortHook,
                         builtin.hooks.ResetHook), self.on_reset)
         # Tell the controller to expose some extra configure parameters
@@ -99,7 +93,7 @@
     @add_call_types
     def on_run(self, context):
         # type: (scanning.hooks.AContext) -> None
-        """On `RunHook`, `ResumeHook` record where to next take data"""
+        """On `RunHook` record where to next take data"""
         # Start time so everything is relative
         end_of_exposure = time.time() + self._exposure
         last_flush = end_of_exposure
