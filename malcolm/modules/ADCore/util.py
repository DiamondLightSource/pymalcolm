--- conflicted
+++ resolved
@@ -1,7 +1,7 @@
-from annotypes import Anno, TYPE_CHECKING
+from annotypes import Anno, TYPE_CHECKING, Array, Sequence, Union
 from enum import Enum
 
-from malcolm.core import Future, Context, PartRegistrar, DEFAULT_TIMEOUT
+from malcolm.core import Future, Context, PartRegistrar, DEFAULT_TIMEOUT, Table
 from malcolm.modules import scanning
 
 if TYPE_CHECKING:
@@ -12,16 +12,6 @@
     DETECTOR = "detector"
     MONITOR = "monitor"
     POSITION = "position"
-
-
-<<<<<<< HEAD
-=======
-class DatasetType(Enum):
-    PRIMARY = "primary"
-    SECONDARY = "secondary"
-    MONITOR = "monitor"
-    POSITION_SET = "position_set"
-    POSITION_VALUE = "position_value"
 
 
 class DataType(Enum):
@@ -36,7 +26,6 @@
     PV = "PVAttribute"
 
 
->>>>>>> 83eb333d
 class StatisticsName(Enum):
     MIN = "MIN_VALUE"  # Minimum counts in any element
     MIN_X = "MIN_X"  # X position of minimum counts
@@ -50,87 +39,50 @@
     NET = "NET"  # Sum of all elements not in background region
 
 
-<<<<<<< HEAD
-=======
 with Anno("Is the IOC this part connects to running on Windows?"):
     APartRunsOnWindows = bool
+
+with Anno("NDAttribute name to be exported"):
+    AAttributeNames = Array[str]
 with Anno("source ID for attribute (PV name for PVAttribute," +
           "asyn param name for paramAttribute)"):
-    ASourceIdArray = Array[str]
+    ASourceIds = Array[str]
 with Anno("PV descriptions"):
-    ADescriptionArray = Array[str]
-with Anno("Dataset names"):
-    ANameArray = Array[str]
-with Anno("Filenames of HDF files relative to fileDir"):
-    AFilenameArray = Array[str]
-with Anno("Types of dataset"):
-    ATypeArray = Array[DatasetType]
-with Anno("Rank (number of dimensions) of the dataset"):
-    ARankArray = Array[np.int32]
-with Anno("Dataset paths within HDF files"):
-    APathArray = Array[str]
-with Anno("UniqueID array paths within HDF files"):
-    AUniqueIDArray = Array[str]
+    ADescriptions = Array[str]
 with Anno("Types of attribute dataset"):
-    AAttributeTypeArray = Array[AttributeDatasetType]
+    AAttributeTypes = Array[AttributeDatasetType]
 with Anno("Type of attribute source"):
-    ASourceTypeArray = Array[SourceType]
+    ASourceTypes = Array[SourceType]
 with Anno("Type of attribute data"):
-    ADataTypeArray = Array[DataType]
-UNameArray = Union[ANameArray, Sequence[str]]
-USourceIdArray = Union[ASourceIdArray, Sequence[str]]
-UDescriptionArray = Union[ADescriptionArray, Sequence[str]]
-UFilenameArray = Union[AFilenameArray, Sequence[str]]
-UTypeArray = Union[ATypeArray, Sequence[DatasetType]]
-URankArray = Union[ARankArray, Sequence[np.int32]]
-UPathArray = Union[APathArray, Sequence[str]]
-UUniqueIDArray = Union[AUniqueIDArray, Sequence[str]]
-UAttributeTypeArray = Union[AAttributeTypeArray, Sequence[AttributeDatasetType]]
-UDataTypeArray = Union[ADataTypeArray, Sequence[DataType]]
-USourceTypeArray = Union[ASourceTypeArray, Sequence[SourceType]]
-
-
-class DatasetTable(Table):
-    # This will be serialized so we need type to be called that
-    # noinspection PyShadowingBuiltins
-    def __init__(self,
-                 name,  # type: UNameArray
-                 filename,  # type: UFilenameArray
-                 type,  # type: UTypeArray
-                 rank,  # type: URankArray
-                 path,  # type: UPathArray
-                 uniqueid,  # type: UUniqueIDArray
-                 ):
-        # type: (...) -> None
-        self.name = ANameArray(name)
-        self.filename = AFilenameArray(filename)
-        self.type = ATypeArray(type)
-        self.rank = ARankArray(rank)
-        self.path = APathArray(path)
-        self.uniqueid = AUniqueIDArray(uniqueid)
+    ADataTypes = Array[DataType]
+UAttributeNames = Union[AAttributeNames, Sequence[str]]
+USourceIds = Union[ASourceIds, Sequence[str]]
+UDescriptions = Union[ADescriptions, Sequence[str]]
+UAttributeTypes = Union[AAttributeTypes, Sequence[AttributeDatasetType]]
+UDataTypes = Union[ADataTypes, Sequence[DataType]]
+USourceTypes = Union[ASourceTypes, Sequence[SourceType]]
 
 
 class ExtraAttributesTable(Table):
     # Allow CamelCase as arguments will be serialized
     # noinspection PyPep8Naming
     def __init__(self,
-                 name,  # type: UNameArray
-                 sourceId,  # type: USourceIdArray
-                 description,  # type: UDescriptionArray
-                 sourceType,  # type: USourceTypeArray
-                 dataType,  # type: UDataTypeArray
-                 datasetType,  # type: UAttributeTypeArray
+                 name,  # type: UAttributeNames
+                 sourceId,  # type: USourceIds
+                 description,  # type: UDescriptions
+                 sourceType,  # type: USourceTypes
+                 dataType,  # type: UDataTypes
+                 datasetType,  # type: UAttributeTypes
                  ):
         # type: (...) -> None
-        self.name = ANameArray(name)
-        self.sourceId = ASourceIdArray(sourceId)
-        self.description = ADescriptionArray(description)
-        self.sourceType = ASourceTypeArray(sourceType)
-        self.dataType = ADataTypeArray(dataType)
-        self.datasetType = AAttributeTypeArray(datasetType)
+        self.name = AAttributeNames(name)
+        self.sourceId = ASourceIds(sourceId)
+        self.description = ADescriptions(description)
+        self.sourceType = ASourceTypes(sourceType)
+        self.dataType = ADataTypes(dataType)
+        self.datasetType = AAttributeTypes(datasetType)
 
 
->>>>>>> 83eb333d
 class ADBaseActions(object):
     def __init__(self, mri):
         # type: (str) -> None
