--- conflicted
+++ resolved
@@ -27,11 +27,7 @@
     description: Demand for starting acquisition
     pv: $(prefix):Acquire
     status_pv: $(prefix):DetectorState_RBV
-<<<<<<< HEAD
-    good_status: Acquire
-=======
     good_status: $(post_acquire_status)
->>>>>>> 618d9c4d
 
 - ca.parts.CAActionPart:
     name: stop
