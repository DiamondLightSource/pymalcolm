--- conflicted
+++ resolved
@@ -210,11 +210,7 @@
         for name, dataset_type in zip(self.extra_attributes.value.name,
                                       self.extra_attributes.value.datasetType):
             ret.append(NDAttributeDatasetInfo.from_attribute_type(
-<<<<<<< HEAD
-                rank=2, name=name, attr=name, type=dataset_type))
-=======
                 name=name, attr=name, type=dataset_type))
->>>>>>> b0d05ea5
         return ret
 
     def configure_args_with_exposure(self, keys):
