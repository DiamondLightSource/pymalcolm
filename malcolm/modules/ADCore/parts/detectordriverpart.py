import os
from xml.etree import cElementTree as ET

from annotypes import Anno, add_call_types, Any, Array, Union, Sequence

from malcolm.compat import et_to_string
from malcolm.core import APartName, BadValueError, TableMeta, PartRegistrar, \
    config_tag
from malcolm.modules import builtin, scanning
from ..infos import NDArrayDatasetInfo, NDAttributeDatasetInfo, \
    ExposureDeadtimeInfo, FilePathTranslatorInfo
from ..util import ADBaseActions, ExtraAttributesTable, \
    APartRunsOnWindows, DataType, SourceType

with Anno("Is main detector dataset useful to publish in DatasetTable?"):
    AMainDatasetUseful = bool
with Anno("List of trigger modes that do not use hardware triggers"):
    ASoftTriggerModes = Array[str]
USoftTriggerModes = Union[ASoftTriggerModes, Sequence[str]]

# Pull re-used annotypes into our namespace in case we are subclassed
APartName = APartName
AMri = builtin.parts.AMri

# We will set these attributes on the child block, so don't save them
@builtin.util.no_save('arrayCounter', 'imageMode', 'numImages',
                      'arrayCallbacks', 'exposure', 'acquirePeriod')
class DetectorDriverPart(builtin.parts.ChildPart):
    def __init__(self,
                 name,  # type: APartName
                 mri,  # type: AMri
                 soft_trigger_modes=None,  # type: USoftTriggerModes
                 main_dataset_useful=True,  # type: AMainDatasetUseful
                 runs_on_windows=False,  # type: APartRunsOnWindows
                 ):
        # type: (...) -> None
        super(DetectorDriverPart, self).__init__(name, mri)
        self.soft_trigger_modes = soft_trigger_modes
        self.is_hardware_triggered = True
        self.main_dataset_useful = main_dataset_useful
        self.attributes_filename = ""
        self.actions = ADBaseActions(mri)
        self.extra_attributes = TableMeta.from_table(
            ExtraAttributesTable, "Extra attributes to be added to the dataset",
            writeable=(
                "name", "pv", "description", "sourceId", "sourceType",
                "dataType",
                "datasetType"),
            extra_tags=[config_tag()]
        ).create_attribute_model()
        self.runs_on_windows = runs_on_windows

    def build_attribute_xml(self):
        root_el = ET.Element("Attributes")
        for index, s_type in enumerate(self.extra_attributes.value.sourceType):
            if s_type == SourceType.PV:
                dbr_type = self.extra_attributes.value.dataType[index]
                if dbr_type == DataType.INT:
                    dbr_type = "DBR_LONG"
                elif dbr_type == DataType.DOUBLE:
                    dbr_type = "DBR_DOUBLE"
                elif dbr_type == DataType.STRING:
                    dbr_type = "DBR_STRING"
                else:
                    dbr_type = dbr_type.value
                ET.SubElement(
                    root_el, "Attribute",
                    name=self.extra_attributes.value.name[index],
                    type="EPICS_PV",
                    dbrtype=dbr_type,
                    description=self.extra_attributes.value.description[index],
                    source=self.extra_attributes.value.sourceId[index])
            elif s_type == SourceType.PARAM:
                ET.SubElement(
                    root_el, "Attribute",
                    name=self.extra_attributes.value.name[index],
                    type="PARAM",
                    datatype=self.extra_attributes.value.dataType[index].value,
                    description=self.extra_attributes.value.description[index],
                    source=self.extra_attributes.value.sourceId[index])
        return et_to_string(root_el)

    def set_extra_attributes(self, value):
        for row, _ in enumerate(value.name):
            if value.sourceType[row] == SourceType.PARAM:
                if value.dataType[row] == DataType.DBRNATIVE:
                    raise ValueError(
                        "data type DBR_NATIVE invalid for asyn param attribute")
        self.extra_attributes.set_value(value)

    def setup(self, registrar):
        # type: (PartRegistrar) -> None
        super(DetectorDriverPart, self).setup(registrar)
        # Hooks
        registrar.hook(scanning.hooks.ReportStatusHook, self.report_status)
        registrar.hook((scanning.hooks.ConfigureHook,
                        scanning.hooks.PostRunArmedHook,
                        scanning.hooks.SeekHook),
                       self.configure, self.configure_args_with_exposure)
        registrar.hook(
            (scanning.hooks.RunHook, scanning.hooks.ResumeHook), self.run)
        registrar.hook(
            (scanning.hooks.PauseHook, scanning.hooks.AbortHook), self.abort)
        # Attributes
        registrar.add_attribute_model("attributesToCapture",
                                      self.extra_attributes,
                                      self.set_extra_attributes)

    @add_call_types
    def reset(self, context):
        # type: (scanning.hooks.AContext) -> None
        super(DetectorDriverPart, self).reset(context)
        self.actions.abort_detector(context)
        # Delete the layout XML file
        if self.attributes_filename and os.path.isfile(
                self.attributes_filename):
            os.remove(self.attributes_filename)
            child = context.block_view(self.mri)
            child.attributesFile.put_value("")

    @add_call_types
    def report_status(self):
        # type: () -> scanning.hooks.UInfos
        ret = []
        if self.main_dataset_useful:
            ret.append(NDArrayDatasetInfo(rank=2))
        for name, dataset_type in zip(self.extra_attributes.value.name,
                                      self.extra_attributes.value.datasetType):
            ret.append(NDAttributeDatasetInfo(rank=2, name=name, attr=name,
                                              type=dataset_type))
        return ret

    def configure_args_with_exposure(self, keys):
        need_keys = self.configure.call_types.keys()
        if "exposure" in keys:
            need_keys.append("exposure")
        return need_keys

    # Allow CamelCase as fileDir parameter will be serialized
    # noinspection PyPep8Naming
    @add_call_types
    def configure(self,
                  context,  # type: scanning.hooks.AContext
                  completed_steps,  # type: scanning.hooks.ACompletedSteps
                  steps_to_do,  # type: scanning.hooks.AStepsToDo
                  part_info,  # type: scanning.hooks.APartInfo
                  generator,  # type: scanning.hooks.AGenerator
                  fileDir,  # type: scanning.hooks.AFileDir
                  **kwargs  # type: **Any
                  ):
        # type: (...) -> None
        child = context.block_view(self.mri)
        try:
            exposure_info = ExposureDeadtimeInfo.filter_single_value(part_info)
        except BadValueError:
            # This is allowed, no exposure required
            exposure_info = None
        else:
            # Validate the exposure using the info provided
            kwargs["exposure"] = exposure_info.calculate_exposure(
                generator.duration, kwargs.get("exposure", 0.0))
        self.actions.setup_detector(
            context, completed_steps, steps_to_do, **kwargs)
        # If detector can be soft triggered, then we might need to defer
        # starting it until run. Check triggerMode to find out
        if self.soft_trigger_modes:
            mode = child.triggerMode.value
            self.is_hardware_triggered = mode not in self.soft_trigger_modes
        # Might need to reset acquirePeriod as it's sometimes wrong
        # in some detectors
        if exposure_info:
            period = kwargs["exposure"] + exposure_info.readout_time
            child.acquirePeriod.put_value(period)
        if self.is_hardware_triggered:
            # Start now if we are hardware triggered
            self.actions.arm_detector(context)
        # Tell detector to store NDAttributes if table given
        if len(self.extra_attributes.value.sourceId) > 0:
            attribute_xml = self.build_attribute_xml()
            self.attributes_filename = os.path.join(
                fileDir, "%s-attributes.xml" % self.mri)
            with open(self.attributes_filename, 'w') as xml:
                xml.write(attribute_xml)
            assert hasattr(child, "attributesFile"), \
                "Block doesn't have 'attributesFile' attribute " \
                "(was it instantiated properly with adbase_parts?)"
            attributes_filename = self.attributes_filename
            if self.runs_on_windows:
                attributes_filename = \
                    FilePathTranslatorInfo.translate_filepath(
                        part_info, self.attributes_filename)
            child.attributesFile.put_value(attributes_filename)

    @add_call_types
    def run(self, context):
        # type: (scanning.hooks.AContext) -> None
        if not self.is_hardware_triggered:
            # Start now if we are software triggered
            self.actions.arm_detector(context)
        self.actions.wait_for_detector(context, self.registrar)

    @add_call_types
    def abort(self, context):
<<<<<<< HEAD
        # type: (scanning.hooks.AContext) -> None
        self.actions.abort_detector(context)
=======
        # type: (AContext) -> None
        self.actions.abort_detector(context)

    @add_call_types
    def post_run_ready(self, context):
        # type: (AContext) -> None
        # Delete the attribute XML file
        if os.path.isfile(self.attributes_filename):
            os.remove(self.attributes_filename)
>>>>>>> 515bbe6c
<|MERGE_RESOLUTION|>--- conflicted
+++ resolved
@@ -21,6 +21,7 @@
 # Pull re-used annotypes into our namespace in case we are subclassed
 APartName = APartName
 AMri = builtin.parts.AMri
+
 
 # We will set these attributes on the child block, so don't save them
 @builtin.util.no_save('arrayCounter', 'imageMode', 'numImages',
@@ -201,17 +202,5 @@
 
     @add_call_types
     def abort(self, context):
-<<<<<<< HEAD
         # type: (scanning.hooks.AContext) -> None
-        self.actions.abort_detector(context)
-=======
-        # type: (AContext) -> None
-        self.actions.abort_detector(context)
-
-    @add_call_types
-    def post_run_ready(self, context):
-        # type: (AContext) -> None
-        # Delete the attribute XML file
-        if os.path.isfile(self.attributes_filename):
-            os.remove(self.attributes_filename)
->>>>>>> 515bbe6c
+        self.actions.abort_detector(context)