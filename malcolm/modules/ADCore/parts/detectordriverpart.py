import os
from xml.etree import cElementTree as ET

from annotypes import Anno, add_call_types, Any, Array, Union, Sequence
from typing import Optional

from malcolm.compat import et_to_string
from malcolm.core import APartName, BadValueError, TableMeta, PartRegistrar, \
    config_tag, Future, Context, DEFAULT_TIMEOUT
from malcolm.modules import builtin, scanning
from ..infos import NDArrayDatasetInfo, NDAttributeDatasetInfo, \
    FilePathTranslatorInfo
from ..util import ExtraAttributesTable, APartRunsOnWindows, DataType, \
    SourceType, FRAME_TIMEOUT

with Anno("Is main detector dataset useful to publish in DatasetTable?"):
    AMainDatasetUseful = bool
with Anno("List of trigger modes that do not use hardware triggers"):
    ASoftTriggerModes = Array[str]
USoftTriggerModes = Union[ASoftTriggerModes, Sequence[str]]

# Pull re-used annotypes into our namespace in case we are subclassed
APartName = APartName
AMri = builtin.parts.AMri


# We will set these attributes on the child block, so don't save them
@builtin.util.no_save('arrayCounter', 'imageMode', 'numImages',
                      'arrayCallbacks', 'exposure', 'acquirePeriod')
class DetectorDriverPart(builtin.parts.ChildPart):
    def __init__(self,
                 name,  # type: APartName
                 mri,  # type: AMri
                 soft_trigger_modes=None,  # type: USoftTriggerModes
                 main_dataset_useful=True,  # type: AMainDatasetUseful
                 runs_on_windows=False,  # type: APartRunsOnWindows
                 ):
        # type: (...) -> None
        super(DetectorDriverPart, self).__init__(name, mri)
        self.soft_trigger_modes = soft_trigger_modes
        self.is_hardware_triggered = True
        self.main_dataset_useful = main_dataset_useful
        self.attributes_filename = ""
        self.extra_attributes = TableMeta.from_table(
            ExtraAttributesTable, "Extra attributes to be added to the dataset",
            writeable=(
                "name", "pv", "description", "sourceId", "sourceType",
                "dataType",
                "datasetType"),
            extra_tags=[config_tag()]
        ).create_attribute_model()
        self.runs_on_windows = runs_on_windows
        # How long to wait between frame updates before error
        self.frame_timeout = 0.0
        # When arrayCounter gets to here we are done
        self.done_when_reaches = 0
        # CompletedSteps = arrayCounter + self.uniqueid_offset
        self.uniqueid_offset = 0
        # A future that completes when detector start calls back
        self.start_future = None  # type: Future

    def setup_detector(self,
                       context,  # type: Context
                       completed_steps,  # type: scanning.hooks.ACompletedSteps
                       steps_to_do,  # type: scanning.hooks.AStepsToDo
                       duration,  # type: int
                       part_info,  # type: scanning.hooks.APartInfo
                       **kwargs  # type: Any
                       ):
        # type: (...) -> None
        child = context.block_view(self.mri)
        if completed_steps == 0:
            # This is an initial configure, so reset arrayCounter to 0
            array_counter = 0
            self.done_when_reaches = steps_to_do
        else:
            # This is rewinding or setting up for another batch,
            # skip to a uniqueID that has not been produced yet
            array_counter = self.done_when_reaches
            self.done_when_reaches += steps_to_do
        self.uniqueid_offset = completed_steps - array_counter
        for k, v in dict(
                arrayCounter=array_counter,
                imageMode="Multiple",
                numImages=steps_to_do,
                arrayCallbacks=True).items():
            if k not in kwargs and k in child:
                kwargs[k] = v
        child.put_attribute_values(kwargs)
        # Might need to reset acquirePeriod as it's sometimes wrong
        # in some detectors
        try:
            info = scanning.infos.ExposureDeadtimeInfo.filter_single_value(
                part_info)
        except BadValueError:
            # This is ok, no exposure info
            pass
        else:
            exposure = kwargs.get("exposure", info.calculate_exposure(duration))
            child.acquirePeriod.put_value(exposure + info.readout_time)

    def arm_detector(self, context):
        # type: (Context) -> None
        child = context.block_view(self.mri)
        self.start_future = child.start_async()
        child.when_value_matches("acquiring", True, timeout=DEFAULT_TIMEOUT)

    def wait_for_detector(self, context, registrar, event_timeout=None):
        # type: (Context, PartRegistrar, Optional[float]) -> None
        child = context.block_view(self.mri)
        child.arrayCounterReadback.subscribe_value(
            self.update_completed_steps, registrar)
        # If no new frames produced in event_timeout seconds, consider scan dead
        context.wait_all_futures(self.start_future, event_timeout=event_timeout)
        # Now wait to make sure any update_completed_steps come in. Give
        # it 5 seconds to timeout just in case there are any stray frames that
        # haven't made it through yet
        child.when_value_matches(
            "arrayCounterReadback", self.done_when_reaches,
            timeout=DEFAULT_TIMEOUT)

    def abort_detector(self, context):
        # type: (Context) -> None
        child = context.block_view(self.mri)
        child.stop()
        # Stop is a put to a busy record which returns immediately
        # The detector might take a while to actually stop so use the
        # acquiring pv (which is the same asyn parameter as the busy record
        # that stop() pokes) to check that it has finished
        child.when_value_matches("acquiring", False, timeout=DEFAULT_TIMEOUT)

    def update_completed_steps(self, value, registrar):
        # type: (int, PartRegistrar) -> None
        completed_steps = value + self.uniqueid_offset
        registrar.report(scanning.infos.RunProgressInfo(completed_steps))

    def build_attribute_xml(self):
        root_el = ET.Element("Attributes")
        for index, s_type in enumerate(self.extra_attributes.value.sourceType):
            if s_type == SourceType.PV:
                dbr_type = self.extra_attributes.value.dataType[index]
                if dbr_type == DataType.INT:
                    dbr_type = "DBR_LONG"
                elif dbr_type == DataType.DOUBLE:
                    dbr_type = "DBR_DOUBLE"
                elif dbr_type == DataType.STRING:
                    dbr_type = "DBR_STRING"
                else:
                    dbr_type = dbr_type.value
                ET.SubElement(
                    root_el, "Attribute",
                    name=self.extra_attributes.value.name[index],
                    type="EPICS_PV",
                    dbrtype=dbr_type,
                    description=self.extra_attributes.value.description[index],
                    source=self.extra_attributes.value.sourceId[index])
            elif s_type == SourceType.PARAM:
                ET.SubElement(
                    root_el, "Attribute",
                    name=self.extra_attributes.value.name[index],
                    type="PARAM",
                    datatype=self.extra_attributes.value.dataType[index].value,
                    description=self.extra_attributes.value.description[index],
                    source=self.extra_attributes.value.sourceId[index])
        return et_to_string(root_el)

    def set_extra_attributes(self, value):
        for row, _ in enumerate(value.name):
            if value.sourceType[row] == SourceType.PARAM:
                if value.dataType[row] == DataType.DBRNATIVE:
                    raise ValueError(
                        "data type DBR_NATIVE invalid for asyn param attribute")
        self.extra_attributes.set_value(value)

    def setup(self, registrar):
        # type: (PartRegistrar) -> None
        super(DetectorDriverPart, self).setup(registrar)
        # Hooks
        registrar.hook(scanning.hooks.ReportStatusHook, self.on_report_status)
        registrar.hook((scanning.hooks.ConfigureHook,
                        scanning.hooks.PostRunArmedHook,
                        scanning.hooks.SeekHook),
<<<<<<< HEAD
                       self.configure, self.configure_args_with_exposure)
        registrar.hook(
            (scanning.hooks.RunHook, scanning.hooks.ResumeHook), self.run)
=======
                       self.on_configure, self.configure_args_with_exposure)
        registrar.hook(scanning.hooks.RunHook, self.on_run)
>>>>>>> 8abe2e68
        registrar.hook(
            (scanning.hooks.PauseHook, scanning.hooks.AbortHook), self.on_abort)
        # Attributes
        registrar.add_attribute_model("attributesToCapture",
                                      self.extra_attributes,
                                      self.set_extra_attributes)

    @add_call_types
    def on_reset(self, context):
        # type: (scanning.hooks.AContext) -> None
        super(DetectorDriverPart, self).on_reset(context)
        self.abort_detector(context)
        # Delete the layout XML file
        if self.attributes_filename and os.path.isfile(
                self.attributes_filename):
            os.remove(self.attributes_filename)
            child = context.block_view(self.mri)
            child.attributesFile.put_value("")

    @add_call_types
    def on_report_status(self):
        # type: () -> scanning.hooks.UInfos
        ret = []
        if self.main_dataset_useful:
            ret.append(NDArrayDatasetInfo(rank=2))
        for name, dataset_type in zip(self.extra_attributes.value.name,
                                      self.extra_attributes.value.datasetType):
            ret.append(NDAttributeDatasetInfo.from_attribute_type(
                name=name, attr=name, type=dataset_type))
        return ret

    def configure_args_with_exposure(self, keys):
        need_keys = self.on_configure.call_types.keys()
        if "exposure" in keys:
            need_keys.append("exposure")
        return need_keys

    # Allow CamelCase as fileDir parameter will be serialized
    # noinspection PyPep8Naming
    @add_call_types
    def on_configure(self,
                     context,  # type: scanning.hooks.AContext
                     completed_steps,  # type: scanning.hooks.ACompletedSteps
                     steps_to_do,  # type: scanning.hooks.AStepsToDo
                     part_info,  # type: scanning.hooks.APartInfo
                     generator,  # type: scanning.hooks.AGenerator
                     fileDir,  # type: scanning.hooks.AFileDir
                     **kwargs  # type: Any
                     ):
        # type: (...) -> None
        context.unsubscribe_all()
        child = context.block_view(self.mri)
        self.setup_detector(context, completed_steps, steps_to_do,
                            generator.duration, part_info, **kwargs)
        # Calculate how long to wait before marking this scan as stalled
        self.frame_timeout = FRAME_TIMEOUT
        if generator.duration > 0:
            self.frame_timeout += generator.duration
        else:
            # Double it to be safe
            self.frame_timeout += FRAME_TIMEOUT
        # If detector can be soft triggered, then we might need to defer
        # starting it until run. Check triggerMode to find out
        if self.soft_trigger_modes:
            mode = child.triggerMode.value
            self.is_hardware_triggered = mode not in self.soft_trigger_modes
        if self.is_hardware_triggered:
            # Start now if we are hardware triggered
            self.arm_detector(context)
        # Tell detector to store NDAttributes if table given
        if len(self.extra_attributes.value.sourceId) > 0:
            attribute_xml = self.build_attribute_xml()
            self.attributes_filename = os.path.join(
                fileDir, "%s-attributes.xml" % self.mri)
            with open(self.attributes_filename, 'w') as xml:
                xml.write(attribute_xml)
            assert hasattr(child, "attributesFile"), \
                "Block doesn't have 'attributesFile' attribute " \
                "(was it instantiated properly with adbase_parts?)"
            attributes_filename = self.attributes_filename
            if self.runs_on_windows:
                attributes_filename = \
                    FilePathTranslatorInfo.translate_filepath(
                        part_info, self.attributes_filename)
            child.attributesFile.put_value(attributes_filename)

    @add_call_types
    def on_run(self, context):
        # type: (scanning.hooks.AContext) -> None
        if not self.is_hardware_triggered:
            # Start now if we are software triggered
            self.arm_detector(context)
        self.wait_for_detector(
            context, self.registrar, event_timeout=self.frame_timeout)

    @add_call_types
    def on_abort(self, context):
        # type: (scanning.hooks.AContext) -> None
        self.abort_detector(context)<|MERGE_RESOLUTION|>--- conflicted
+++ resolved
@@ -180,14 +180,8 @@
         registrar.hook((scanning.hooks.ConfigureHook,
                         scanning.hooks.PostRunArmedHook,
                         scanning.hooks.SeekHook),
-<<<<<<< HEAD
-                       self.configure, self.configure_args_with_exposure)
-        registrar.hook(
-            (scanning.hooks.RunHook, scanning.hooks.ResumeHook), self.run)
-=======
                        self.on_configure, self.configure_args_with_exposure)
         registrar.hook(scanning.hooks.RunHook, self.on_run)
->>>>>>> 8abe2e68
         registrar.hook(
             (scanning.hooks.PauseHook, scanning.hooks.AbortHook), self.on_abort)
         # Attributes
