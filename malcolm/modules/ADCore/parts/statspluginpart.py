--- conflicted
+++ resolved
@@ -83,15 +83,9 @@
             child.attributesFile.put_value_async(attributes_filename))
         context.wait_all_futures(fs)
 
-    @add_call_types
-<<<<<<< HEAD
-    def post_run_ready(self, context):
-        # type: (scanning.hooks.AContext) -> None
-=======
     def reset(self, context):
         # type: (scanning.hooks.AContext) -> None
         super(StatsPluginPart, self).reset(context)
->>>>>>> 68328254
         # Delete the attribute XML file
         if self.attributes_filename is not None:
             if os.path.isfile(self.attributes_filename):
