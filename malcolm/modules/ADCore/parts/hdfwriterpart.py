--- conflicted
+++ resolved
@@ -340,11 +340,7 @@
             enableCallbacks=True,
             fileWriteMode="Stream",
             swmrMode=True,
-<<<<<<< HEAD
-=======
             storeAttr=True,
-            positionMode=True,
->>>>>>> 6bf5e9ca
             dimAttDatasets=True,
             lazyOpen=True,
             arrayCounter=0,
