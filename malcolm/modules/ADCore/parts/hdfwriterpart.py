import os
import math
from xml.etree import cElementTree as ET

from annotypes import add_call_types, TYPE_CHECKING
from scanpointgenerator import CompoundGenerator, Dimension

from malcolm.compat import et_to_string
from malcolm.core import APartName, Future, Info, Block, PartRegistrar, \
    BooleanMeta, Widget, config_tag
from malcolm.modules import builtin, scanning
<<<<<<< HEAD
from ..infos import CalculatedNDAttributeDatasetInfo, NDArrayDatasetInfo, NDAttributeDatasetInfo, \
    AttributeDatasetType
from malcolm.modules.scanning.infos import DatasetProducedInfo
from malcolm.modules.scanning.util import DatasetType
=======
from ..infos import CalculatedNDAttributeDatasetInfo, DatasetType, \
    DatasetProducedInfo, NDArrayDatasetInfo, NDAttributeDatasetInfo, \
    FilePathTranslatorInfo, AttributeDatasetType
from ..util import APartRunsOnWindows
>>>>>>> 83eb333d

if TYPE_CHECKING:
    from typing import Iterator, List, Dict

    PartInfo = Dict[str, List[Info]]

SUFFIXES = "NXY3456789"

# If the HDF writer doesn't get new frames in this time (seconds), consider it
# stalled and raise
FRAME_TIMEOUT = 60

<<<<<<< HEAD
=======
with Anno("Directory to write data to"):
    AFileDir = str
with Anno("Argument for fileTemplate, normally filename without extension"):
    AFormatName = str
with Anno("""Printf style template to generate filename relative to fileDir.
Arguments are:
  1) %s: the value of formatName"""):
    AFileTemplate = str
with Anno("Toggle writing of all ND attributes to HDF file"):
    AWriteAllNDAttributes = bool

>>>>>>> 83eb333d

def greater_than_zero(v):
    # type: (int) -> bool
    return v > 0


def create_dataset_infos(name, part_info, generator, filename):
    # type: (str, PartInfo, CompoundGenerator, str) -> Iterator[Info]
    # Update the dataset table
    uniqueid = "/entry/NDAttributes/NDArrayUniqueId"
    generator_rank = len(generator.dimensions)

    # Get the detector name from the primary source
    ndarray_infos = NDArrayDatasetInfo.filter_values(part_info)
    assert len(ndarray_infos) in (0, 1), \
        "More than one NDArrayDatasetInfo defined %s" % ndarray_infos

    # Add the primary datasource
    if ndarray_infos:
        ndarray_info = ndarray_infos[0]
        yield DatasetProducedInfo(
            name="%s.data" % name,
            filename=filename,
            type=DatasetType.PRIMARY,
            rank=ndarray_info.rank + generator_rank,
            path="/entry/detector/detector",
            uniqueid=uniqueid)

        # Add any secondary datasources
        for calculated_info in \
                CalculatedNDAttributeDatasetInfo.filter_values(part_info):
            yield DatasetProducedInfo(
                name="%s.%s" % (name, calculated_info.name),
                filename=filename,
                type=DatasetType.SECONDARY,
                rank=ndarray_info.rank + generator_rank,
                path="/entry/%s/%s" % (
                    calculated_info.name, calculated_info.name),
                uniqueid=uniqueid)

    # Add all the other datasources
    for dataset_info in NDAttributeDatasetInfo.filter_values(part_info):
        if dataset_info.type is AttributeDatasetType.DETECTOR:
            # Something like I0
            name = "%s.data" % dataset_info.name
            type = DatasetType.PRIMARY
        elif dataset_info.type is AttributeDatasetType.MONITOR:
            # Something like Iref
            name = "%s.data" % dataset_info.name
            type = DatasetType.MONITOR
        elif dataset_info.type is AttributeDatasetType.POSITION:
            # Something like x
            name = "%s.value" % dataset_info.name
            type = DatasetType.POSITION_VALUE
        else:
            raise AttributeError("Bad dataset type %r, should be a %s" % (
                dataset_info.type, AttributeDatasetType))
        yield DatasetProducedInfo(
            name=name,
            filename=filename,
            type=type,
            rank=dataset_info.rank + generator_rank,
            path="/entry/%s/%s" % (dataset_info.name, dataset_info.name),
            uniqueid=uniqueid)

    # Add any setpoint dimensions
    for dim in generator.axes:
        yield DatasetProducedInfo(
            name="%s.value_set" % dim,
            filename=filename,
            type=DatasetType.POSITION_SET,
            rank=1,
            path="/entry/detector/%s_set" % dim, uniqueid="")


def set_dimensions(child, generator):
    # type: (Block, CompoundGenerator) -> List[Future]
    num_dims = len(generator.dimensions)
    assert num_dims <= 10, \
        "Can only do 10 dims, you gave me %s" % num_dims
    attr_dict = dict(numExtraDims=num_dims - 1)
    # Fill in dim name and size
    # NOTE: HDF writer has these filled with fastest moving first
    # while dimensions is slowest moving first
    for i in range(10):
        suffix = SUFFIXES[i]
        if i < num_dims:
            forward_i = num_dims - i - 1
            index_name = "d%d" % forward_i
            index_size = generator.dimensions[forward_i].size
        else:
            index_name = ""
            index_size = 1
        attr_dict["posNameDim%s" % suffix] = index_name
        attr_dict["extraDimSize%s" % suffix] = index_size
    futures = child.put_attribute_values_async(attr_dict)
    return futures


def make_set_points(dimension, axis, data_el, units):
    # type: (Dimension, str, ET.Element, str) -> None
    axis_vals = ["%.12g" % p for p in dimension.get_positions(axis)]
    axis_el = ET.SubElement(
        data_el, "dataset", name="%s_set" % axis, source="constant",
        type="float", value=",".join(axis_vals))
    ET.SubElement(axis_el, "attribute", name="units", source="constant",
                  value=units, type="string")


def make_nxdata(name, rank, entry_el, generator, link=False):
    # type: (str, int, ET.Element, CompoundGenerator, bool) -> ET.Element
    # Make a dataset for the data
    data_el = ET.SubElement(entry_el, "group", name=name)
    ET.SubElement(data_el, "attribute", name="signal", source="constant",
                  value=name, type="string")
    pad_dims = []
    for d in generator.dimensions:
        if len(d.axes) == 1:
            pad_dims.append("%s_set" % d.axes[0])
        else:
            pad_dims.append(".")

    pad_dims += ["."] * rank
    ET.SubElement(data_el, "attribute", name="axes", source="constant",
                  value=",".join(pad_dims), type="string")
    ET.SubElement(data_el, "attribute", name="NX_class", source="constant",
                  value="NXdata", type="string")
    # Add in the indices into the dimensions array that our axes refer to
    for i, d in enumerate(generator.dimensions):
        for axis in d.axes:
            ET.SubElement(data_el, "attribute",
                          name="%s_set_indices" % axis,
                          source="constant", value=str(i), type="string")
            if link:
                ET.SubElement(data_el, "hardlink",
                              name="%s_set" % axis,
                              target="/entry/detector/%s_set" % axis)
            else:
                make_set_points(
                    d, axis, data_el, generator.units[axis])
    return data_el


def make_layout_xml(generator, part_info, write_all_nd_attributes=False):
    # type: (CompoundGenerator, PartInfo) -> str
    # Make a root element with an NXEntry
    root_el = ET.Element("hdf5_layout", auto_ndattr_default="false")
    entry_el = ET.SubElement(root_el, "group", name="entry")
    ET.SubElement(entry_el, "attribute", name="NX_class",
                  source="constant", value="NXentry", type="string")

    # Check that there is only one primary source of detector data
    ndarray_infos = NDArrayDatasetInfo.filter_values(part_info)
    if not ndarray_infos:
        # Still need to put the data in the file, so manufacture something
        primary_rank = 1
    else:
        primary_rank = ndarray_infos[0].rank

    # Make an NXData element with the detector data in it in
    # /entry/detector/detector
    data_el = make_nxdata(
        "detector", primary_rank, entry_el, generator)
    det_el = ET.SubElement(data_el, "dataset", name="detector",
                           source="detector", det_default="true")
    ET.SubElement(det_el, "attribute", name="NX_class",
                  source="constant", value="SDS", type="string")

    # Now add any calculated sources of data
    for dataset_info in \
            CalculatedNDAttributeDatasetInfo.filter_values(part_info):
        # if we are a secondary source, use the same rank as the det
        attr_el = make_nxdata(
            dataset_info.name, primary_rank, entry_el, generator, link=True)
        ET.SubElement(attr_el, "dataset", name=dataset_info.name,
                      source="ndattribute", ndattribute=dataset_info.attr)

    # And then any other attribute sources of data
    for dataset_info in NDAttributeDatasetInfo.filter_values(part_info):
        # if we are a secondary source, use the same rank as the det
        attr_el = make_nxdata(dataset_info.name, dataset_info.rank,
                              entry_el, generator, link=True)
        ET.SubElement(attr_el, "dataset", name=dataset_info.name,
                      source="ndattribute", ndattribute=dataset_info.attr)

    # Add a group for attributes
    ndattr_default = "true" if write_all_nd_attributes else "false"
    NDAttributes_el = ET.SubElement(entry_el, "group", name="NDAttributes",
                                    ndattr_default=ndattr_default)
    ET.SubElement(NDAttributes_el, "attribute", name="NX_class",
                  source="constant", value="NXcollection", type="string")
    ET.SubElement(NDAttributes_el, "dataset", name="NDArrayUniqueId",
                  source="ndattribute", ndattribute="NDArrayUniqueId")
    ET.SubElement(NDAttributes_el, "dataset", name="NDArrayTimeStamp",
                  source="ndattribute", ndattribute="NDArrayTimeStamp")

    xml = et_to_string(root_el)
    return xml


# We will set these attributes on the child block, so don't save them
@builtin.util.no_save(
    'positionMode', 'enableCallbacks', 'fileWriteMode', 'swmrMode',
    'dimAttDatasets', 'lazyOpen', 'arrayCounter', 'filePath', 'fileName',
    'fileTemplate', 'numExtraDims', 'flushAttrPerNFrames', 'xml',
    'flushDataPerNFrames', 'numCapture')
@builtin.util.no_save("posNameDim%s" % SUFFIXES[i] for i in range(10))
@builtin.util.no_save("extraDimSize%s" % SUFFIXES[i] for i in range(10))
class HDFWriterPart(builtin.parts.ChildPart):
    """Part for controlling an `hdf_writer_block` in a Device"""
<<<<<<< HEAD
    def __init__(self, name, mri):
        # type: (APartName, builtin.parts.AMri) -> None
=======

    def __init__(self,
                 name,                          # type: APartName
                 mri,                           # type: scanning.parts.AMri
                 runs_on_windows=False,         # type: APartRunsOnWindows
                 write_all_nd_attributes=True,  # type: AWriteAllNDAttributes
                 ):
        # type: (...) -> None
>>>>>>> 83eb333d
        super(HDFWriterPart, self).__init__(name, mri)
        # Future for the start action
        self.start_future = None  # type: Future
        self.array_future = None  # type: Future
        self.done_when_reaches = 0
        # CompletedSteps = arrayCounter + self.uniqueid_offset
        self.uniqueid_offset = 0
        # The HDF5 layout file we write to say where the datasets go
        self.layout_filename = None  # type: str
        self.runs_on_windows = runs_on_windows
        # Hooks
        self.write_all_nd_attributes = BooleanMeta(
            "Toggles whether all NDAttributes are written to "
            "file, or only those specified in the dataset",
            writeable=True,
            tags=[Widget.CHECKBOX.tag(), config_tag()]).create_attribute_model(
            write_all_nd_attributes)
        self.register_hooked(scanning.hooks.ConfigureHook, self.configure)
        self.register_hooked((scanning.hooks.PostRunArmedHook,
                              scanning.hooks.SeekHook), self.seek)
        self.register_hooked((scanning.hooks.RunHook,
                              scanning.hooks.ResumeHook), self.run)
        self.register_hooked(scanning.hooks.PostRunReadyHook,
                             self.post_run_ready)
        self.register_hooked(scanning.hooks.AbortHook, self.abort)

    @add_call_types
    def reset(self, context):
        # type: (scanning.hooks.AContext) -> None
        super(HDFWriterPart, self).reset(context)
        self.abort(context)

    def setup(self, registrar):
        # type: (PartRegistrar) -> None
        super(HDFWriterPart, self).setup(registrar)
        registrar.add_attribute_model("writeAllNdAttributes",
                                      self.write_all_nd_attributes,
                                      self.write_all_nd_attributes.set_value)
        # Tell the controller to expose some extra configure parameters
        registrar.report(scanning.hooks.ConfigureHook.create_info(
            self.configure))

    # Allow CamelCase as these parameters will be serialized
    # noinspection PyPep8Naming
    @add_call_types
    def configure(self,
                  context,  # type: scanning.hooks.AContext
                  completed_steps,  # type: scanning.hooks.ACompletedSteps
                  steps_to_do,  # type: scanning.hooks.AStepsToDo
                  part_info,  # type: scanning.hooks.APartInfo
                  generator,  # type: scanning.hooks.AGenerator
                  fileDir,  # type: scanning.util.AFileDir
                  formatName="det",  # type: scanning.util.AFormatName
                  fileTemplate="%s.h5",  # type: scanning.util.AFileTemplate
                  ):
        # type: (...) -> scanning.hooks.UInfos
        # On initial configure, expect to get the demanded number of frames
        self.done_when_reaches = completed_steps + steps_to_do
        self.uniqueid_offset = 0
        child = context.block_view(self.mri)
        # For first run then open the file
        # Enable position mode before setting any position related things
        child.positionMode.put_value(True)
        # Setup our required settings
        # TODO: this should be different for windows detectors
        file_dir = fileDir.rstrip(os.sep)
        filename = fileTemplate % formatName
        assert "." in filename, \
            "File extension for %r should be supplied" % filename
        futures = child.put_attribute_values_async(dict(
            enableCallbacks=True,
            fileWriteMode="Stream",
            swmrMode=True,
            positionMode=True,
            dimAttDatasets=True,
            lazyOpen=True,
            arrayCounter=0,
            filePath=file_dir + os.sep,
            fileName=formatName,
            fileTemplate="%s" + fileTemplate))
        futures += set_dimensions(child, generator)
        xml = make_layout_xml(generator, part_info,
                              self.write_all_nd_attributes.value)
        self.layout_filename = os.path.join(
            file_dir, "%s-layout.xml" % self.mri)
        with open(self.layout_filename, "w") as f:
            f.write(xml)
        # We want the HDF writer to flush this often:
        flush_time = 1  # seconds
        # (In particular this means that HDF files can be read cleanly by
        # SciSoft at the start of a scan.)
        assert generator.duration > 0, \
            "Duration %s for generator must be >0 to signify fixed exposure" \
            % generator.duration
        if generator.duration > flush_time:
            # We are going slower than 1/flush_time Hz, so flush every frame
            n_frames_between_flushes = 1
        else:
            # Limit update rate to be every flush_time seconds
            n_frames_between_flushes = int(math.ceil(
                flush_time / generator.duration))
            # But make sure we flush in this round of frames
            n_frames_between_flushes = min(
                steps_to_do, n_frames_between_flushes)
        layout_filename = self.layout_filename
        if self.runs_on_windows:
            layout_filename = FilePathTranslatorInfo.translate_filepath(
                part_info, self.layout_filename)
        futures += child.put_attribute_values_async(dict(
            xml=layout_filename,
            flushDataPerNFrames=n_frames_between_flushes,
            flushAttrPerNFrames=n_frames_between_flushes))
        # Wait for the previous puts to finish
        context.wait_all_futures(futures)
        # Reset numCapture back to 0
        child.numCapture.put_value(0)
        # Start the plugin
        self.start_future = child.start_async()
        # Start a future waiting for the first array
        self.array_future = child.when_value_matches_async(
            "arrayCounterReadback", greater_than_zero)
        # Return the dataset information
        dataset_infos = list(create_dataset_infos(
            formatName, part_info, generator, filename))
        return dataset_infos

    @add_call_types
    def seek(self,
             context,  # type: scanning.hooks.AContext
             completed_steps,  # type: scanning.hooks.ACompletedSteps
             steps_to_do,  # type: scanning.hooks.AStepsToDo
             ):
        # type: (...) -> None
        # This is rewinding or setting up for another batch, so the detector
        # will skip to a uniqueID that has not been produced yet
        self.uniqueid_offset = completed_steps - self.done_when_reaches
        self.done_when_reaches += steps_to_do
        child = context.block_view(self.mri)
        # Just reset the array counter_block
        child.arrayCounter.put_value(0)
        # Start a future waiting for the first array
        self.array_future = child.when_value_matches_async(
            "arrayCounterReadback", greater_than_zero)

    @add_call_types
    def run(self, context):
        # type: (scanning.hooks.AContext) -> None
        context.wait_all_futures(self.array_future)
        context.unsubscribe_all()
        child = context.block_view(self.mri)
        child.uniqueId.subscribe_value(self.update_completed_steps)
        # TODO: what happens if we miss the last frame?
        child.when_value_matches(
            "uniqueId", self.done_when_reaches, event_timeout=FRAME_TIMEOUT)

    @add_call_types
    def post_run_ready(self, context):
        # type: (scanning.hooks.AContext) -> None
        # If this is the last one, wait until the file is closed
        context.wait_all_futures(self.start_future)
        # Delete the layout XML file
        os.remove(self.layout_filename)

    @add_call_types
    def abort(self, context):
        # type: (scanning.hooks.AContext) -> None
        child = context.block_view(self.mri)
        child.stop()

    def update_completed_steps(self, value):
        # type: (int) -> None
        completed_steps = value + self.uniqueid_offset
        self.registrar.report(scanning.infos.RunProgressInfo(completed_steps))<|MERGE_RESOLUTION|>--- conflicted
+++ resolved
@@ -2,24 +2,19 @@
 import math
 from xml.etree import cElementTree as ET
 
-from annotypes import add_call_types, TYPE_CHECKING
+from annotypes import Anno, add_call_types, TYPE_CHECKING
 from scanpointgenerator import CompoundGenerator, Dimension
 
 from malcolm.compat import et_to_string
 from malcolm.core import APartName, Future, Info, Block, PartRegistrar, \
     BooleanMeta, Widget, config_tag
 from malcolm.modules import builtin, scanning
-<<<<<<< HEAD
-from ..infos import CalculatedNDAttributeDatasetInfo, NDArrayDatasetInfo, NDAttributeDatasetInfo, \
-    AttributeDatasetType
+from ..infos import CalculatedNDAttributeDatasetInfo, NDArrayDatasetInfo, \
+    NDAttributeDatasetInfo, \
+    AttributeDatasetType, FilePathTranslatorInfo
 from malcolm.modules.scanning.infos import DatasetProducedInfo
 from malcolm.modules.scanning.util import DatasetType
-=======
-from ..infos import CalculatedNDAttributeDatasetInfo, DatasetType, \
-    DatasetProducedInfo, NDArrayDatasetInfo, NDAttributeDatasetInfo, \
-    FilePathTranslatorInfo, AttributeDatasetType
 from ..util import APartRunsOnWindows
->>>>>>> 83eb333d
 
 if TYPE_CHECKING:
     from typing import Iterator, List, Dict
@@ -32,20 +27,9 @@
 # stalled and raise
 FRAME_TIMEOUT = 60
 
-<<<<<<< HEAD
-=======
-with Anno("Directory to write data to"):
-    AFileDir = str
-with Anno("Argument for fileTemplate, normally filename without extension"):
-    AFormatName = str
-with Anno("""Printf style template to generate filename relative to fileDir.
-Arguments are:
-  1) %s: the value of formatName"""):
-    AFileTemplate = str
 with Anno("Toggle writing of all ND attributes to HDF file"):
     AWriteAllNDAttributes = bool
 
->>>>>>> 83eb333d
 
 def greater_than_zero(v):
     # type: (int) -> bool
@@ -256,19 +240,13 @@
 @builtin.util.no_save("extraDimSize%s" % SUFFIXES[i] for i in range(10))
 class HDFWriterPart(builtin.parts.ChildPart):
     """Part for controlling an `hdf_writer_block` in a Device"""
-<<<<<<< HEAD
-    def __init__(self, name, mri):
-        # type: (APartName, builtin.parts.AMri) -> None
-=======
-
     def __init__(self,
                  name,                          # type: APartName
-                 mri,                           # type: scanning.parts.AMri
+                 mri,                           # type: builtin.parts.AMri
                  runs_on_windows=False,         # type: APartRunsOnWindows
                  write_all_nd_attributes=True,  # type: AWriteAllNDAttributes
                  ):
         # type: (...) -> None
->>>>>>> 83eb333d
         super(HDFWriterPart, self).__init__(name, mri)
         # Future for the start action
         self.start_future = None  # type: Future
