import os
import time
from xml.etree import cElementTree as ET

from annotypes import Anno, add_call_types, TYPE_CHECKING
from scanpointgenerator import CompoundGenerator, Dimension

from malcolm.compat import et_to_string
from malcolm.core import APartName, Future, Info, Block, PartRegistrar, \
    BooleanMeta, Widget, config_tag, TimeoutError
from malcolm.modules import builtin, scanning
from ..infos import CalculatedNDAttributeDatasetInfo, NDArrayDatasetInfo, \
    NDAttributeDatasetInfo, FilePathTranslatorInfo
from ..util import APartRunsOnWindows, FRAME_TIMEOUT

if TYPE_CHECKING:
    from typing import Iterator, List, Dict

    PartInfo = Dict[str, List[Info]]

SUFFIXES = "NXY3456789"

with Anno("Toggle writing of all ND attributes to HDF file"):
    AWriteAllNDAttributes = bool

# Pull re-used annotypes into our namespace in case we are subclassed
APartName = APartName
AMri = builtin.parts.AMri
APartRunsOnWindows = APartRunsOnWindows


def greater_than_zero(v):
    # type: (int) -> bool
    return v > 0


def create_dataset_infos(name, part_info, generator, filename):
    # type: (str, PartInfo, CompoundGenerator, str) -> Iterator[Info]
    # Update the dataset table
    uniqueid = "/entry/NDAttributes/NDArrayUniqueId"
    generator_rank = len(generator.dimensions)

    # Get the detector name from the primary source
    ndarray_infos = NDArrayDatasetInfo.filter_values(part_info)
    assert len(ndarray_infos) in (0, 1), \
        "More than one NDArrayDatasetInfo defined %s" % ndarray_infos

    # Default detector rank is 2d
    detector_rank = 2

    # Add the primary datasource
    if ndarray_infos:
        ndarray_info = ndarray_infos[0]
        detector_rank = ndarray_info.rank
        yield scanning.infos.DatasetProducedInfo(
            name="%s.data" % name,
            filename=filename,
            type=scanning.util.DatasetType.PRIMARY,
            rank=detector_rank + generator_rank,
            path="/entry/detector/detector",
            uniqueid=uniqueid)

        # Add any secondary datasources
        for calculated_info in \
                CalculatedNDAttributeDatasetInfo.filter_values(part_info):
            yield scanning.infos.DatasetProducedInfo(
                name="%s.%s" % (name, calculated_info.name),
                filename=filename,
                type=scanning.util.DatasetType.SECONDARY,
                rank=detector_rank + generator_rank,
                path="/entry/%s/%s" % (
                    calculated_info.name, calculated_info.name),
                uniqueid=uniqueid)

    # Add all the other datasources
    for dataset_info in NDAttributeDatasetInfo.filter_values(part_info):
        yield scanning.infos.DatasetProducedInfo(
            name=dataset_info.name,
            filename=filename,
            type=dataset_info.type,
<<<<<<< HEAD
            rank=dataset_info.rank + generator_rank,
=======
            # All attributes share the same rank as the detector image
            rank=detector_rank + generator_rank,
>>>>>>> b0d05ea5
            path="/entry/%s/%s" % (dataset_info.name, dataset_info.name),
            uniqueid=uniqueid)

    # Add any setpoint dimensions
    for dim in generator.axes:
        yield scanning.infos.DatasetProducedInfo(
            name="%s.value_set" % dim,
            filename=filename,
            type=scanning.util.DatasetType.POSITION_SET,
            rank=1,
            path="/entry/detector/%s_set" % dim, uniqueid="")


def set_dimensions(child, generator):
    # type: (Block, CompoundGenerator) -> List[Future]
    num_dims = len(generator.dimensions)
    assert num_dims <= 10, \
        "Can only do 10 dims, you gave me %s" % num_dims
    attr_dict = dict(numExtraDims=num_dims - 1)
    # Fill in dim name and size
    # NOTE: HDF writer has these filled with fastest moving first
    # while dimensions is slowest moving first
    for i in range(10):
        suffix = SUFFIXES[i]
        if i < num_dims:
            forward_i = num_dims - i - 1
            index_name = "d%d" % forward_i
            index_size = generator.dimensions[forward_i].size
        else:
            index_name = ""
            index_size = 1
        attr_dict["posNameDim%s" % suffix] = index_name
        attr_dict["extraDimSize%s" % suffix] = index_size
    futures = child.put_attribute_values_async(attr_dict)
    return futures


def make_set_points(dimension, axis, data_el, units):
    # type: (Dimension, str, ET.Element, str) -> None
    axis_vals = ["%.12g" % p for p in dimension.get_positions(axis)]
    axis_el = ET.SubElement(
        data_el, "dataset", name="%s_set" % axis, source="constant",
        type="float", value=",".join(axis_vals))
    if units:
        ET.SubElement(axis_el, "attribute", name="units", source="constant",
                  value=units, type="string")


def make_nxdata(name, rank, entry_el, generator, link=False):
    # type: (str, int, ET.Element, CompoundGenerator, bool) -> ET.Element
    # Make a dataset for the data
    data_el = ET.SubElement(entry_el, "group", name=name)
    ET.SubElement(data_el, "attribute", name="signal", source="constant",
                  value=name, type="string")
    pad_dims = []
    for d in generator.dimensions:
        if len(d.axes) == 1:
            pad_dims.append("%s_set" % d.axes[0])
        else:
            pad_dims.append(".")

    pad_dims += ["."] * rank
    ET.SubElement(data_el, "attribute", name="axes", source="constant",
                  value=",".join(pad_dims), type="string")
    ET.SubElement(data_el, "attribute", name="NX_class", source="constant",
                  value="NXdata", type="string")
    # Add in the indices into the dimensions array that our axes refer to
    for i, d in enumerate(generator.dimensions):
        for axis in d.axes:
            ET.SubElement(data_el, "attribute",
                          name="%s_set_indices" % axis,
                          source="constant", value=str(i), type="string")
            if link:
                ET.SubElement(data_el, "hardlink",
                              name="%s_set" % axis,
                              target="/entry/detector/%s_set" % axis)
            else:
                make_set_points(
                    d, axis, data_el, generator.units[axis])
    return data_el


def make_layout_xml(generator, part_info, write_all_nd_attributes=False):
    # type: (CompoundGenerator, PartInfo, bool) -> str
    # Make a root element with an NXEntry
    root_el = ET.Element("hdf5_layout", auto_ndattr_default="false")
    entry_el = ET.SubElement(root_el, "group", name="entry")
    ET.SubElement(entry_el, "attribute", name="NX_class",
                  source="constant", value="NXentry", type="string")

    # Check that there is only one primary source of detector data
    ndarray_infos = NDArrayDatasetInfo.filter_values(part_info)
    if not ndarray_infos:
        # Still need to put the data in the file, so manufacture something
        primary_rank = 2
    else:
        primary_rank = ndarray_infos[0].rank

    # Make an NXData element with the detector data in it in
    # /entry/detector/detector
    data_el = make_nxdata(
        "detector", primary_rank, entry_el, generator)
    det_el = ET.SubElement(data_el, "dataset", name="detector",
                           source="detector", det_default="true")
    ET.SubElement(det_el, "attribute", name="NX_class",
                  source="constant", value="SDS", type="string")

    # Now add any calculated sources of data
    for dataset_info in \
            CalculatedNDAttributeDatasetInfo.filter_values(part_info):
        # if we are a secondary source, use the same rank as the det
        attr_el = make_nxdata(
            dataset_info.name, primary_rank, entry_el, generator, link=True)
        ET.SubElement(attr_el, "dataset", name=dataset_info.name,
                      source="ndattribute", ndattribute=dataset_info.attr)

    # And then any other attribute sources of data
    for dataset_info in NDAttributeDatasetInfo.filter_values(part_info):
        # if we are a secondary source, use the same rank as the det
        attr_el = make_nxdata(dataset_info.name, primary_rank,
                              entry_el, generator, link=True)
        ET.SubElement(attr_el, "dataset", name=dataset_info.name,
                      source="ndattribute", ndattribute=dataset_info.attr)

    # Add a group for attributes
    ndattr_default = "true" if write_all_nd_attributes else "false"
    nd_attributes_el = ET.SubElement(entry_el, "group", name="NDAttributes",
                                     ndattr_default=ndattr_default)
    ET.SubElement(nd_attributes_el, "attribute", name="NX_class",
                  source="constant", value="NXcollection", type="string")
    ET.SubElement(nd_attributes_el, "dataset", name="NDArrayUniqueId",
                  source="ndattribute", ndattribute="NDArrayUniqueId")
    ET.SubElement(nd_attributes_el, "dataset", name="NDArrayTimeStamp",
                  source="ndattribute", ndattribute="NDArrayTimeStamp")

    xml = et_to_string(root_el)
    return xml


# We will set these attributes on the child block, so don't save them
@builtin.util.no_save(
    'positionMode', 'enableCallbacks', 'fileWriteMode', 'swmrMode', 'storeAttr',
    'dimAttDatasets', 'lazyOpen', 'arrayCounter', 'filePath', 'fileName',
    'fileTemplate', 'numExtraDims', 'flushAttrPerNFrames', 'xmlLayout',
    'flushDataPerNFrames', 'numCapture')
@builtin.util.no_save("posNameDim%s" % SUFFIXES[i] for i in range(10))
@builtin.util.no_save("extraDimSize%s" % SUFFIXES[i] for i in range(10))
class HDFWriterPart(builtin.parts.ChildPart):
    """Part for controlling an `hdf_writer_block` in a Device"""

    def __init__(self,
                 name,  # type: APartName
                 mri,  # type: AMri
                 runs_on_windows=False,  # type: APartRunsOnWindows
                 write_all_nd_attributes=True,  # type: AWriteAllNDAttributes
                 ):
        # type: (...) -> None
        super(HDFWriterPart, self).__init__(name, mri)
        # Future for the start action
        self.start_future = None  # type: Future
        self.array_future = None  # type: Future
        self.done_when_reaches = 0
        # This is when uniqueId last updated
        self.last_id_update = None
        # CompletedSteps = arrayCounter + self.uniqueid_offset
        self.uniqueid_offset = 0
        # The HDF5 layout file we write to say where the datasets go
        self.layout_filename = None  # type: str
        self.runs_on_windows = runs_on_windows
        # How long to wait between frame updates before error
        self.frame_timeout = 0.0
        self.write_all_nd_attributes = BooleanMeta(
            "Toggles whether all NDAttributes are written to "
            "file, or only those specified in the dataset",
            writeable=True,
            tags=[Widget.CHECKBOX.tag(), config_tag()]).create_attribute_model(
            write_all_nd_attributes)

    @add_call_types
    def on_reset(self, context):
        # type: (scanning.hooks.AContext) -> None
        super(HDFWriterPart, self).on_reset(context)
        self.on_abort(context)
        # HDFWriter might have still be writing so stop doesn't guarantee
        # flushed all frames start_future is in a different context so
        # can't wait for it, so just wait for the running attribute to be false
        child = context.block_view(self.mri)
        child.when_value_matches("running", False)
        # Delete the layout XML file
        if self.layout_filename and os.path.isfile(self.layout_filename):
            os.remove(self.layout_filename)
            child.xmlLayout.put_value("")

    def setup(self, registrar):
        # type: (PartRegistrar) -> None
        super(HDFWriterPart, self).setup(registrar)
        # Hooks
        registrar.hook(scanning.hooks.ConfigureHook, self.on_configure)
        registrar.hook((scanning.hooks.PostRunArmedHook,
                        scanning.hooks.SeekHook), self.on_seek)
        registrar.hook(scanning.hooks.RunHook, self.on_run)
        registrar.hook(scanning.hooks.PostRunReadyHook, self.on_post_run_ready)
        registrar.hook(scanning.hooks.AbortHook, self.on_abort)
        # Attributes
        registrar.add_attribute_model("writeAllNdAttributes",
                                      self.write_all_nd_attributes,
                                      self.write_all_nd_attributes.set_value)
        # Tell the controller to expose some extra configure parameters
        registrar.report(scanning.hooks.ConfigureHook.create_info(
            self.on_configure))

    # Allow CamelCase as these parameters will be serialized
    # noinspection PyPep8Naming
    @add_call_types
    def on_configure(self,
                     context,  # type: scanning.hooks.AContext
                     completed_steps,  # type: scanning.hooks.ACompletedSteps
                     steps_to_do,  # type: scanning.hooks.AStepsToDo
                     part_info,  # type: scanning.hooks.APartInfo
                     generator,  # type: scanning.hooks.AGenerator
                     fileDir,  # type: scanning.hooks.AFileDir
                     formatName="det",  # type: scanning.hooks.AFormatName
                     fileTemplate="%s.h5",  # type: scanning.hooks.AFileTemplate
                     ):
        # type: (...) -> scanning.hooks.UInfos
        # On initial configure, expect to get the demanded number of frames
        self.done_when_reaches = completed_steps + steps_to_do
        self.uniqueid_offset = 0
        # Calculate how long to wait before marking this scan as stalled
        self.frame_timeout = FRAME_TIMEOUT
        if generator.duration > 0:
            self.frame_timeout += generator.duration
        else:
            # Double it to be safe
            self.frame_timeout += FRAME_TIMEOUT
        child = context.block_view(self.mri)
        # For first run then open the file
        # Enable position mode before setting any position related things
        child.positionMode.put_value(True)
        # Setup our required settings
        file_dir = fileDir.rstrip(os.sep)
        filename = fileTemplate % formatName
        assert "." in filename, \
            "File extension for %r should be supplied" % filename
        futures = child.put_attribute_values_async(dict(
            enableCallbacks=True,
            fileWriteMode="Stream",
            swmrMode=True,
            storeAttr=True,
            dimAttDatasets=True,
            lazyOpen=True,
            arrayCounter=0,
            filePath=file_dir + os.sep,
            fileName=formatName,
            fileTemplate="%s" + fileTemplate))
        futures += set_dimensions(child, generator)
        xml = make_layout_xml(generator, part_info,
                              self.write_all_nd_attributes.value)
        self.layout_filename = os.path.join(
            file_dir, "%s-layout.xml" % self.mri)
        with open(self.layout_filename, "w") as f:
            f.write(xml)
        layout_filename = self.layout_filename
        if self.runs_on_windows:
            layout_filename = FilePathTranslatorInfo.translate_filepath(
                part_info, self.layout_filename)
        futures += child.put_attribute_values_async(dict(
            xmlLayout=layout_filename,
            flushDataPerNFrames=steps_to_do,
            flushAttrPerNFrames=0))
        # Wait for the previous puts to finish
        context.wait_all_futures(futures)
        # Reset numCapture back to 0
        child.numCapture.put_value(0)
        # Start the plugin
        self.start_future = child.start_async()
        # Start a future waiting for the first array
        self.array_future = child.when_value_matches_async(
            "arrayCounterReadback", greater_than_zero)
        # Return the dataset information
        dataset_infos = list(create_dataset_infos(
            formatName, part_info, generator, filename))
        return dataset_infos

    @add_call_types
    def on_seek(self,
                context,  # type: scanning.hooks.AContext
                completed_steps,  # type: scanning.hooks.ACompletedSteps
                steps_to_do,  # type: scanning.hooks.AStepsToDo
                ):
        # type: (...) -> None
        # This is rewinding or setting up for another batch, so the detector
        # will skip to a uniqueID that has not been produced yet
        self.uniqueid_offset = completed_steps - self.done_when_reaches
        self.done_when_reaches += steps_to_do
        child = context.block_view(self.mri)
        # Just reset the array counter_block
        child.arrayCounter.put_value(0)
        # Start a future waiting for the first array
        self.array_future = child.when_value_matches_async(
            "arrayCounterReadback", greater_than_zero)

    @add_call_types
    def on_run(self, context):
        # type: (scanning.hooks.AContext) -> None
        context.wait_all_futures(self.array_future)
        context.unsubscribe_all()
        self.last_id_update = None
        child = context.block_view(self.mri)
        child.uniqueId.subscribe_value(self.update_completed_steps)
        f_done = child.when_value_matches_async(
            "uniqueId", self.done_when_reaches)
        while True:
            try:
                context.wait_all_futures(f_done, timeout=1)
            except TimeoutError:
                # This is ok, means we aren't done yet, so flush
                self._flush_if_still_writing(child)
                # Check it hasn't been too long
                if self.last_id_update:
                    if time.time() > self.last_id_update + self.frame_timeout:
                        raise TimeoutError(
                            "HDF writer stalled, last updated at %s" % (
                                self.last_id_update))
                # TODO: what happens if we miss the last frame?
            else:
                return

    def _flush_if_still_writing(self, child):
        # Check that the start_future hasn't errored
        if self.start_future.done():
            # This will raise if it errored
            self.start_future.result()
        else:
            # Flush the hdf frames to disk
            child.flushNow()

    @add_call_types
    def on_post_run_ready(self, context):
        # type: (scanning.hooks.AContext) -> None
        # Do one last flush and then we're done
        child = context.block_view(self.mri)
        self._flush_if_still_writing(child)

    @add_call_types
    def on_abort(self, context):
        # type: (scanning.hooks.AContext) -> None
        child = context.block_view(self.mri)
        child.stop()

    def update_completed_steps(self, value):
        # type: (int) -> None
        completed_steps = value + self.uniqueid_offset
        self.last_id_update = time.time()
        self.registrar.report(scanning.infos.RunProgressInfo(completed_steps))<|MERGE_RESOLUTION|>--- conflicted
+++ resolved
@@ -78,12 +78,8 @@
             name=dataset_info.name,
             filename=filename,
             type=dataset_info.type,
-<<<<<<< HEAD
-            rank=dataset_info.rank + generator_rank,
-=======
             # All attributes share the same rank as the detector image
             rank=detector_rank + generator_rank,
->>>>>>> b0d05ea5
             path="/entry/%s/%s" % (dataset_info.name, dataset_info.name),
             uniqueid=uniqueid)
 
