--- conflicted
+++ resolved
@@ -38,14 +38,8 @@
         frequency_accuracy: The crystal accuracy in ppm
         min_exposure: The minimum exposure time this detector supports
     """
-<<<<<<< HEAD
     def __init__(self, readout_time, frequency_accuracy, min_exposure):
         # type: (float, float, float) -> None
-=======
-
-    def __init__(self, readout_time, frequency_accuracy):
-        # type: (float, float) -> None
->>>>>>> 83eb333d
         self.readout_time = readout_time
         self.frequency_accuracy = frequency_accuracy
         self.min_exposure = min_exposure
@@ -54,7 +48,6 @@
         # type: (float) -> float
         """Calculate the exposure to set the detector to given the duration of
         the frame and the readout_time and frequency_accuracy"""
-<<<<<<< HEAD
         assert duration > 0, \
             "Duration %s for generator must be >0 to signify constant " \
             "exposure" % duration
@@ -66,13 +59,6 @@
         assert self.min_exposure <= exposure <= max_exposure, \
             "Exposure %s should be in range %s to %s" % (
                 self.min_exposure, exposure, max_exposure)
-=======
-        exposure = duration - self.frequency_accuracy * duration / 1000000.0 - \
-                   self.readout_time
-        assert exposure > 0.0, \
-            "Exposure time %s too small when deadtime taken into account" % (
-                exposure,)
->>>>>>> 83eb333d
         return exposure
 
 
@@ -122,27 +108,3 @@
         self.attr = attr
         self.rank = rank
 
-<<<<<<< HEAD
-=======
-
-class DatasetProducedInfo(Info):
-    """Declare that we will write the following dataset to file
-
-    Args:
-        name: Dataset name
-        filename: Filename relative to the fileDir we were given
-        type: What NeXuS dataset type it produces
-        rank: The rank of the dataset including generator dims
-        path: The path of the dataset within the file
-        uniqueid: The path of the UniqueID dataset within the file
-    """
-
-    def __init__(self, name, filename, type, rank, path, uniqueid):
-        # type: (str, str, DatasetType, int, str, str) -> None
-        self.name = name
-        self.filename = filename
-        self.type = type
-        self.rank = rank
-        self.path = path
-        self.uniqueid = uniqueid
->>>>>>> 83eb333d
