--- conflicted
+++ resolved
@@ -272,20 +272,11 @@
         # Hooks
         registrar.hook(scanning.hooks.ConfigureHook, self.on_configure)
         registrar.hook((scanning.hooks.PostRunArmedHook,
-<<<<<<< HEAD
-                        scanning.hooks.SeekHook), self.seek)
-        registrar.hook((scanning.hooks.RunHook,
-                        scanning.hooks.ResumeHook), self.run)
-        registrar.hook(scanning.hooks.PostRunReadyHook, self.post_run_ready)
-        registrar.hook(scanning.hooks.AbortHook, self.abort)
-        registrar.hook(scanning.hooks.PauseHook, self.pause)
-=======
                         scanning.hooks.SeekHook), self.on_seek)
         registrar.hook(scanning.hooks.RunHook, self.on_run)
         registrar.hook(scanning.hooks.PostRunReadyHook, self.on_post_run_ready)
         registrar.hook(scanning.hooks.AbortHook, self.on_abort)
         registrar.hook(scanning.hooks.PauseHook, self.on_pause)
->>>>>>> 8abe2e68
 
     @add_call_types
     def on_pause(self, context):
