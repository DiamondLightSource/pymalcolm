import os

import h5py
<<<<<<< HEAD
from annotypes import add_call_types, TYPE_CHECKING
=======
from annotypes import add_call_types, Anno, TYPE_CHECKING
>>>>>>> 80ea667e
from vdsgen import InterleaveVDSGenerator, \
    ReshapeVDSGenerator

from malcolm.core import APartName, Future, Info, PartRegistrar
from malcolm.modules import builtin, scanning

if TYPE_CHECKING:
    from typing import List, Dict

    PartInfo = Dict[str, List[Info]]

# If the HDF writer doesn't get new frames in this time (seconds), consider it
# stalled and raise
FRAME_TIMEOUT = 60

<<<<<<< HEAD
=======
with Anno("Directory to write data to"):
    AFileDir = str
with Anno("Argument for fileTemplate, normally filename without extension"):
    AFileName = str
with Anno("File Name"):
    AFileTemplate = str
with Anno("Argument for fileTemplate, normally filename without extension"):
    AFormatName = str

>>>>>>> 80ea667e

def greater_than_zero(v):
    # type: (int) -> bool
    return v > 0


def files_shape(frames, block_size, file_count):
    # all files get at least per_file blocks
    per_file = int(frames) / int(file_count * block_size)
    # this is the remainder once per_file blocks have been distributed
    remainder = int(frames) % int(file_count * block_size)

    # distribute the remainder
    remainders = [block_size if remains > block_size else remains
                  for remains in range(remainder, 0, -block_size)]
    # pad the remainders list with zeros
    remainders += [0] * (file_count - len(remainders))

<<<<<<< HEAD
    shape = tuple(per_file * block_size + remainders[i]
=======
    shape = tuple(int(per_file * block_size + remainders[i])
>>>>>>> 80ea667e
                  for i in range(file_count))
    return shape


def one_vds(vds_folder, vds_name, files, width, height,
            shape, generator, alternates, block_size, source_node,
            target_node, d_type):
    # this vds reshapes from 1 file per data writer to a single 1D data set
    gen = InterleaveVDSGenerator(
        vds_folder,
        files=files,
        source={'height': width,
                'width': height,
                'dtype': d_type,
                'shape': shape
                },
        output=vds_name,
        source_node=source_node,
        target_node="process/" + target_node + "_interleave",
        block_size=block_size,
        log_level=1)
    gen.generate_vds()

    # this VDS shapes the data to match the dimensions of the scan
    gen = ReshapeVDSGenerator(path=vds_folder,
                              files=[vds_name],
<<<<<<< HEAD
                              source_node="process/" + target_node + \
                               "_interleave",
=======
                              source_node="process/" + target_node +
                                          "_interleave",
>>>>>>> 80ea667e
                              target_node=target_node,
                              output=vds_name,
                              shape=generator.shape,
                              alternate=alternates,
                              log_level=1)

    gen.generate_vds()


def create_vds(generator, raw_name, vds_path, child):
    vds_folder, vds_name = os.path.split(vds_path)

<<<<<<< HEAD
    image_width = child.imageWidth.value
    image_height = child.imageHeight.value
    #image_width = 2069
    #image_height = 1793
    block_size = child.blockSize.value
    hdf_count = child.numProcesses.value
    data_type = child.dataType.value
=======
    image_width = int(child.imageWidth.value)
    image_height = int(child.imageHeight.value)
    block_size = int(child.blockSize.value)
    hdf_count = int(child.numProcesses.value)
    data_type = str(child.dataType.value)
>>>>>>> 80ea667e

    # hdf_shape tuple represents the number of images in each file
    hdf_shape = files_shape(generator.size, block_size, hdf_count)

    alternates = (gen.alternate for gen in generator.generators)
    if any(alternates):
        raise ValueError("Snake scans are not yet supported")
    else:
        alternates = None

    files = [os.path.join(
        vds_folder, '{}_{:06d}.h5'.format(raw_name, i + 1))
        for i in range(hdf_count)]
    shape = (hdf_shape, image_height, image_width)

    # prepare a vds for the image data
    one_vds(vds_folder, vds_name, files, image_width, image_height,
            shape, generator, alternates, block_size,
            'data', 'data', data_type)

    shape = (hdf_shape, 1, 1)

    # prepare a vds for the unique IDs
    one_vds(vds_folder, vds_name, files, 1, 1,
            shape, generator, alternates, block_size,
            'UID', 'uid', 'uint64')
    # prepare a vds for the sums
    one_vds(vds_folder, vds_name, files, 1, 1,
            shape, generator, alternates, block_size,
            'SUM', 'sum', 'uint64')


<<<<<<< HEAD
set_bases = ["/entry/detector/", "/entry/sum/", "/entry/uid/"]
=======
set_bases = ["/entry/detector/", "/entry/detector_sum/",
             "/entry/detector_uid/"]
>>>>>>> 80ea667e
set_data = ["/data", "/sum", "/uid"]


def add_nexus_nodes(generator, vds_file_path):
    """ Add in the additional information to make this into a standard nexus
    format file:-
    (a) create the standard structure under the 'entry' group with a
    subgroup for each dataset. 'set_bases' lists the data sets we make here.
    (b) save a dataset for each axis in each of the dimensions of the scan
    representing the demand position at every point in the scan.
    """

    # create the axes dimensions attribute, a comma separated list giving size
    # of the axis dimensions padded with . for the detector dimensions and
    # multidimensional dimensions
    pad_dims = []
    for d in generator.dimensions:
        if len(d.axes) == 1:
            pad_dims.append("%s_set" % d.axes[0])
        else:
            pad_dims.append(".")

    pad_dims += ["."] * 2  # assume a 2 dimensional detector

    with h5py.File(vds_file_path, 'r+', libver="latest") as vds:
        for data, node in zip(set_data, set_bases):
            # create a group for this entry
            vds.require_group(node)
            # points to the axis demand data sets
<<<<<<< HEAD
            vds[node].attrs["axes"] = ','.join(pad_dims)

            data_node_name = node.split('/')[-2]
            # points to the detector dataset for this entry
            vds[node].attrs["signal"] = data_node_name
            # a hard link from this entry 'signal' to the actual data
            vds[node + data_node_name] = vds[data]
=======
            vds[node].attrs["axes"] = pad_dims
            vds[node].attrs["NX_class"] = ['NXdata']

            # points to the detector dataset for this entry
            vds[node].attrs["signal"] = data.split('/')[-1]
            # a hard link from this entry 'signal' to the actual data
            vds[node + data] = vds[data]
>>>>>>> 80ea667e

            axis_sets = {}
            # iterate the axes in each dimension of the generator to create the
            # axis information nodes
            for i, d in enumerate(generator.dimensions):
                for axis in d.axes:
                    # add signal data dimension for axis
                    axis_indices = '{}_set_indices'.format(axis)
<<<<<<< HEAD
                    vds[node].attrs[axis_indices] = str(i)
=======
                    vds[node].attrs[axis_indices] = i
>>>>>>> 80ea667e

                    # demand positions for axis
                    axis_set = '{}_set'.format(axis)
                    if axis_sets.get(axis_set):
                        # link to the first entry's demand list
                        vds[node + axis_set] = axis_sets[axis_set]
                    else:
                        # create the demand list for the first entry only
                        axis_demands = d.get_positions(axis)
                        vds.create_dataset(
                            node + axis_set, data=axis_demands)
                        vds[node + axis_set].attrs["units"] = \
                            generator.units[axis]
                    axis_sets[axis_set] = vds[node + axis_set]

<<<<<<< HEAD
=======
        vds['entry'].attrs["NX_class"] = ['NXentry']

>>>>>>> 80ea667e

# We will set these attributes on the child block, so don't save them
@builtin.util.no_save("fileName", "filePath", "numCapture")
class OdinWriterPart(builtin.parts.ChildPart):
    """Part for controlling an `hdf_writer_block` in a Device"""

    def __init__(self, name, mri):
        # type: (APartName, builtin.parts.AMri) -> None
        super(OdinWriterPart, self).__init__(name, mri)
        # Future for the start action
        self.start_future = None  # type: Future
        self.array_future = None  # type: Future
        self.done_when_reaches = 0
        # CompletedSteps = arrayCounter + self.uniqueid_offset
        self.unique_id_offset = 0
        # The HDF5 layout file we write to say where the datasets go
        self.layout_filename = None  # type: str
        # Hooks
        self.register_hooked(scanning.hooks.ConfigureHook, self.configure)
        self.register_hooked((scanning.hooks.PostRunArmedHook,
                              scanning.hooks.SeekHook), self.seek)
        self.register_hooked((scanning.hooks.RunHook,
                              scanning.hooks.ResumeHook), self.run)
        self.register_hooked(scanning.hooks.PostRunReadyHook,
                             self.post_run_ready)
        self.register_hooked(scanning.hooks.AbortHook, self.abort)
        self.register_hooked(scanning.hooks.PauseHook, self.pause)
        self.exposure_time = 0

    @add_call_types
    def reset(self, context):
        # type: (scanning.hooks.AContext) -> None
        super(OdinWriterPart, self).reset(context)
        self.abort(context)

    def setup(self, registrar):
        # type: (PartRegistrar) -> None
        super(OdinWriterPart, self).setup(registrar)
        # Tell the controller to expose some extra configure parameters
        registrar.report(scanning.hooks.ConfigureHook.create_info(
            self.configure))

    @add_call_types
    def pause(self, context):
        # type: (scanning.hooks.AContext) -> None
        raise NotImplementedError("Seek not implemented")

    # Allow CamelCase as these parameters will be serialized
    # noinspection PyPep8Naming
    @add_call_types
    def configure(self,
                  context,  # type: scanning.hooks.AContext
                  completed_steps,  # type: scanning.hooks.ACompletedSteps
                  steps_to_do,  # type: scanning.hooks.AStepsToDo
                  generator,  # type: scanning.hooks.AGenerator
<<<<<<< HEAD
                  fileDir,  # type: scanning.util.AFileDir
                  formatName="odin",  # type: scanning.util.AFormatName
                  fileTemplate="%s.hdf",  # type: scanning.util.AFileTemplate
                  ):
        # type: (...) -> scanning.hooks.UInfos

=======
                  fileDir,  # type: AFileDir
                  formatName="odin",  # type: AFormatName
                  fileTemplate="%s.h5",  # type: AFileTemplate
                  ):
        # type: (...) -> scanning.hooks.UInfos

        self.exposure_time = generator.duration

>>>>>>> 80ea667e
        # On initial configure, expect to get the demanded number of frames
        self.done_when_reaches = completed_steps + steps_to_do
        self.unique_id_offset = 0
        child = context.block_view(self.mri)
        file_dir = fileDir.rstrip(os.sep)

        # derive file path from template as AreaDetector would normally do
        fileName = fileTemplate.replace('%s', formatName)

        # this is path to the requested file which will be a VDS
        vds_full_filename = os.path.join(fileDir, fileName)

        # this is the path to underlying file the odin writer will write to
        raw_file_name = fileTemplate.replace('%s', formatName + '_raw_data')
        raw_file_basename, _ = os.path.splitext(raw_file_name)

        assert "." in vds_full_filename, \
            "File extension for %r should be supplied" % vds_full_filename
        futures = child.put_attribute_values_async(dict(
            numCapture=steps_to_do,
            filePath=file_dir + os.sep,
            fileName=raw_file_basename))
        context.wait_all_futures(futures)

        # Start the plugin
        self.start_future = child.start_async()
        # Start a future waiting for the first array
        self.array_future = child.when_value_matches_async(
            "numCaptured", greater_than_zero)

        create_vds(generator, raw_file_basename,
                   vds_full_filename, child)
        add_nexus_nodes(generator, vds_full_filename)

        return None

    @add_call_types
    def seek(self,
             context,  # type: scanning.hooks.AContext
             completed_steps,  # type: scanning.hooks.ACompletedSteps
             steps_to_do,  # type: scanning.hooks.AStepsToDo
             ):
        # type: (...) -> None
        # This is rewinding or setting up for another batch, so the detector
        # will skip to a uniqueID that has not been produced yet
        self.unique_id_offset = completed_steps - self.done_when_reaches
        self.done_when_reaches += steps_to_do
        child = context.block_view(self.mri)
        # Just reset the array counter_block
        child.arrayCounter.put_value(0)
        # Start a future waiting for the first array
        self.array_future = child.when_value_matches_async(
            "numCaptured", greater_than_zero)

    @add_call_types
    def run(self, context):
        # type: (scanning.hooks.AContext) -> None
        context.wait_all_futures(self.array_future)
        context.unsubscribe_all()
        child = context.block_view(self.mri)
        child.numCaptured.subscribe_value(self.update_completed_steps)
        child.when_value_matches(
            "numCaptured", self.done_when_reaches,
            event_timeout=self.exposure_time+FRAME_TIMEOUT)

    @add_call_types
    def post_run_ready(self, context):
        # type: (scanning.hooks.AContext) -> None
        # If this is the last one, wait until the file is closed
        context.wait_all_futures(self.start_future)

    @add_call_types
    def abort(self, context):
        # type: (scanning.hooks.AContext) -> None
        child = context.block_view(self.mri)
        child.stop()

    def update_completed_steps(self, value):
        # type: (int) -> None
        completed_steps = value + self.unique_id_offset
        self.registrar.report(scanning.infos.RunProgressInfo(completed_steps))<|MERGE_RESOLUTION|>--- conflicted
+++ resolved
@@ -1,11 +1,7 @@
 import os
 
 import h5py
-<<<<<<< HEAD
 from annotypes import add_call_types, TYPE_CHECKING
-=======
-from annotypes import add_call_types, Anno, TYPE_CHECKING
->>>>>>> 80ea667e
 from vdsgen import InterleaveVDSGenerator, \
     ReshapeVDSGenerator
 
@@ -21,18 +17,6 @@
 # stalled and raise
 FRAME_TIMEOUT = 60
 
-<<<<<<< HEAD
-=======
-with Anno("Directory to write data to"):
-    AFileDir = str
-with Anno("Argument for fileTemplate, normally filename without extension"):
-    AFileName = str
-with Anno("File Name"):
-    AFileTemplate = str
-with Anno("Argument for fileTemplate, normally filename without extension"):
-    AFormatName = str
-
->>>>>>> 80ea667e
 
 def greater_than_zero(v):
     # type: (int) -> bool
@@ -51,11 +35,7 @@
     # pad the remainders list with zeros
     remainders += [0] * (file_count - len(remainders))
 
-<<<<<<< HEAD
-    shape = tuple(per_file * block_size + remainders[i]
-=======
     shape = tuple(int(per_file * block_size + remainders[i])
->>>>>>> 80ea667e
                   for i in range(file_count))
     return shape
 
@@ -82,13 +62,8 @@
     # this VDS shapes the data to match the dimensions of the scan
     gen = ReshapeVDSGenerator(path=vds_folder,
                               files=[vds_name],
-<<<<<<< HEAD
-                              source_node="process/" + target_node + \
-                               "_interleave",
-=======
                               source_node="process/" + target_node +
                                           "_interleave",
->>>>>>> 80ea667e
                               target_node=target_node,
                               output=vds_name,
                               shape=generator.shape,
@@ -101,21 +76,11 @@
 def create_vds(generator, raw_name, vds_path, child):
     vds_folder, vds_name = os.path.split(vds_path)
 
-<<<<<<< HEAD
-    image_width = child.imageWidth.value
-    image_height = child.imageHeight.value
-    #image_width = 2069
-    #image_height = 1793
-    block_size = child.blockSize.value
-    hdf_count = child.numProcesses.value
-    data_type = child.dataType.value
-=======
     image_width = int(child.imageWidth.value)
     image_height = int(child.imageHeight.value)
     block_size = int(child.blockSize.value)
     hdf_count = int(child.numProcesses.value)
     data_type = str(child.dataType.value)
->>>>>>> 80ea667e
 
     # hdf_shape tuple represents the number of images in each file
     hdf_shape = files_shape(generator.size, block_size, hdf_count)
@@ -148,12 +113,8 @@
             'SUM', 'sum', 'uint64')
 
 
-<<<<<<< HEAD
-set_bases = ["/entry/detector/", "/entry/sum/", "/entry/uid/"]
-=======
 set_bases = ["/entry/detector/", "/entry/detector_sum/",
              "/entry/detector_uid/"]
->>>>>>> 80ea667e
 set_data = ["/data", "/sum", "/uid"]
 
 
@@ -183,15 +144,6 @@
             # create a group for this entry
             vds.require_group(node)
             # points to the axis demand data sets
-<<<<<<< HEAD
-            vds[node].attrs["axes"] = ','.join(pad_dims)
-
-            data_node_name = node.split('/')[-2]
-            # points to the detector dataset for this entry
-            vds[node].attrs["signal"] = data_node_name
-            # a hard link from this entry 'signal' to the actual data
-            vds[node + data_node_name] = vds[data]
-=======
             vds[node].attrs["axes"] = pad_dims
             vds[node].attrs["NX_class"] = ['NXdata']
 
@@ -199,7 +151,6 @@
             vds[node].attrs["signal"] = data.split('/')[-1]
             # a hard link from this entry 'signal' to the actual data
             vds[node + data] = vds[data]
->>>>>>> 80ea667e
 
             axis_sets = {}
             # iterate the axes in each dimension of the generator to create the
@@ -208,11 +159,7 @@
                 for axis in d.axes:
                     # add signal data dimension for axis
                     axis_indices = '{}_set_indices'.format(axis)
-<<<<<<< HEAD
-                    vds[node].attrs[axis_indices] = str(i)
-=======
                     vds[node].attrs[axis_indices] = i
->>>>>>> 80ea667e
 
                     # demand positions for axis
                     axis_set = '{}_set'.format(axis)
@@ -228,11 +175,8 @@
                             generator.units[axis]
                     axis_sets[axis_set] = vds[node + axis_set]
 
-<<<<<<< HEAD
-=======
         vds['entry'].attrs["NX_class"] = ['NXentry']
 
->>>>>>> 80ea667e
 
 # We will set these attributes on the child block, so don't save them
 @builtin.util.no_save("fileName", "filePath", "numCapture")
@@ -288,23 +232,14 @@
                   completed_steps,  # type: scanning.hooks.ACompletedSteps
                   steps_to_do,  # type: scanning.hooks.AStepsToDo
                   generator,  # type: scanning.hooks.AGenerator
-<<<<<<< HEAD
                   fileDir,  # type: scanning.util.AFileDir
                   formatName="odin",  # type: scanning.util.AFormatName
-                  fileTemplate="%s.hdf",  # type: scanning.util.AFileTemplate
+                  fileTemplate="%s.h5",  # type: scanning.util.AFileTemplate
                   ):
         # type: (...) -> scanning.hooks.UInfos
 
-=======
-                  fileDir,  # type: AFileDir
-                  formatName="odin",  # type: AFormatName
-                  fileTemplate="%s.h5",  # type: AFileTemplate
-                  ):
-        # type: (...) -> scanning.hooks.UInfos
-
         self.exposure_time = generator.duration
 
->>>>>>> 80ea667e
         # On initial configure, expect to get the demanded number of frames
         self.done_when_reaches = completed_steps + steps_to_do
         self.unique_id_offset = 0
