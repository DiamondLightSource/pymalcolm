--- conflicted
+++ resolved
@@ -9,10 +9,7 @@
 - parameters.float64:
     name: minTurnaround
     description: Minimum turnaround time
-<<<<<<< HEAD
-=======
     default: 0.0
->>>>>>> ac0f7b90
 
 - blocks.pmac.PMACTrajectory:
     mri: $(mri)
