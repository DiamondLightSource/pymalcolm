--- conflicted
+++ resolved
@@ -49,11 +49,7 @@
 
 # Class for these motor variables
 class MotorInfo(Info):
-<<<<<<< HEAD
-    def __init__(self, cs_axis, cs_port, acceleration_time, resolution, offset,
-=======
     def __init__(self, cs_axis, cs_port, acceleration, resolution, offset,
->>>>>>> f5632ee4
                  max_velocity, current_position, scannable, velocity_settle):
         self.cs_axis = cs_axis
         self.cs_port = cs_port
@@ -64,8 +60,6 @@
         self.current_position = current_position
         self.scannable = scannable
         self.velocity_settle = velocity_settle
-<<<<<<< HEAD
-=======
 
     def acceleration_time(self, v1, v2):
         # The time taken to ramp from v1 to pad_velocity
@@ -183,7 +177,6 @@
 
     def make_velocity_profile(self, v1, v2, distance, min_time):
         """Calculate PVT points that will perform the move within motor params
->>>>>>> f5632ee4
 
         Args:
             v1 (float): Starting velocity in EGUs/s
