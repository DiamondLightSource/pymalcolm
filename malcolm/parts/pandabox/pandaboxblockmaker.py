--- conflicted
+++ resolved
@@ -9,11 +9,7 @@
 from malcolm.parts.pandabox.pandaboxutil import make_label_attr_name
 from malcolm.parts.builtin.stringpart import StringPart
 from malcolm.parts.builtin.choicepart import ChoicePart
-<<<<<<< HEAD
-from malcolm.tags import widget, group, inport, outport
-=======
 from malcolm.tags import widget, group, inport, outport, config
->>>>>>> f5632ee4
 
 
 def make_meta(subtyp, description, tags, writeable=True, labels=None):
@@ -201,16 +197,6 @@
             part_name = field_name + ".DATASET_TYPE"
             label, attr_name = make_label_attr_name(part_name)
             if "INENC" in self.block_name:
-<<<<<<< HEAD
-                initial = "position_value"
-            else:
-                initial = "monitor"
-            choices = ["position_value", "monitor", "detector"]
-            params = ChoicePart.MethodMeta.prepare_input_map(
-                name=attr_name, widget="textinput",
-                description="Type of the captured dataset in HDF file",
-                writeable=True, choices=choices, initialValue=initial)
-=======
                 initial = "position"
             else:
                 initial = "monitor"
@@ -219,7 +205,6 @@
                 description="Type of the captured dataset in HDF file",
                 writeable=True, choices=attribute_dataset_types,
                 initialValue=initial)
->>>>>>> f5632ee4
             part = StringPart(self.process, params)
             self._add_part(part_name, part)
 
