import os
from xml.etree import cElementTree as ET

from malcolm.compat import et_to_string
from malcolm.core import REQUIRED, method_takes
from malcolm.core.vmetas import StringMeta
from malcolm.parts.builtin.childpart import ChildPart
from malcolm.controllers.runnablecontroller import RunnableController
from malcolm.parts.ADCore.hdfwriterpart import CalculatedNDAttributeDatasetInfo


class StatsPluginPart(ChildPart):

    @RunnableController.ReportStatus
    def report_info(self, _):
        return [CalculatedNDAttributeDatasetInfo(name="sum", attr="StatsTotal")]

    def _make_attributes_xml(self):
        # Make a root element with an NXEntry
        root_el = ET.Element("Attributes")
        ET.SubElement(
            root_el, "Attribute", addr="0", datatype="DOUBLE", type="PARAM",
            description="Sum of the array", name="StatsTotal", source="TOTAL",
        )
        xml = et_to_string(root_el)
        return xml

    @RunnableController.Configure
    @method_takes(
        "filePath", StringMeta("File path to write data to"), REQUIRED)
    def configure(self, task, completed_steps, steps_to_do, part_info, params):
        file_dir, filename = params.filePath.rsplit(os.sep, 1)
        fs = task.put_many_async(self.child, dict(
            enableCallbacks=True,
<<<<<<< HEAD
            computeStatistics=True,
            inp="XSP3.POS"))
=======
            computeStatistics=True))
        xml = self._make_attributes_xml()
        attributes_filename = os.path.join(
            file_dir, "%s-attributes.xml" % self.params.mri)
        open(attributes_filename, "w").write(xml)
        fs += task.put_async(self.child["attributesFile"], attributes_filename)
        task.wait_all(fs)
>>>>>>> f5632ee4
<|MERGE_RESOLUTION|>--- conflicted
+++ resolved
@@ -32,15 +32,11 @@
         file_dir, filename = params.filePath.rsplit(os.sep, 1)
         fs = task.put_many_async(self.child, dict(
             enableCallbacks=True,
-<<<<<<< HEAD
             computeStatistics=True,
             inp="XSP3.POS"))
-=======
-            computeStatistics=True))
         xml = self._make_attributes_xml()
         attributes_filename = os.path.join(
             file_dir, "%s-attributes.xml" % self.params.mri)
         open(attributes_filename, "w").write(xml)
         fs += task.put_async(self.child["attributesFile"], attributes_filename)
-        task.wait_all(fs)
->>>>>>> f5632ee4
+        task.wait_all(fs)