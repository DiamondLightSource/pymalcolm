--- conflicted
+++ resolved
@@ -11,13 +11,8 @@
 
 @method_also_takes(
     "readoutTime", NumberMeta(
-<<<<<<< HEAD
-        "float64", "Default time taken to readout detector"), 8e-6)
+        "float64", "Default time taken to readout detector"), 5e-5)
 class DetectorDriverPart(StatefulChildPart):
-=======
-        "float64", "Default time taken to readout detector"), 5e-5)
-class DetectorDriverPart(ChildPart):
->>>>>>> c7c5e7af
     # Attributes
     readout_time = None
     trigger_mode = None
