import inspect

from annotypes import Array, Anno, Union, Sequence, Mapping, Any, to_array, \
    Optional, TYPE_CHECKING, WithCallTypes, NO_DEFAULT, Serializable, \
    deserialize_object, FrozenOrderedDict
import numpy as np
from enum import Enum

from malcolm.compat import OrderedDict, str_
from .alarm import Alarm
from .notifier import DummyNotifier, Notifier
from .camel import camel_to_title
from .table import Table
from .tags import Widget, method_return_unpacked
from .timestamp import TimeStamp

if TYPE_CHECKING:
    from typing import Tuple, Type, List, Dict, Callable


def check_type(value, typ):
    if typ != Any:
        if typ == str:
            typ = str_
        assert isinstance(value, typ), "Expected %s, got %r" % (typ, value)


class Model(Serializable):
    notifier = DummyNotifier()
    path = []
    __slots__ = []

    def set_notifier_path(self, notifier, path):
        """Sets the notifier, and the path from the path from block root

        Args:
            notifier (Notifier): The Notifier to tell when endpoint data changes
            path (list): The absolute path to get to this object
        """
        # type: (Union[Notifier, DummyNotifier], List[str]) -> None
        # This function should either change from the DummyNotifier or to
        # the DummyNotifier, never between two valid notifiers
        assert self.notifier is Model.notifier or notifier is Model.notifier, \
            "Already have a notifier %s path %s" % (self.notifier, self.path)
        self.notifier = notifier
        self.path = path
        # Tell all our children too
        for name, ct in self.call_types.items():
            if ct.is_mapping:
                child = getattr(self, name)
                if child and issubclass(ct.typ[1], Model):
                    for k, v in child.items():
                        v.set_notifier_path(notifier, self.path + [name, k])
            elif issubclass(ct.typ, Model):
                assert not ct.is_array, \
                    "Can't deal with Arrays of Models %s" % ct
                child = getattr(self, name)
                child.set_notifier_path(notifier, self.path + [name])

    def set_endpoint_data(self, name, value):
        # type: (str_, Any) -> Any
        try:
            ct = self.call_types[name]
        except KeyError:
            raise ValueError("%r not in %r.call_types %r" % (
                name, self, self.call_types))
        else:
            if ct.is_array:
                # Cast to right type, this will do some cheap validation
                value = ct(value)  # type: Array
                # Check we have the right type
                assert not issubclass(ct.typ, Model), \
                    "Can't handle Array[Model] at the moment"
                if isinstance(value.seq, (tuple, list)):
                    # Variable array, check types of each instance
                    # TODO: this might harm performance
                    if ct.typ == str:
                        typ = str_
                    else:
                        typ = ct.typ
                    for x in value.seq:
                        assert isinstance(x, typ), \
                            "Expected Array[%r], got %r" % (ct.typ, value.seq)
            elif ct.is_mapping:
                # Check it is the right type
                ktype, vtype = ct.typ
                for k, v in value.items():
                    check_type(k, ktype)
                    check_type(v, vtype)
                # If we are setting structures of Models then sort notification
                if issubclass(ct.typ[1], Model):
                    # If we have old Models then stop them notifying
                    child = getattr(self, name, {})
                    if child:
                        for k, v in child.items():
                            v.set_notifier_path(Model.notifier, [])
                    for k, v in value.items():
                        v.set_notifier_path(self.notifier,
                                            self.path + [name, k])
            else:
                # If we are setting a Model then sort notification
                if issubclass(ct.typ, Model):
                    # If we have an old Model then stop it notifying
                    child = getattr(self, name, None)
                    if child:
                        child.set_notifier_path(Model.notifier, [])
                    value.set_notifier_path(self.notifier, self.path + [name])
                # Make sure it is the right typ
                check_type(value, ct.typ)
            with self.notifier.changes_squashed:
                # Actually set the attribute
                setattr(self, name, value)
                # Tell the notifier what changed
                self.notifier.add_squashed_change(self.path + [name], value)
            return value

    def apply_change(self, path, *args):
        # type: (List[str], Any) -> None
        """Take a single change from a Delta and apply it to this model"""
        if len(path) > 1:
            # This is for a child
            self[path[0]].apply_change(path[1:], *args)
        else:
            # This is for us
            assert len(path) == 1 and len(args) == 1, \
                "Cannot process change %s" % ([self.path + path] + list(args))
            getattr(self, "set_%s" % path[0])(args[0])


# Types used when deserializing to the class
with Anno("Description of what this element represents"):
    AMetaDescription = str
with Anno("Generic text tags for client tools to interpret"):
    ATags = Array[str]
with Anno("Whether this element is currently writeable"):
    AWriteable = bool
with Anno("A human readable label for the element"):
    ALabel = str

# A more permissive union to allow a wider range of set_* args
UTags = Union[ATags, Sequence[str], str]


class Meta(Model):
    """Base class for describing Blocks, Methods and Attributes"""
    __slots__ = ["description", "tags", "writeable", "label"]

    def __init__(self, description="", tags=(), writeable=False, label=""):
        # type: (AMetaDescription, UTags, AWriteable, ALabel) -> None
        self.description = self.set_description(description)
        self.tags = self.set_tags(tags)
        self.writeable = self.set_writeable(writeable)
        self.label = self.set_label(label)

    def set_description(self, description):
        # type: (AMetaDescription) -> AMetaDescription
        return self.set_endpoint_data("description", description)

    def set_tags(self, tags):
        # type: (UTags) -> ATags
        return self.set_endpoint_data("tags", tags)

    def set_writeable(self, writeable):
        # type: (AWriteable) -> AWriteable
        return self.set_endpoint_data("writeable", writeable)

    def set_label(self, label):
        # type: (ALabel) -> ALabel
        return self.set_endpoint_data("label", label)


class VMeta(Meta):
    """Abstract base class for validating the values of Attributes"""
    attribute_class = None
    _annotype_lookup = {}  # type: Mapping[Tuple[type, bool, bool], Type[VMeta]]
    __slots__ = []

    def validate(self, value):
        # type: (Any) ->  Any
        """Abstract function to validate a given value

        Args:
            value: Value to validate

        Returns:
            The validated value if it passes
        """
        raise NotImplementedError(self)

    def create_attribute_model(self, initial_value=None):
        # type: (Any) -> AttributeModel
        """Make an AttributeModel instance of the correct type for this Meta

        Args:
            initial_value: The initial value the Attribute should take

        Returns:
            AttributeModel: The created attribute model instance
        """
        attr = self.attribute_class(meta=self, value=initial_value)
        return attr

    def doc_type_string(self):
        # type: () -> str
        """Abstract function to return the python type string.

        For example, "str" or "numpy.int32"
        """
        raise NotImplementedError(self)

    def default_widget(self):
        # type: () -> Widget
        """Abstract function to return the default widget type"""
        raise NotImplementedError(self)

    @classmethod
    def from_annotype(cls, anno, writeable, **kwargs):
        # type: (Anno, bool, **Any) -> VMeta
        """Return an instance of this class from an Anno"""
        ret = cls(description=anno.description, writeable=writeable, **kwargs)
        widget = ret.default_widget()
        if widget != Widget.NONE:
            ret.set_tags([widget.tag()])
        return ret

    @classmethod
    def register_annotype_converter(cls, types, is_array=False,
                                    is_mapping=False):
        # type: (Union[Sequence[type], type], bool, bool) -> Any
        """Register this class as a converter for Anno instances"""
        if not isinstance(types, Sequence):
            types = [types]

        def decorator(subclass):
            for typ in types:
                cls._annotype_lookup[(typ, is_array, is_mapping)] = subclass
            return subclass

        return decorator

    @classmethod
    def lookup_annotype_converter(cls, anno):
        # type: (Anno) -> Type[VMeta]
        """Look up a vmeta based on an Anno"""
        if hasattr(anno.typ, "__bases__"):
            # This is a proper type
            bases = inspect.getmro(anno.typ)
        else:
            # This is a numpy dtype
            bases = [anno.typ]
        for typ in bases:
            key = (typ, bool(anno.is_array), bool(anno.is_mapping))
            try:
                return cls._annotype_lookup[key]
            except KeyError:
                pass
        raise KeyError(anno)


# Types used when deserializing to the class
with Anno("The current value of the Attribute"):
    AValue = Any
with Anno("The current alarm status"):
    AAlarm = Alarm
with Anno("The time when the value was last updated"):
    ATimeStamp = TimeStamp
with Anno("The validating Meta object describing our value"):
    AVMeta = VMeta


# Don't register this with Serializable as we never instantiate it directly,
# only a subclass like NTScalar
class AttributeModel(Model):
    """Data Model for an Attribute"""
    __slots__ = ["value", "alarm", "timeStamp", "meta"]

    # noinspection PyPep8Naming
    # timeStamp is camelCase to maintain compatibility with EPICS normative
    # types
    def __init__(self, value=None, alarm=None, timeStamp=None, meta=None):
        # type: (AValue, AAlarm, ATimeStamp, AVMeta) -> None
        self.meta = self.set_meta(meta)
        """A Meta object describing the Attribute"""
        self.value = self.set_value(value, set_alarm_ts=False)
        """The current value of the Attribute"""
        self.alarm = self.set_alarm(alarm)
        """An Alarm object indicating any problems"""
        self.timeStamp = self.set_timeStamp(timeStamp)
        """When value was last set"""

    def set_meta(self, meta):
        # type: (VMeta) -> VMeta
        meta = deserialize_object(meta)
        # Check that the meta attribute_class is ourself
        assert hasattr(meta, "attribute_class"), \
            "Expected meta object, got %r" % meta
        assert isinstance(self, meta.attribute_class), \
            "Meta object needs to be attached to %s, we are a %s" % (
                meta.attribute_class, type(self))
        return self.set_endpoint_data("meta", meta)

    def set_value(self, value, set_alarm_ts=True, alarm=None, ts=None):
        # type: (Any, bool, Alarm, TimeStamp) -> Any
        """Set value, calculating alarm and ts if requested"""
        value = self.meta.validate(value)
        if set_alarm_ts:
            if alarm is None:
                alarm = Alarm.ok
            else:
                alarm = deserialize_object(alarm, Alarm)
            if ts is None:
                ts = TimeStamp()
            else:
                ts = deserialize_object(ts, TimeStamp)
            self.set_value_alarm_ts(value, alarm, ts)
        else:
            self.set_endpoint_data("value", value)
        return self.value

    def set_value_alarm_ts(self, value, alarm, ts):
        """Set value with pre-validated alarm and timeStamp"""
        # type: (Any, Alarm, TimeStamp) -> None
        with self.notifier.changes_squashed:
            # Assume they are of the right format
            self.value = value
            self.notifier.add_squashed_change(self.path + ["value"], value)
            if alarm is not self.alarm:
                self.alarm = alarm
                self.notifier.add_squashed_change(self.path + ["alarm"], alarm)
            self.timeStamp = ts
            self.notifier.add_squashed_change(self.path + ["timeStamp"], ts)

    def set_alarm(self, alarm=None):
        # type: (Alarm) -> Alarm
        if alarm is None:
            alarm = Alarm.ok
        else:
            alarm = deserialize_object(alarm, Alarm)
        return self.set_endpoint_data("alarm", alarm)

    # noinspection PyPep8Naming
    # timeStamp is camelCase to maintain compatibility with EPICS normative
    # types
    def set_timeStamp(self, ts=None):
        # type: (TimeStamp) -> TimeStamp
        if ts is None:
            ts = TimeStamp()
        else:
            ts = deserialize_object(ts, TimeStamp)
        return self.set_endpoint_data("timeStamp", ts)

    def apply_change(self, path, *args):
        if path == ["value"] and args:
            self.set_value(args[0], set_alarm_ts=False)
        else:
            super(AttributeModel, self).apply_change(path, *args)


@Serializable.register_subclass("epics:nt/NTTable:1.0")
class NTTable(AttributeModel):
    __slots__ = []

    def to_dict(self, dict_cls=OrderedDict):
        # type: (Type[dict]) -> Dict[str, Any]
        d = dict_cls()
        d["typeid"] = self.typeid
        # Add labels for compatibility with epics normative types
        labels = []
        for column_name in self.meta.elements:
            column_meta = self.meta.elements[column_name]
            if column_meta.label:
                labels.append(column_meta.label)
            else:
                labels.append(column_name)
        d["labels"] = Array[str](labels)
        d.update(super(NTTable, self).to_dict(dict_cls))
        return d

    @classmethod
    def from_dict(cls, d, ignore=()):
        ignore += ("labels",)
        return super(NTTable, cls).from_dict(d, ignore)


@Serializable.register_subclass("epics:nt/NTUnion:1.0")
class NTUnion(AttributeModel):
    __slots__ = []


@Serializable.register_subclass("epics:nt/NTScalarArray:1.0")
class NTScalarArray(AttributeModel):
    __slots__ = []


@Serializable.register_subclass("epics:nt/NTScalar:1.0")
class NTScalar(AttributeModel):
    __slots__ = []


@Serializable.register_subclass("malcolm:core/BooleanMeta:1.0")
@VMeta.register_annotype_converter(bool)
class BooleanMeta(VMeta):
    """Meta object containing information for a boolean"""
    attribute_class = NTScalar
    __slots__ = []

    def validate(self, value):
        # type: (Any) -> bool
        """Cast value to boolean and return it"""
        return bool(value)

    def doc_type_string(self):
        # type: () -> str
        return "bool"

    def default_widget(self):
        # type: () -> Widget
        if self.writeable:
            return Widget.CHECKBOX
        else:
            return Widget.LED


with Anno("Choices of valid strings"):
    AChoices = Array[str]

UChoices = Union[AChoices, Sequence[Enum], Sequence[str]]


@Serializable.register_subclass("malcolm:core/ChoiceMeta:1.0")
@VMeta.register_annotype_converter(Enum)
class ChoiceMeta(VMeta):
    """Meta object containing information for a enum"""
    attribute_class = NTScalar
    __slots__ = ["choices"]

    def __init__(self, description="", choices=(), tags=(), writeable=False,
                 label=""):
        # type: (AMetaDescription, UChoices, UTags, AWriteable, ALabel) -> None
        super(ChoiceMeta, self).__init__(description, tags, writeable, label)
        self.choices_lookup = {}  # type: Dict[Any, Union[str, Enum]]
        # Used for ChoiceMetaArray subclass only for producing Arrays
        self.enum_cls = None
        self.choices = self.set_choices(choices)

    def set_choices(self, choices):
        # type: (UChoices) -> AChoices
        # Calculate a lookup from all possible entries to the choice value
        choices_lookup = {}  # type: Dict[Any, Union[str, Enum]]
        new_choices = []
        enum_typ = None  # type: Type
        for i, choice in enumerate(choices):
            # If we already have an enum type it must match
            if enum_typ is not None:
                assert isinstance(choice, enum_typ), \
                    "Expected %s choice, got %s" % (enum_typ, choice)
            elif not isinstance(choice, str_):
                enum_typ = type(choice)
            if isinstance(choice, Enum):
                # Our choice value must be a string
                assert isinstance(choice.value, str_), \
                    "Expected Enum choice to have str value, got %r with " \
                    "value %r" % (choice, choice.value)
                # Map the Enum instance and str to the Enum instance
                choices_lookup[choice.value] = choice
                choices_lookup[choice] = choice
                new_choices.append(choice)
            else:
                assert isinstance(choice, str_), \
                    "Expected string choice, got %s" % (choice,)
                # Map the string to itself
                choices_lookup[choice] = choice
                new_choices.append(choice)
            # Map the index to the choice
            choices_lookup[i] = choice
        if choices:
            # Map the default value to the first choice
            choices_lookup[None] = choices[0]
        else:
            # There are no choices, so the default value is the empty string
            choices_lookup[None] = ""
        self.choices_lookup = choices_lookup
        if enum_typ is None or issubclass(enum_typ, str_):
            # We are producing strings
            self.enum_cls = str
        else:
            # We are producing enums
            self.enum_cls = enum_typ
        self.call_types["choices"].typ = self.enum_cls
        return self.set_endpoint_data(
            "choices", self.call_types["choices"](new_choices))

    def validate(self, value):
        # type: (Any) -> Union[Enum, str]
        """Check if the value is valid returns it"""
        # Our lookup table contains all the possible values
        try:
            return self.choices_lookup[value]
        except KeyError:
            raise ValueError(
                "%r is not a valid value in %s" % (value, list(self.choices)))

    def doc_type_string(self):
        # type: () -> str
        return " | ".join([repr(x) for x in self.choices])

    def default_widget(self):
        # type: () -> Widget
        if self.writeable:
            return Widget.COMBO
        else:
            return Widget.TEXTUPDATE

    @classmethod
    def from_annotype(cls, anno, writeable, **kwargs):
        # type: (Anno, bool, **Any) -> VMeta
        return super(ChoiceMeta, cls).from_annotype(
            anno, writeable, choices=list(anno.typ))


with Anno("The lower bound of range within which the value must be set"):
    ALimitLow = np.float64
ULimitLow = Union[ALimitLow, float]
with Anno("The upper bound of range within which the value must be set"):
    ALimitHigh = np.float64
ULimitHigh = Union[ALimitHigh, float]
with Anno("Number of significant figures to display"):
    APrecision = np.int32
UPrecision = Union[APrecision, int]
with Anno("The units for the value"):
    AUnits = str


@Serializable.register_subclass("display_t")
class Display(Model):
    __slots__ = ["limitLow", "limitHigh", "description", "precision", "units"]

    # noinspection PyPep8Naming
    # limitLow and limitHigh are camelCase to maintain compatibility with
    # EPICS normative types
    def __init__(self,
                 limitLow=0,  # type: ULimitLow
                 limitHigh=0,  # type: ULimitHigh
                 description="",  # type: AMetaDescription
                 precision=0,  # type: UPrecision
                 units=""  # type: AUnits
                 ):
        # type: (...) -> None
        # Set initial values
        self.limitLow = self.set_limitLow(limitLow)
        self.limitHigh = self.set_limitHigh(limitHigh)
        self.description = self.set_description(description)
        self.precision = self.set_precision(precision)
        self.units = self.set_units(units)

    # noinspection PyPep8Naming
    # limitLow is camelCase to maintain compatibility with EPICS normative
    # types
    def set_limitLow(self, limitLow):
        # type: (ULimitLow) -> ALimitLow
        return self.set_endpoint_data("limitLow", np.float64(limitLow))

    # noinspection PyPep8Naming
    # limitHigh is camelCase to maintain compatibility with EPICS normative
    # types
    def set_limitHigh(self, limitHigh):
        # type: (ULimitHigh) -> ALimitHigh
        return self.set_endpoint_data("limitHigh", np.float64(limitHigh))

    def set_precision(self, precision):
        # type: (UPrecision) -> APrecision
        return self.set_endpoint_data("precision", np.int32(precision))

    def set_units(self, units):
        # type: (AUnits) -> AUnits
        return self.set_endpoint_data("units", units)

    def set_description(self, description):
        # type: (AMetaDescription) -> AMetaDescription
        return self.set_endpoint_data("description", description)


with Anno("Numpy dtype string"):
    ADtype = str
with Anno("Display info meta object"):
    ADisplay = Display

_dtype_strings = ["int8", "uint8", "int16", "uint16", "int32", "uint32",
                  "int64", "uint64", "float32", "float64"]
_dtype_string_lookup = {getattr(np, dtype): dtype for dtype in _dtype_strings}
_dtype_string_lookup.update({int: "int64", float: "float64"})


@Serializable.register_subclass("malcolm:core/NumberMeta:1.0")
@VMeta.register_annotype_converter(list(_dtype_string_lookup))
class NumberMeta(VMeta):
    """Meta object containing information for a numerical value"""
    attribute_class = NTScalar
    __slots__ = ["dtype", "display"]

    def __init__(self,
                 dtype="float64",  # type: ADtype
                 description="",  # type: AMetaDescription
                 tags=(),  # type: UTags
                 writeable=False,  # type: AWriteable
                 label="",  # type: ALabel
                 display=None  # type: ADisplay
                 ):
        # type: (...) -> None
        super(NumberMeta, self).__init__(description, tags, writeable, label)
        # like np.float64
        self._np_type = None  # type: type
        # like "float64"
        self.dtype = self.set_dtype(dtype)
        if display is None:
            # Guess some defaults for the display object
            if dtype in ["float32", "float64"]:
                precision = 8
            else:
                precision = 0
            display = Display(precision=precision)
        self.display = self.set_display(display)

    def set_display(self, display):
        # type: (ADisplay) -> ADisplay
        display = deserialize_object(display, Display)
        return self.set_endpoint_data("display", display)

    def set_dtype(self, dtype):
        # type: (ADtype) -> ADtype
        assert dtype in _dtype_strings, \
            "Expected dtype to be in %s, got %s" % (self._dtypes, dtype)
        self._np_type = getattr(np, dtype)
        return self.set_endpoint_data("dtype", dtype)

    def validate(self, value):
        # type: (Any) -> np.number
        """Check if the value is valid returns it"""
        if value is None:
            value = 0
        cast = self._np_type(value)
        return cast

    def doc_type_string(self):
        # type: () -> str
        return "%s" % self.dtype

    def default_widget(self):
        # type: () -> Widget
        if self.writeable:
            return Widget.TEXTINPUT
        else:
            return Widget.TEXTUPDATE

    @classmethod
    def from_annotype(cls, anno, writeable, **kwargs):
        # type: (Anno, bool, **Any) -> VMeta
        return super(NumberMeta, cls).from_annotype(
            anno, writeable, dtype=_dtype_string_lookup[anno.typ])


@Serializable.register_subclass("malcolm:core/StringMeta:1.0")
@VMeta.register_annotype_converter(str)
class StringMeta(VMeta):
    """Meta object containing information for a string"""
    attribute_class = NTScalar
    __slots__ = []

    def validate(self, value):
        # type: (Any) -> str
        """Check if the value is valid returns it"""
        if value is None:
            return ""
        elif isinstance(value, str_):
            return value
        else:
            return str(value)

    def doc_type_string(self):
        # type: () -> str
        return "str"

    def default_widget(self):
        # type: () -> Widget
        if self.writeable:
            return Widget.TEXTINPUT
        else:
            return Widget.TEXTUPDATE


class VArrayMeta(VMeta):
    # intermediate class so TableMeta can say "only arrays"
    attribute_class = NTScalarArray
    __slots__ = []


def to_np_array(dtype, value):
    # Give the Array the shorthand version
    if dtype == np.float64:
        dtype = float
    elif dtype == np.int64:
        dtype = int
    if isinstance(value, Sequence):
        # Cast to numpy array
        value = np.array(value, dtype=dtype)
    return to_array(Array[dtype], value)


@Serializable.register_subclass("malcolm:core/BooleanArrayMeta:1.0")
@VMeta.register_annotype_converter(bool, is_array=True)
class BooleanArrayMeta(VArrayMeta):
    """Meta object containing information for a boolean array"""

    def validate(self, value):
        # type: (Any) -> Array[bool]
        """Check if the value is valid returns it"""
        return to_np_array(bool, value)

    def doc_type_string(self):
        # type: () -> str
        return "[bool]"

    def default_widget(self):
        # type: () -> Widget
        if self.writeable:
            return Widget.CHECKBOX
        else:
            return Widget.LED


@Serializable.register_subclass("malcolm:core/ChoiceArrayMeta:1.0")
@VMeta.register_annotype_converter(Enum, is_array=True)
class ChoiceArrayMeta(ChoiceMeta, VArrayMeta):
    """Meta object containing information for a choice array"""

    def validate(self, value):
        # type: (Any) -> Array[str]
        """Check if the value is valid returns it"""
        if value is None:
            return Array[self.enum_cls]()
        else:
            ret = []
            if isinstance(value, str_):
                value = [value]
            for i, choice in enumerate(value):
                # Our lookup table contains all the possible values
                try:
                    ret.append(self.choices_lookup[choice])
                except KeyError:
                    raise ValueError(
                        "%s is not a valid value in %s for element %s" % (
                            value, self.choices, i))
            return to_array(Array[self.enum_cls], ret)

    def doc_type_string(self):
        # type: () -> str
        return "[%s]" % super(ChoiceArrayMeta, self).doc_type_string()


@Serializable.register_subclass("malcolm:core/NumberArrayMeta:1.0")
@VMeta.register_annotype_converter(list(_dtype_string_lookup), is_array=True)
class NumberArrayMeta(NumberMeta, VArrayMeta):
    """Meta object containing information for an array of numerical values"""

    def validate(self, value):
        # type: (Any) -> Array
        """Check if the value is valid returns it"""
        return to_np_array(self._np_type, value)

    def doc_type_string(self):
        # type: () -> str
        return "[%s]" % self.dtype


@Serializable.register_subclass("malcolm:core/StringArrayMeta:1.0")
@VMeta.register_annotype_converter(str, is_array=True)
class StringArrayMeta(VArrayMeta):
    """Meta object containing information for a string array"""

    def validate(self, value):
        # type: (Any) -> Array
        """Check if the value is valid returns it"""
        cast = to_array(Array[str], value)
        for v in cast:
            assert isinstance(v, str_), "Expected Array[str], got %r" % (value,)
        return cast

    def doc_type_string(self):
        # type: () -> str
        return "[str]"

    def default_widget(self):
        # type: () -> Widget
        if self.writeable:
            return Widget.TEXTINPUT
        else:
            return Widget.TEXTUPDATE


with Anno("Elements that should appear in the table instance"):
    ATableElements = Mapping[str, VArrayMeta]


@Serializable.register_subclass("malcolm:core/TableMeta:1.0")
@VMeta.register_annotype_converter(Table)
class TableMeta(VMeta):
    __slots__ = ["elements"]
    attribute_class = NTTable

    def __init__(self,
                 description="",  # type: AMetaDescription
                 tags=(),  # type: UTags
                 writeable=False,  # type: AWriteable
                 label="",  # type: ALabel
                 elements=None,  # type: ATableElements
                 ):
        # type: (...) -> None
        self.table_cls = None  # type: Type[Table]
        self.elements = {}
        super(TableMeta, self).__init__(description, tags, writeable, label)
        # Do this after so writeable is honoured
        self.set_elements(elements if elements else {})

    def set_elements(self, elements):
        # type: (ATableElements) -> ATableElements
        """Set the elements dict from a serialized dict"""
        deserialized = OrderedDict()
        for k, v in elements.items():
            if k != "typeid":
                deserialized[k] = deserialize_object(v, VArrayMeta)
        ret = self.set_endpoint_data("elements", deserialized)
        self.set_table_cls(self.table_cls)
        return ret

    def set_table_cls(self, table_cls=None):
        # type: (Type[Table]) -> None
        if table_cls is None or table_cls.__name__ == "TableSubclass":
            # Either autogenerated by this function or not set, so make one

            class TableSubclass(Table):
                def __init__(self, **kwargs):
                    # type: (**Any) -> None
                    self.__dict__.update(kwargs)

            table_cls = TableSubclass
            for k, meta in self.elements.items():
                # We can distinguish the type by asking for the default
                # validate value
                default_array = meta.validate(None)  # type: Array
                anno = Anno(meta.description, default_array.typ, k)
                anno.is_array = True
                anno.is_mapping = False
                table_cls.call_types[k] = anno
        else:
            # User supplied, check it matches element names
            assert issubclass(table_cls, Table), \
                "Expecting table subclass, got %s" % (table_cls,)
            missing = set(self.elements) - set(table_cls.call_types)
            assert not missing, "Supplied Table missing fields %s" % (missing,)
            extra = set(table_cls.call_types) - set(self.elements)
            assert not extra, "Supplied Table has extra fields %s" % (extra,)
        self.table_cls = table_cls

    def validate(self, value):
        if value is None:
            # Create an empty table
            value = {k: None for k in self.elements}
        elif isinstance(value, Table):
            # Serialize a single level so we can type check it
            value = {k: value[k] for k in value.call_types}
        elif not isinstance(value, dict):
            raise ValueError(
                "Expected Table instance or serialized, got %s" % (value,))
        # We need to make a table instance ourselves
        keys = set(x for x in value if x != "typeid")
        missing = set(self.elements) - keys
        assert not missing, "Supplied table missing fields %s" % (missing,)
        extra = keys - set(self.elements)
        assert not extra, "Supplied table has extra fields %s" % (extra,)
        args = {k: meta.validate(value[k]) for k, meta in self.elements.items()}
        value = self.table_cls(**args)
        # Check column lengths
        value.validate_column_lengths()
        return value

    def doc_type_string(self):
        # type: () -> str
        return "`Table`"

    def default_widget(self):
        # type: () -> Widget
        return Widget.TABLE

    @classmethod
<<<<<<< HEAD
    def from_table(cls, table_cls, description, widget=None, writeable=()):
        # type: (Type[Table], str, Widget, List[str]) -> TableMeta
=======
    def from_table(cls, table_cls, description, widget=None, writeable=(),
                   extra_tags=()):
>>>>>>> 83eb333d
        """Create a TableMeta object, using a Table subclass as the spec

        Args:
            table_cls: The Table class to read __init__ args from
            description: The description of the created Meta
            widget: The widget of the created Meta
            writeable: A list of the writeable field names. If there are any
                writeable fields then the whole Meta is writeable
            extra_tags: A list of tags to be added to the table meta
            """
        elements = OrderedDict()
        for k, ct in table_cls.call_types.items():
            subclass = cls.lookup_annotype_converter(ct)
            elements[k] = subclass.from_annotype(ct, writeable=k in writeable)
        ret = cls(description=description, elements=elements,
                  writeable=bool(writeable))
        if widget is None:
            widget = ret.default_widget()
        tags = [widget.tag()]
        tags.extend(extra_tags)
        ret.set_tags(tags)
        ret.set_table_cls(table_cls)
        return ret

    @classmethod
    def from_annotype(cls, anno, writeable, **kwargs):
        # type: (Anno, bool, **Any) -> VMeta
        assert issubclass(anno.typ, Table), \
            "Expected Table, got %s" % anno.typ
        if writeable:
            # All fields are writeable
            writeable = list(anno.typ.call_types)
        else:
            # No fields are writeable
            writeable = []
        return cls.from_table(anno.typ, anno.description, writeable=writeable)


# Types used when deserializing to the class
with Anno("Meta objects that are used to describe the elements in the map"):
    AElements = Mapping[str, VMeta]
with Anno("The required elements in the map"):
    ARequired = Array[str]

# A more permissive union to allow a wider range of set_* args
URequired = Union[ARequired, Sequence[str], str]


@Serializable.register_subclass("malcolm:core/MapMeta:1.0")
class MapMeta(Model):
    """An object containing a set of ScalarMeta objects"""
    __slots__ = ["elements", "required"]

    def __init__(self,
                 elements=None,  # type: Optional[AElements]
                 required=()  # type: URequired
                 ):
        # type: (...) -> None
        self.elements = self.set_elements(elements if elements else {})
        self.required = self.set_required(required)

    def set_elements(self, elements):
        # type: (AElements) -> AElements
        deserialized = OrderedDict()
        for k, v in elements.items():
            if k != "typeid":
                v = deserialize_object(v, VMeta)
                if not v.label:
                    v.set_label(camel_to_title(k))
                deserialized[k] = v
        return self.set_endpoint_data("elements", deserialized)

    def set_required(self, required):
        # type: (URequired) -> ARequired
        for r in required:
            assert r in self.elements, \
                "Expected one of %r, got %r" % (list(self.elements), r)
        return self.set_endpoint_data("required", ARequired(required))

    def validate(self, param_dict=None, add_missing=False):
        # type: (Dict[str, Any]) -> Dict[str, Any]
        """Return a param dict in the right order, with the correct keys and
        values of the correct type with no extras or missing"""
        if param_dict is None:
            param_dict = {}
        extra = set(param_dict) - set(self.elements)
        assert not extra, \
            "Given keys %s, some of which aren't in allowed keys %s" % (
                list(param_dict), list(self.elements))
        args = OrderedDict()
        for k, m in self.elements.items():
            if k in param_dict:
                args[k] = m.validate(param_dict[k])
            elif add_missing:
                args[k] = m.validate(None)
        missing = set(self.required) - set(args)
        assert not missing, \
            "Requires keys %s but only given %s" % (
                list(self.required), list(args))
        return args


# Types used when deserializing to the class
with Anno("Meta for describing the arguments that should be passed"):
    ATakes = MapMeta
with Anno("The required elements in the map"):
    ADefaults = Mapping[str, Any]
with Anno("Meta for describing the arguments that will be returned"):
    AReturns = MapMeta


@Serializable.register_subclass("malcolm:core/MethodMeta:1.1")
class MethodMeta(Meta):
    """Exposes a function with metadata for arguments and return values"""
    __slots__ = ["takes", "returns", "defaults"]

    def __init__(self,
                 takes=None,  # type: Optional[ATakes]
                 defaults=None,  # type: Optional[ADefaults]
                 description="",  # type: AMetaDescription
                 tags=(),  # type: UTags
                 writeable=False,  # type: AWriteable
                 label="",  # type: ALabel
                 returns=None,  # type: Optional[AReturns]
                 ):
        # type: (...) -> None
        self.takes = self.set_takes(takes if takes else MapMeta())
        self.returns = self.set_returns(returns if returns else MapMeta())
        self.defaults = self.set_defaults(defaults if defaults else {})
        super(MethodMeta, self).__init__(description, tags, writeable, label)

    def set_takes(self, takes):
        # type: (ATakes) -> ATakes
        takes = deserialize_object(takes, MapMeta)
        return self.set_endpoint_data("takes", takes)

    def set_defaults(self, defaults):
        # type: (ADefaults) -> ADefaults
        defaults = FrozenOrderedDict(tuple(
            (k, self.takes.elements[k].validate(v))
            for k, v in defaults.items() if k != "typeid"
        ))
        return self.set_endpoint_data("defaults", defaults)

    def set_returns(self, returns):
        # type: (AReturns) -> AReturns
        returns = deserialize_object(returns, MapMeta)
        return self.set_endpoint_data("returns", returns)

    @classmethod
    def from_callable(cls, func, description=None, returns=True):
        # type: (Callable, str, bool) -> MethodMeta
        """Return an instance of this class from a Callable"""
        if description is None:
            if func.__doc__ is None:
                description = ""
            else:
                description = func.__doc__
        method = cls(description=description)
        tags = []
        takes_elements = OrderedDict()
        defaults = OrderedDict()
        takes_required = []
        for k, anno in getattr(func, "call_types", {}).items():
            scls = VMeta.lookup_annotype_converter(anno)
            takes_elements[k] = scls.from_annotype(anno, writeable=True)
            if anno.default is NO_DEFAULT:
                takes_required.append(k)
            elif anno.default is not None:
                defaults[k] = anno.default
        takes = MapMeta(elements=takes_elements, required=takes_required)
        method.set_takes(takes)
        method.set_defaults(defaults)
        if returns:
            returns_elements = OrderedDict()
            returns_required = []
            return_type = getattr(func, "return_type", None)  # type: Anno
            if return_type is None or return_type.typ is None:
                call_types = {}
            elif issubclass(return_type.typ, WithCallTypes):
                call_types = return_type.typ.call_types
            else:
                tags.append(method_return_unpacked())
                call_types = {"return": return_type}
            for k, anno in call_types.items():
                scls = VMeta.lookup_annotype_converter(anno)
                returns_elements[k] = scls.from_annotype(anno, writeable=False)
                if anno.default is not None:
                    returns_required.append(k)
            returns = MapMeta(
                elements=returns_elements, required=returns_required)
            method.set_returns(returns)
        method.set_tags(tags)
        return method


# Types used when deserializing to the class
with Anno("The last map this took/returned"):
    AMVValue = Mapping[str, Any]
with Anno("The elements that were supplied in the map"):
    APresent = Array[str]

# A more permissive union to allow a wider range of set_* args
UPresent = Union[APresent, Sequence[str], str]


@Serializable.register_subclass("malcolm:core/MethodLog:1.0")
class MethodLog(Model):
    """Exposes a function with metadata for arguments and return values"""
    __slots__ = ["value", "alarm", "timeStamp"]

    # noinspection PyPep8Naming
    # timeStamp is camelCase to maintain compatibility with EPICS normative
    # types
    def __init__(self, value=None, present=(), alarm=None, timeStamp=None):
        # type: (AMVValue, UPresent, AAlarm, ATimeStamp) -> None
        self.value = self.set_value(value)
        self.present = self.set_present(present)
        self.alarm = self.set_alarm(alarm)
        self.timeStamp = self.set_timeStamp(timeStamp)

    def set_value(self, value=None):
        # type: (AMVValue) -> AMVValue
        if value is None:
            value = {}
        return self.set_endpoint_data("value", value)

    def set_present(self, present):
        # type: (UPresent) -> APresent
        return self.set_endpoint_data("present", APresent(present))

    def set_alarm(self, alarm=None):
        # type: (Alarm) -> Alarm
        if alarm is None:
            alarm = Alarm.ok
        else:
            alarm = deserialize_object(alarm, Alarm)
        return self.set_endpoint_data("alarm", alarm)

    # noinspection PyPep8Naming
    # timeStamp is camelCase to maintain compatibility with EPICS normative
    # types
    def set_timeStamp(self, ts=None):
        # type: (TimeStamp) -> TimeStamp
        if ts is None:
            ts = TimeStamp()
        else:
            ts = deserialize_object(ts, TimeStamp)
        return self.set_endpoint_data("timeStamp", ts)


# Types used when deserializing to the class
with Anno("The last arguments that a method call took"):
    ATook = MethodLog
with Anno("The last return value produced by a method call"):
    AReturned = MethodLog
with Anno("Meta for describing the arguments that will be returned"):
    AMethodMeta = MethodMeta


@Serializable.register_subclass("malcolm:core/Method:1.1")
class MethodModel(Model):
    """Exposes a function with last took and returned arguments"""
    __slots__ = ["took", "returned", "meta"]

    def __init__(self, took=None, returned=None, meta=None):
        # type: (ATook, AReturned, AMethodMeta) -> None
        self.meta = self.set_meta(meta if meta else MethodMeta())
        self.took = self.set_took(took)
        self.returned = self.set_returned(returned)

    def set_meta(self, meta):
        # type: (AMethodMeta) -> AMethodMeta
        meta = deserialize_object(meta, MethodMeta)
        return self.set_endpoint_data("meta", meta)

    def set_took(self, took=None):
        # type: (ATook) -> ATook
        if took is None:
            took = MethodLog(self.meta.takes.validate(add_missing=True),
                             [], Alarm.ok, TimeStamp.zero)
        else:
            took = deserialize_object(took, MethodLog)
        return self.set_endpoint_data("took", took)

    def set_returned(self, returned=None):
        # type: (AReturned) -> AReturned
        if returned is None:
            returned = MethodLog(self.meta.returns.validate(add_missing=True),
                                 [], Alarm.ok, TimeStamp.zero)
        else:
            returned = deserialize_object(returned, MethodLog)
        return self.set_endpoint_data("returned", returned)


# Types used when deserializing to the class
with Anno("The list of fields currently in the Block"):
    AFields = Array[str]

# A more permissive union to allow a wider range of set_* args
UFields = Union[AFields, Sequence[str], str]


@Serializable.register_subclass("malcolm:core/BlockMeta:1.0")
class BlockMeta(Meta):
    __slots__ = ["fields"]

    def __init__(self,
                 description="",  # type: AMetaDescription
                 tags=(),  # type: UTags
                 writeable=True,  # type: AWriteable
                 label="",  # type: ALabel
                 fields=(),  # type: UFields
                 ):
        # type: (...) -> None
        super(BlockMeta, self).__init__(description, tags, writeable, label)
        self.fields = self.set_fields(fields)

    def set_fields(self, fields):
        # type: (UFields) -> AFields
        return self.set_endpoint_data("fields", AFields(fields))


# Anything that can be a child of a Block (or converted to one)
ModelOrDict = Union[AttributeModel, MethodModel, BlockMeta, Mapping[str, Any]]


@Serializable.register_subclass("malcolm:core/Block:1.0")
class BlockModel(Model):
    """Data Model for a Block"""

    def __init__(self):
        # type: () -> None
        # Make a new call_types dict so we don't modify for all instances
        self.call_types = OrderedDict()
        self.meta = self.set_endpoint_data("meta", BlockMeta())

    def set_endpoint_data(self, name, value):
        # type: (str, ModelOrDict) -> Any
        name = deserialize_object(name, str_)
        if name == "meta":
            value = deserialize_object(value, BlockMeta)
        else:
            value = deserialize_object(value, (AttributeModel, MethodModel))
        with self.notifier.changes_squashed:
            if name in self.call_types:
                # Stop the old Model notifying
                getattr(self, name).set_notifier_path(Model.notifier, [])
            else:
                anno = Anno("Field", typ=type(value))
                self.call_types[name] = anno
            value.set_notifier_path(self.notifier, self.path + [name])
            setattr(self, name, value)
            # Tell the notifier what changed
            self.notifier.add_squashed_change(self.path + [name], value)
            self._update_fields()
            return value

    def _update_fields(self):
        self.meta.set_fields([x for x in self.call_types if x != "meta"])

    def remove_endpoint(self, name):
        # type: (str) -> None
        with self.notifier.changes_squashed:
            getattr(self, name).set_notifier_path(Model.notifier, [])
            self.call_types.pop(name)
            delattr(self, name)
            self._update_fields()
            self.notifier.add_squashed_delete(self.path + [name])<|MERGE_RESOLUTION|>--- conflicted
+++ resolved
@@ -892,13 +892,8 @@
         return Widget.TABLE
 
     @classmethod
-<<<<<<< HEAD
-    def from_table(cls, table_cls, description, widget=None, writeable=()):
-        # type: (Type[Table], str, Widget, List[str]) -> TableMeta
-=======
     def from_table(cls, table_cls, description, widget=None, writeable=(),
                    extra_tags=()):
->>>>>>> 83eb333d
         """Create a TableMeta object, using a Table subclass as the spec
 
         Args:
