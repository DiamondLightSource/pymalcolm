from annotypes import Anno, Array, TYPE_CHECKING, Union, Sequence

from malcolm.compat import OrderedDict, str_
from .context import Context
from .controller import Controller
from .hook import Hook, start_hooks, AHookable, wait_hooks
from .info import Info
from .loggable import Loggable
from malcolm.core import Spawned
from .views import Block

if TYPE_CHECKING:
    from typing import List, Callable, Any, TypeVar

    T = TypeVar("T")


# Clear spawned handles after how many spawns?
SPAWN_CLEAR_COUNT = 1000

# States for how far in start procedure we've got
STOPPED = 0
STARTING = 1
STARTED = 2
STOPPING = 3


with Anno("The list of currently published Controller mris"):
    APublished = Array[str]


class UnpublishedInfo(Info):
    def __init__(self, mri):
        # type: (str) -> None
        self.mri = mri


class ProcessPublishHook(Hook[None]):
    """Called when a new block is added"""
    def __init__(self, child, published):
        # type: (AHookable, APublished) -> None
        super(ProcessPublishHook, self).__init__(child, published=published)


with Anno("Each of these reports that the controller should not be published"):
    AUnpublishedInfos = Array[UnpublishedInfo]
UUnpublishedInfos = Union[AUnpublishedInfos, Sequence[UnpublishedInfo],
                          UnpublishedInfo, None]


class ProcessStartHook(Hook[None]):
    """Called at start() to start all child controllers"""

    def validate_return(self, ret):
        # type: (UUnpublishedInfos) -> AUnpublishedInfos
        """Check that all returns are UnpublishedInfo objects indicating
        that the controller shouldn't be published via any server comms"""
        return AUnpublishedInfos(ret)


class ProcessStopHook(Hook[None]):
    """Called at stop() to gracefully stop all child controllers"""


class Process(Loggable):
    """Hosts a number of Controllers and provides spawn capabilities"""

    def __init__(self, name):
        # type: (str_) -> None
        self.set_logger(process_name=name)
        self.name = name
        self._controllers = OrderedDict()  # mri -> Controller
        self._unpublished = set()  # [mri] for unpublishable controllers
        self.state = STOPPED
        self._spawned = []
        self._spawn_count = 0

    def start(self, timeout=None):
        """Start the process going

        Args:
            timeout (float): Maximum amount of time to wait for each spawned
                process. None means forever
        """
        assert self.state == STOPPED, "Process already started"
        self.state = STARTING
        should_publish = self._start_controllers(
            self._controllers.values(), timeout)
        if should_publish:
            self._publish_controllers(timeout)
        self.state = STARTED

    def _start_controllers(self, controller_list, timeout=None):
        # type: (List[Controller], float) -> bool
        # Start just the given controller_list
        infos = self._run_hook(ProcessStartHook, controller_list,
                               timeout=timeout, user_facing=True)
        new_unpublished = set(
            info.mri for info in UnpublishedInfo.filter_values(infos))
        self._unpublished |= new_unpublished
        if len(controller_list) > len(new_unpublished):
            return True
        else:
            return False

    def _publish_controllers(self, timeout):
        # New controllers to publish
        published = [mri for mri in self._controllers
                     if mri not in self._unpublished]
        self._run_hook(ProcessPublishHook,
                       timeout=timeout, published=published)

    def _run_hook(self, hook, controller_list=None, timeout=None, **kwargs):
        # Run the given hook waiting til all hooked functions are complete
        # but swallowing any errors
        if controller_list is None:
            controller_list = self._controllers.values()
        hooks = [hook(controller, **kwargs).set_spawn(self.spawn)
                 for controller in controller_list]
        hook_queue, hook_spawned = start_hooks(hooks)
        return wait_hooks(
            self.log, hook_queue, hook_spawned, timeout, exception_check=False)

    def stop(self, timeout=None):
        """Stop the process and wait for it to finish

        Args:
            timeout (float): Maximum amount of time to wait for each spawned
                object. None means forever
        """
        assert self.state == STARTED, "Process not started"
        self.state = STOPPING
        # Allow every controller a chance to clean up
        self._run_hook(ProcessStopHook, timeout=timeout)
        for s in self._spawned:
<<<<<<< HEAD
            if not s.ready():
                self.log.debug("Waiting for %s", s._function)
=======
            self.log.debug(
                "Waiting for %s *%s **%s", s._function, s._args, s._kwargs)
>>>>>>> 1157d712
            s.wait(timeout=timeout)
        self._spawned = []  # type: List[Spawned]
        self._controllers = OrderedDict()
        self._unpublished = set()
        self.state = STOPPED
        self.log.debug("Done process.stop()")

    def spawn(self, function, *args, **kwargs):
        # type: (Callable[..., Any], *Any, **Any) -> Spawned
        """Runs the function in a worker thread, returning a Result object

        Args:
            function: Function to run
            args: Positional arguments to run the function with
            kwargs: Keyword arguments to run the function with

        Returns:
            Spawned: Something you can call wait(timeout) on to see when it's
                finished executing
        """
        assert self.state != STOPPED, "Can't spawn when process stopped"
        spawned = Spawned(function, args, kwargs)
        self._spawned.append(spawned)
        self._spawn_count += 1
        # Filter out things that are ready to avoid memory leaks
        if self._spawn_count > SPAWN_CLEAR_COUNT:
            self._clear_spawn_list()
        return spawned

    def _clear_spawn_list(self):
        # type: () -> None
        self._spawn_count = 0
        self._spawned = [s for s in self._spawned if not s.ready()]

    def add_controller(self, controller, timeout=None):
        # type: (Controller, float) -> None
        """Add a controller to be hosted by this process

        Args:
            controller (Controller): Its controller
            timeout (float): Maximum amount of time to wait for each spawned
                object. None means forever
        """
        assert controller.mri not in self._controllers, \
            "Controller already exists for %s" % controller.mri
        self._controllers[controller.mri] = controller
        controller.setup(self)
        if self.state:
            should_publish = self._start_controllers([controller], timeout)
            if self.state == STARTED and should_publish:
                self._publish_controllers(timeout)

    @property
    def mri_list(self):
        # type: () -> List[str]
        return list(self._controllers)

    def get_controller(self, mri):
        # type: (str) -> Controller
        """Get controller which can make Block views for this mri"""
        try:
            return self._controllers[mri]
        except KeyError:
            raise ValueError("No controller registered for mri '%s'" % mri)

    def block_view(self, mri):
        # type: (str) -> Block
        """Get a Block view from a Controller with given mri"""
        controller = self.get_controller(mri)
        context = Context(self)
        block = controller.make_view(context)
        return block<|MERGE_RESOLUTION|>--- conflicted
+++ resolved
@@ -133,13 +133,9 @@
         # Allow every controller a chance to clean up
         self._run_hook(ProcessStopHook, timeout=timeout)
         for s in self._spawned:
-<<<<<<< HEAD
             if not s.ready():
-                self.log.debug("Waiting for %s", s._function)
-=======
-            self.log.debug(
-                "Waiting for %s *%s **%s", s._function, s._args, s._kwargs)
->>>>>>> 1157d712
+                self.log.debug(
+                    "Waiting for %s *%s **%s", s._function, s._args, s._kwargs)
             s.wait(timeout=timeout)
         self._spawned = []  # type: List[Spawned]
         self._controllers = OrderedDict()
