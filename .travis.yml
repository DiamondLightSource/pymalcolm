dist: xenial # required for python 3.7
language: python
python:
  - "2.7"
  - "3.5"
  - "3.6"
  - "3.7"

addons:
  apt:
    packages:
      - libhdf5-serial-dev
      - gdb

cache:
  directories:
    - $HOME/.cache/pip
    - ${VIRTUAL_ENV}/lib/python${TRAVIS_PYTHON_VERSION}/site-packages
    - ${VIRTUAL_ENV}/bin

install:
  - env
  - ifconfig
  - IP=$(ip addr show docker0 | grep -Po 'inet \K[\d.]+')
  - echo $IP
  # Fix docker0 broadcast address so p4p will work
  - sudo ip addr del $IP/16 dev docker0
  - sudo ip addr add $IP/16 broadcast + dev docker0
  - ifconfig
  - ls -al ${VIRTUAL_ENV}/lib/python${TRAVIS_PYTHON_VERSION}/site-packages
  - ls -al ${VIRTUAL_ENV}/bin
<<<<<<< HEAD
  - pip install "setuptools>=36"
  - pip install setuptools_dso epicscorelibs
  # attempt to clear issue with numpy requiring cache clearing
  - pip uninstall --yes numpy
  - pip uninstall --yes numpy
  - pip install -r requirements/test.txt
=======
  # attempt to clear issue with numpy requiring cache clearing
  - pip uninstall --yes numpy
  - pip uninstall --yes numpy
  - pip install .[test]
>>>>>>> eede0bfc
  - pip install codecov
  - ls -al ${VIRTUAL_ENV}/lib/python${TRAVIS_PYTHON_VERSION}/site-packages
  - ls -al ${VIRTUAL_ENV}/bin
  - python setup.py bdist_egg

before_script:
  - ulimit -c unlimited -S       # enable core dumps

# command to run tests
script:
  - python -m pytest --cov=malcolm --log-format='%(asctime)s.%(msecs)03d %(filename)-25s %(lineno)4d %(levelname)-8s %(message)s' --log-date-format='%Y-%m-%d %H:%M:%S' tests

# submit coverage
after_script:
  - codecov --token=0fc7b8ca-201c-4f0f-938b-ac26f79d26ed

# Print backtrace
after_failure:
  - COREFILE=$(find . -maxdepth 1 -name "core*" | head -n 1) # find core file
  # Would love to do -ex "py-bt", but this means making a new virtualenv with python-dbg exe
  - if [[ -f "$COREFILE" ]]; then gdb -c "$COREFILE" python -ex "thread apply all bt" -ex "set pagination 0" -ex "info reg" -ex "disassemble" -ex 'print /x * (int*) $rsp' -batch; fi

deploy:
  provider: pypi
  user: dls_controls
  password:
    secure: SElMrsOY3gsaDmM3189epJ+6IPumQ3RcSJsqNRtBpETthC6mH0+49usZucFEJZbXpF+dEQHyRsyABF05M2kUKWlruFO6h9GckV2Bu8KNjmEPkCp4frToqgbm6/y7gbVE3KhlIq7qTLIxmz37oREqJIEgw9XPHbULKy3t6ZcZgmejghINecPwigRsYHcgGQXNcuMhjPAygun8vt1QSGk+FbSvnHJ5hVbn8pmr884QUWii+mM6C/xUUvYzUs81scx/z003hOT7kZUt3/+9q/DhqocV/sT1WPAPeF2G8FygfOQbceJhBNEo+rk//yPoUAHQP8kD2ZhHLN0K0z/xEZ2fAF3slkfi9TAVmazh7TOcwzpJz6TaiJCTIngAFiyY3JHQGW3gvznXsqGAayRkg6O4iYqAT9FcyfoXx9y4F2appxq9aQfR5rT6PXcgq+Zi43uFHYcnjmC3wpTBBCCTPc4CtQ5V4gsEQApxYS7W8450ydSW1l/QLTeLw8J+hJBrUXqTfldw/oZove1zOcHVONeqGidavjrpgPu1/+2Xh5PHKbxSHpWIm9SnSII8HJo9PfEmKI7WHnCVEt/2bLUhs8agK3ppoH9qY+xJFqBnVVpMiNSXfACmqSiL9iqrqJRZe24pyXeif1GOi4ohkPzZZnY01hdMCI7KrEy1cB1x7U/rkr4=

  on:
    tags: true
    # As we are doing a source dist, only deploy for one python in matrix
    python: "3.6"<|MERGE_RESOLUTION|>--- conflicted
+++ resolved
@@ -29,19 +29,10 @@
   - ifconfig
   - ls -al ${VIRTUAL_ENV}/lib/python${TRAVIS_PYTHON_VERSION}/site-packages
   - ls -al ${VIRTUAL_ENV}/bin
-<<<<<<< HEAD
-  - pip install "setuptools>=36"
-  - pip install setuptools_dso epicscorelibs
-  # attempt to clear issue with numpy requiring cache clearing
-  - pip uninstall --yes numpy
-  - pip uninstall --yes numpy
-  - pip install -r requirements/test.txt
-=======
   # attempt to clear issue with numpy requiring cache clearing
   - pip uninstall --yes numpy
   - pip uninstall --yes numpy
   - pip install .[test]
->>>>>>> eede0bfc
   - pip install codecov
   - ls -al ${VIRTUAL_ENV}/lib/python${TRAVIS_PYTHON_VERSION}/site-packages
   - ls -al ${VIRTUAL_ENV}/bin
