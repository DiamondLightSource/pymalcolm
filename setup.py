--- conflicted
+++ resolved
@@ -26,11 +26,7 @@
         raise RuntimeError('Unable to find version string in {0}.'
                            .format(VERSION_FILE))
 
-<<<<<<< HEAD
-install_requires = ['numpy', 'scanpointgenerator>=1.5', 'annotypes', 'vdsgen']
-=======
 install_requires = ['numpy', 'scanpointgenerator>=1.5', 'annotypes', 'cothread']
->>>>>>> 80ea667e
 
 def add_multiversion_require(module):
     try:
